--- conflicted
+++ resolved
@@ -575,7 +575,102 @@
 		}
 	},
 	{
-<<<<<<< HEAD
+		"name": "SHOW VARIABLE DATA_BOOST_ENABLED",
+		"executorName": "ClientSideStatementNoParamExecutor",
+		"resultType": "RESULT_SET",
+		"statementType": "SHOW_DATA_BOOST_ENABLED",
+		"regex": "(?is)\\A\\s*show\\s+variable\\s+data_boost_enabled\\s*\\z",
+		"method": "statementShowDataBoostEnabled",
+		"exampleStatements": ["show variable data_boost_enabled"]
+	},
+	{
+		"name": "SET DATA_BOOST_ENABLED = TRUE|FALSE",
+		"executorName": "ClientSideStatementSetExecutor",
+		"resultType": "NO_RESULT",
+		"statementType": "SET_DATA_BOOST_ENABLED",
+		"regex": "(?is)\\A\\s*set\\s+data_boost_enabled\\s*(?:=)\\s*(.*)\\z",
+		"method": "statementSetDataBoostEnabled",
+		"exampleStatements": ["set data_boost_enabled = true", "set data_boost_enabled = false"],
+		"setStatement": {
+			"propertyName": "DATA_BOOST_ENABLED",
+			"separator": "=",
+			"allowedValues": "(TRUE|FALSE)",
+			"converterName": "ClientSideStatementValueConverters$BooleanConverter"
+		}
+	},
+	{
+		"name": "SHOW VARIABLE AUTO_PARTITION_MODE",
+		"executorName": "ClientSideStatementNoParamExecutor",
+		"resultType": "RESULT_SET",
+		"statementType": "SHOW_AUTO_PARTITION_MODE",
+		"regex": "(?is)\\A\\s*show\\s+variable\\s+auto_partition_mode\\s*\\z",
+		"method": "statementShowAutoPartitionMode",
+		"exampleStatements": ["show variable auto_partition_mode"]
+	},
+	{
+		"name": "SET AUTO_PARTITION_MODE = TRUE|FALSE",
+		"executorName": "ClientSideStatementSetExecutor",
+		"resultType": "NO_RESULT",
+		"statementType": "SET_AUTO_PARTITION_MODE",
+		"regex": "(?is)\\A\\s*set\\s+auto_partition_mode\\s*(?:=)\\s*(.*)\\z",
+		"method": "statementSetAutoPartitionMode",
+		"exampleStatements": ["set auto_partition_mode = true", "set auto_partition_mode = false"],
+		"setStatement": {
+			"propertyName": "AUTO_PARTITION_MODE",
+			"separator": "=",
+			"allowedValues": "(TRUE|FALSE)",
+			"converterName": "ClientSideStatementValueConverters$BooleanConverter"
+		}
+	},
+	{
+		"name": "SHOW VARIABLE MAX_PARTITIONS",
+		"executorName": "ClientSideStatementNoParamExecutor",
+		"resultType": "RESULT_SET",
+		"statementType": "SHOW_MAX_PARTITIONS",
+		"regex": "(?is)\\A\\s*show\\s+variable\\s+max_partitions\\s*\\z",
+		"method": "statementShowMaxPartitions",
+		"exampleStatements": ["show variable max_partitions"]
+	},
+	{
+		"name": "SET MAX_PARTITIONS = <INT64>",
+		"executorName": "ClientSideStatementSetExecutor",
+		"resultType": "NO_RESULT",
+		"statementType": "SET_MAX_PARTITIONS",
+		"regex": "(?is)\\A\\s*set\\s+max_partitions\\s*(?:=)\\s*(.*)\\z",
+		"method": "statementSetMaxPartitions",
+		"exampleStatements": ["set max_partitions = 0", "set max_partitions = 10"],
+		"setStatement": {
+			"propertyName": "MAX_PARTITIONS",
+			"separator": "=",
+			"allowedValues": "(\\d{1,9})",
+			"converterName": "ClientSideStatementValueConverters$NonNegativeIntegerConverter"
+		}
+	},
+	{
+		"name": "SHOW VARIABLE MAX_PARTITIONED_PARALLELISM",
+		"executorName": "ClientSideStatementNoParamExecutor",
+		"resultType": "RESULT_SET",
+		"statementType": "SHOW_MAX_PARTITIONED_PARALLELISM",
+		"regex": "(?is)\\A\\s*show\\s+variable\\s+max_partitioned_parallelism\\s*\\z",
+		"method": "statementShowMaxPartitionedParallelism",
+		"exampleStatements": ["show variable max_partitioned_parallelism"]
+	},
+	{
+		"name": "SET MAX_PARTITIONED_PARALLELISM = <INT64>",
+		"executorName": "ClientSideStatementSetExecutor",
+		"resultType": "NO_RESULT",
+		"statementType": "SET_MAX_PARTITIONED_PARALLELISM",
+		"regex": "(?is)\\A\\s*set\\s+max_partitioned_parallelism\\s*(?:=)\\s*(.*)\\z",
+		"method": "statementSetMaxPartitionedParallelism",
+		"exampleStatements": ["set max_partitioned_parallelism = 0", "set max_partitioned_parallelism = 10"],
+		"setStatement": {
+			"propertyName": "MAX_PARTITIONED_PARALLELISM",
+			"separator": "=",
+			"allowedValues": "(\\d{1,9})",
+			"converterName": "ClientSideStatementValueConverters$NonNegativeIntegerConverter"
+		}
+	},
+	{
 		"name": "SET PROTO_DESCRIPTORS = '<proto_descriptor>'",
 		"executorName": "ClientSideStatementSetExecutor",
 		"resultType": "NO_RESULT",
@@ -584,10 +679,10 @@
 		"method": "statementSetProtoDescriptors",
 		"exampleStatements": ["set proto_descriptors='protodescriptorsbase64'"],
 		"setStatement": {
-			"propertyName": "PROTO_DESCRIPTORS",
-			"separator": "=",
-			"allowedValues": "'((\\S+)|())'",
-			"converterName": "ClientSideStatementValueConverters$ProtoDescriptorsConverter"
+		"propertyName": "PROTO_DESCRIPTORS",
+		"separator": "=",
+		"allowedValues": "'((\\S+)|())'",
+		"converterName": "ClientSideStatementValueConverters$ProtoDescriptorsConverter"
 		}
 	},
 	{
@@ -621,103 +716,9 @@
 		"statementType": "SHOW_PROTO_DESCRIPTORS_FILE_PATH",
 		"regex": "(?is)\\A\\s*show\\s+variable\\s+proto_descriptors_file_path\\s*\\z",
 		"method": "statementShowProtoDescriptorsFilePath",
-		"exampleStatements": ["show variable proto_descriptors_file_path"]
-=======
-		"name": "SHOW VARIABLE DATA_BOOST_ENABLED",
-		"executorName": "ClientSideStatementNoParamExecutor",
-		"resultType": "RESULT_SET",
-		"statementType": "SHOW_DATA_BOOST_ENABLED",
-		"regex": "(?is)\\A\\s*show\\s+variable\\s+data_boost_enabled\\s*\\z",
-		"method": "statementShowDataBoostEnabled",
-		"exampleStatements": ["show variable data_boost_enabled"]
-	},
-	{
-		"name": "SET DATA_BOOST_ENABLED = TRUE|FALSE",
-		"executorName": "ClientSideStatementSetExecutor",
-		"resultType": "NO_RESULT",
-		"statementType": "SET_DATA_BOOST_ENABLED",
-		"regex": "(?is)\\A\\s*set\\s+data_boost_enabled\\s*(?:=)\\s*(.*)\\z",
-		"method": "statementSetDataBoostEnabled",
-		"exampleStatements": ["set data_boost_enabled = true", "set data_boost_enabled = false"],
-		"setStatement": {
-			"propertyName": "DATA_BOOST_ENABLED",
-			"separator": "=",
-			"allowedValues": "(TRUE|FALSE)",
-			"converterName": "ClientSideStatementValueConverters$BooleanConverter"
-		}
-	},
-	{
-		"name": "SHOW VARIABLE AUTO_PARTITION_MODE",
-		"executorName": "ClientSideStatementNoParamExecutor",
-		"resultType": "RESULT_SET",
-		"statementType": "SHOW_AUTO_PARTITION_MODE",
-		"regex": "(?is)\\A\\s*show\\s+variable\\s+auto_partition_mode\\s*\\z",
-		"method": "statementShowAutoPartitionMode",
-		"exampleStatements": ["show variable auto_partition_mode"]
-	},
-	{
-		"name": "SET AUTO_PARTITION_MODE = TRUE|FALSE",
-		"executorName": "ClientSideStatementSetExecutor",
-		"resultType": "NO_RESULT",
-		"statementType": "SET_AUTO_PARTITION_MODE",
-		"regex": "(?is)\\A\\s*set\\s+auto_partition_mode\\s*(?:=)\\s*(.*)\\z",
-		"method": "statementSetAutoPartitionMode",
-		"exampleStatements": ["set auto_partition_mode = true", "set auto_partition_mode = false"],
-		"setStatement": {
-			"propertyName": "AUTO_PARTITION_MODE",
-			"separator": "=",
-			"allowedValues": "(TRUE|FALSE)",
-			"converterName": "ClientSideStatementValueConverters$BooleanConverter"
-		}
-	},
-	{
-		"name": "SHOW VARIABLE MAX_PARTITIONS",
-		"executorName": "ClientSideStatementNoParamExecutor",
-		"resultType": "RESULT_SET",
-		"statementType": "SHOW_MAX_PARTITIONS",
-		"regex": "(?is)\\A\\s*show\\s+variable\\s+max_partitions\\s*\\z",
-		"method": "statementShowMaxPartitions",
-		"exampleStatements": ["show variable max_partitions"]
-	},
-	{
-		"name": "SET MAX_PARTITIONS = <INT64>",
-		"executorName": "ClientSideStatementSetExecutor",
-		"resultType": "NO_RESULT",
-		"statementType": "SET_MAX_PARTITIONS",
-		"regex": "(?is)\\A\\s*set\\s+max_partitions\\s*(?:=)\\s*(.*)\\z",
-		"method": "statementSetMaxPartitions",
-		"exampleStatements": ["set max_partitions = 0", "set max_partitions = 10"],
-		"setStatement": {
-			"propertyName": "MAX_PARTITIONS",
-			"separator": "=",
-			"allowedValues": "(\\d{1,9})",
-			"converterName": "ClientSideStatementValueConverters$NonNegativeIntegerConverter"
-		}
-	},
-	{
-		"name": "SHOW VARIABLE MAX_PARTITIONED_PARALLELISM",
-		"executorName": "ClientSideStatementNoParamExecutor",
-		"resultType": "RESULT_SET",
-		"statementType": "SHOW_MAX_PARTITIONED_PARALLELISM",
-		"regex": "(?is)\\A\\s*show\\s+variable\\s+max_partitioned_parallelism\\s*\\z",
-		"method": "statementShowMaxPartitionedParallelism",
-		"exampleStatements": ["show variable max_partitioned_parallelism"]
-	},
-	{
-		"name": "SET MAX_PARTITIONED_PARALLELISM = <INT64>",
-		"executorName": "ClientSideStatementSetExecutor",
-		"resultType": "NO_RESULT",
-		"statementType": "SET_MAX_PARTITIONED_PARALLELISM",
-		"regex": "(?is)\\A\\s*set\\s+max_partitioned_parallelism\\s*(?:=)\\s*(.*)\\z",
-		"method": "statementSetMaxPartitionedParallelism",
-		"exampleStatements": ["set max_partitioned_parallelism = 0", "set max_partitioned_parallelism = 10"],
-		"setStatement": {
-			"propertyName": "MAX_PARTITIONED_PARALLELISM",
-			"separator": "=",
-			"allowedValues": "(\\d{1,9})",
-			"converterName": "ClientSideStatementValueConverters$NonNegativeIntegerConverter"
-		}
->>>>>>> dee7cdab
+		"exampleStatements": [
+			"show variable proto_descriptors_file_path"
+		]
 	}
 	]
 }