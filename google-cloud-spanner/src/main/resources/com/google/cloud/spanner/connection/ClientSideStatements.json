--- conflicted
+++ resolved
@@ -77,14 +77,14 @@
 	  "exampleStatements": ["show variable optimizer_version"]
 	},
 	{
-<<<<<<< HEAD
 	  "name": "SHOW VARIABLE OPTIMIZER_STATISTICS_PACKAGE",
 	  "executorName": "ClientSideStatementNoParamExecutor",
 	  "resultType": "RESULT_SET",
 	  "regex": "(?is)\\A\\s*show\\s+variable\\s+optimizer_statistics_package\\s*\\z",
 	  "method": "statementShowOptimizerStatisticsPackage",
 	  "exampleStatements": ["show variable optimizer_statistics_package"]
-=======
+	},
+	{
 	  "name": "SHOW VARIABLE RETURN_COMMIT_STATS",
 	  "executorName": "ClientSideStatementNoParamExecutor",
 	  "resultType": "RESULT_SET",
@@ -100,7 +100,6 @@
 	  "method": "statementShowCommitResponse",
 	  "exampleStatements": ["show variable commit_response"],
 	  "examplePrerequisiteStatements": ["update foo set bar=1"]
->>>>>>> 8a23ad04
 	},
 	{
 	  "name": "BEGIN TRANSACTION",
@@ -291,7 +290,6 @@
 	  }
 	},
 	{
-<<<<<<< HEAD
 	  "name": "SET OPTIMIZER_STATISTICS_PACKAGE = '<package>'|''",
 	  "executorName": "ClientSideStatementSetExecutor",
 	  "resultType": "NO_RESULT",
@@ -303,7 +301,9 @@
 	    "separator": "=",
 	    "allowedValues": "'((\\S+)|())'",
 	    "converterName": "ClientSideStatementValueConverters$StringValueConverter"
-=======
+	  }
+	},
+	{
 	  "name": "SET RETURN_COMMIT_STATS = TRUE|FALSE",
 	  "executorName": "ClientSideStatementSetExecutor",
 	  "resultType": "NO_RESULT",
@@ -315,7 +315,6 @@
 	    "separator": "=",
 	    "allowedValues": "(TRUE|FALSE)",
 	    "converterName": "ClientSideStatementValueConverters$BooleanConverter"
->>>>>>> 8a23ad04
 	  }
 	}
 	]
