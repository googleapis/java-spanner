/*
 * Copyright 2017 Google LLC
 *
 * Licensed under the Apache License, Version 2.0 (the "License");
 * you may not use this file except in compliance with the License.
 * You may obtain a copy of the License at
 *
 *       http://www.apache.org/licenses/LICENSE-2.0
 *
 * Unless required by applicable law or agreed to in writing, software
 * distributed under the License is distributed on an "AS IS" BASIS,
 * WITHOUT WARRANTIES OR CONDITIONS OF ANY KIND, either express or implied.
 * See the License for the specific language governing permissions and
 * limitations under the License.
 */

package com.google.cloud.spanner;

import com.google.cloud.Timestamp;
import com.google.cloud.spanner.Options.TransactionOption;
import com.google.cloud.spanner.SessionImpl.SessionTransaction;
import com.google.common.base.Preconditions;
import io.opencensus.common.Scope;
import io.opencensus.trace.Span;
import io.opencensus.trace.Tracer;
import io.opencensus.trace.Tracing;

/** Implementation of {@link TransactionManager}. */
final class TransactionManagerImpl implements TransactionManager, SessionTransaction {
  private static final Tracer tracer = Tracing.getTracer();

  private final SessionImpl session;
  private Span span;
  private final Options options;

  private TransactionRunnerImpl.TransactionContextImpl txn;
  private TransactionState txnState;

<<<<<<< HEAD
  TransactionManagerImpl(SessionImpl session, Span span, Options options) {
    this.session = session;
    this.span = span;
    this.options = options;
=======
  TransactionManagerImpl(SessionImpl session, Span span, TransactionOption... options) {
    this.session = session;
    this.span = span;
    this.options = Options.fromTransactionOptions(options);
>>>>>>> f9ac29cd
  }

  Span getSpan() {
    return span;
  }

  @Override
  public void setSpan(Span span) {
    this.span = span;
  }

  @Override
  public TransactionContext begin() {
    Preconditions.checkState(txn == null, "begin can only be called once");
    try (Scope s = tracer.withSpan(span)) {
      txn = session.newTransaction(options);
      session.setActive(this);
      txnState = TransactionState.STARTED;
      return txn;
    }
  }

  @Override
  public void commit() {
    Preconditions.checkState(
        txnState == TransactionState.STARTED,
        "commit can only be invoked if" + " the transaction is in progress");
    if (txn.isAborted()) {
      txnState = TransactionState.ABORTED;
      throw SpannerExceptionFactory.newSpannerException(
          ErrorCode.ABORTED, "Transaction already aborted");
    }
    try {
      txn.commit();
      txnState = TransactionState.COMMITTED;
    } catch (AbortedException e1) {
      txnState = TransactionState.ABORTED;
      throw e1;
    } catch (SpannerException e2) {
      txnState = TransactionState.COMMIT_FAILED;
      throw e2;
    }
  }

  @Override
  public void rollback() {
    Preconditions.checkState(
        txnState == TransactionState.STARTED,
        "rollback can only be called if the transaction is in progress");
    try {
      txn.rollback();
    } finally {
      txnState = TransactionState.ROLLED_BACK;
    }
  }

  @Override
  public TransactionContext resetForRetry() {
    if (txn == null || !txn.isAborted() && txnState != TransactionState.ABORTED) {
      throw new IllegalStateException(
          "resetForRetry can only be called if the previous attempt" + " aborted");
    }
    try (Scope s = tracer.withSpan(span)) {
      boolean useInlinedBegin = txn.transactionId != null;
      txn = session.newTransaction(options);
      if (!useInlinedBegin) {
        txn.ensureTxn();
      }
      txnState = TransactionState.STARTED;
      return txn;
    }
  }

  @Override
  public Timestamp getCommitTimestamp() {
    Preconditions.checkState(
        txnState == TransactionState.COMMITTED,
        "getCommitTimestamp can only be invoked if the transaction committed successfully");
    return txn.getCommitResponse().getCommitTimestamp();
  }

  public CommitResponse getCommitResponse() {
    Preconditions.checkState(
        txnState == TransactionState.COMMITTED,
        "getCommitResponse can only be invoked if the transaction committed successfully");
    return txn.getCommitResponse();
  }

  @Override
  public void close() {
    try {
      if (txnState == TransactionState.STARTED && !txn.isAborted()) {
        txn.rollback();
        txnState = TransactionState.ROLLED_BACK;
      }
    } finally {
      span.end(TraceUtil.END_SPAN_OPTIONS);
    }
  }

  @Override
  public TransactionState getState() {
    return txnState;
  }

  @Override
  public void invalidate() {
    close();
  }
}<|MERGE_RESOLUTION|>--- conflicted
+++ resolved
@@ -36,17 +36,10 @@
   private TransactionRunnerImpl.TransactionContextImpl txn;
   private TransactionState txnState;
 
-<<<<<<< HEAD
-  TransactionManagerImpl(SessionImpl session, Span span, Options options) {
-    this.session = session;
-    this.span = span;
-    this.options = options;
-=======
   TransactionManagerImpl(SessionImpl session, Span span, TransactionOption... options) {
     this.session = session;
     this.span = span;
     this.options = Options.fromTransactionOptions(options);
->>>>>>> f9ac29cd
   }
 
   Span getSpan() {
