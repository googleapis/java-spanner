--- conflicted
+++ resolved
@@ -248,53 +248,6 @@
           digest.update((byte) value.getKindCase().getNumber());
           pushValue(type, value);
         } else {
-<<<<<<< HEAD
-          Code type = row.getColumnType(i).getCode();
-          switch (type) {
-            case ARRAY:
-              funnelArray(row.getColumnType(i).getArrayElementType().getCode(), row, i, into);
-              break;
-            case BOOL:
-              funnelValue(type, row.getBoolean(i), into);
-              break;
-            case BYTES:
-            case PROTO:
-              funnelValue(type, row.getBytes(i), into);
-              break;
-            case DATE:
-              funnelValue(type, row.getDate(i), into);
-              break;
-            case FLOAT64:
-              funnelValue(type, row.getDouble(i), into);
-              break;
-            case NUMERIC:
-              funnelValue(type, row.getBigDecimal(i), into);
-              break;
-            case PG_NUMERIC:
-              funnelValue(type, row.getString(i), into);
-              break;
-            case INT64:
-            case ENUM:
-              funnelValue(type, row.getLong(i), into);
-              break;
-            case STRING:
-              funnelValue(type, row.getString(i), into);
-              break;
-            case JSON:
-              funnelValue(type, row.getJson(i), into);
-              break;
-            case PG_JSONB:
-              funnelValue(type, row.getPgJsonb(i), into);
-              break;
-            case TIMESTAMP:
-              funnelValue(type, row.getTimestamp(i), into);
-              break;
-
-            case STRUCT:
-            default:
-              throw new IllegalArgumentException("unsupported row type");
-          }
-=======
           // This will normally not happen, unless the user explicitly sets the decoding mode to
           // DIRECT for a query in a read/write transaction. The default decoding mode in the
           // Connection API is set to LAZY_PER_COL.
@@ -304,7 +257,6 @@
                   + resultSet.getMetadata().getRowType().getFields(col).getName()
                   + ". "
                   + "Executing queries with DecodeMode#DIRECT is not supported in read/write transactions.");
->>>>>>> dee7cdab
         }
       }
       firstRow = false;
@@ -318,17 +270,8 @@
         case NULL_VALUE:
           // nothing needed, writing the KindCase is enough.
           break;
-<<<<<<< HEAD
-        case BYTES:
-        case PROTO:
-          into.putInt(row.getBytesList(columnIndex).size());
-          for (ByteArray value : row.getBytesList(columnIndex)) {
-            funnelValue(Code.BYTES, value, into);
-          }
-=======
         case BOOL_VALUE:
           digest.update(value.getBoolValue() ? (byte) 1 : 0);
->>>>>>> dee7cdab
           break;
         case STRING_VALUE:
           putString(value.getStringValue());
@@ -374,43 +317,6 @@
                 "Struct values without a struct type are not supported");
           }
           break;
-<<<<<<< HEAD
-        case INT64:
-        case ENUM:
-          into.putInt(row.getLongList(columnIndex).size());
-          for (Long value : row.getLongList(columnIndex)) {
-            funnelValue(Code.INT64, value, into);
-          }
-          break;
-        case STRING:
-          into.putInt(row.getStringList(columnIndex).size());
-          for (String value : row.getStringList(columnIndex)) {
-            funnelValue(Code.STRING, value, into);
-          }
-          break;
-        case JSON:
-          into.putInt(row.getJsonList(columnIndex).size());
-          for (String value : row.getJsonList(columnIndex)) {
-            funnelValue(Code.JSON, value, into);
-          }
-          break;
-        case PG_JSONB:
-          into.putInt(row.getPgJsonbList(columnIndex).size());
-          for (String value : row.getPgJsonbList(columnIndex)) {
-            funnelValue(Code.PG_JSONB, value, into);
-          }
-          break;
-        case TIMESTAMP:
-          into.putInt(row.getTimestampList(columnIndex).size());
-          for (Timestamp value : row.getTimestampList(columnIndex)) {
-            funnelValue(Code.TIMESTAMP, value, into);
-          }
-          break;
-
-        case ARRAY:
-        case STRUCT:
-=======
->>>>>>> dee7cdab
         default:
           throw SpannerExceptionFactory.newSpannerException(
               ErrorCode.UNIMPLEMENTED, "Unsupported protobuf value: " + value.getKindCase());
@@ -425,51 +331,6 @@
         // This buffer is re-used for all string values in the result set.
         buffer = ByteBuffer.allocate(Math.min(MAX_BUFFER_SIZE, length));
       } else {
-<<<<<<< HEAD
-        switch (type) {
-          case BOOL:
-            into.putBoolean((Boolean) value);
-            break;
-          case BYTES:
-          case PROTO:
-            ByteArray byteArray = (ByteArray) value;
-            into.putInt(byteArray.length());
-            into.putBytes(byteArray.toByteArray());
-            break;
-          case DATE:
-            Date date = (Date) value;
-            into.putInt(date.getYear()).putInt(date.getMonth()).putInt(date.getDayOfMonth());
-            break;
-          case FLOAT64:
-            into.putDouble((Double) value);
-            break;
-          case NUMERIC:
-            String stringRepresentation = value.toString();
-            into.putInt(stringRepresentation.length());
-            into.putUnencodedChars(stringRepresentation);
-            break;
-          case INT64:
-          case ENUM:
-            into.putLong((Long) value);
-            break;
-          case PG_NUMERIC:
-          case STRING:
-          case JSON:
-          case PG_JSONB:
-            String stringValue = (String) value;
-            into.putInt(stringValue.length());
-            into.putUnencodedChars(stringValue);
-            break;
-          case TIMESTAMP:
-            Timestamp timestamp = (Timestamp) value;
-            into.putLong(timestamp.getSeconds()).putInt(timestamp.getNanos());
-            break;
-          case ARRAY:
-          case STRUCT:
-          default:
-            throw new IllegalArgumentException("invalid type for single value");
-        }
-=======
         buffer.clear();
       }
 
@@ -490,7 +351,6 @@
         digest.update(buffer);
         // Flip the buffer again, so we can repeat and write to the start of the buffer again.
         buffer.flip();
->>>>>>> dee7cdab
       }
     }
   }
