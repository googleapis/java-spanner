--- conflicted
+++ resolved
@@ -342,39 +342,17 @@
 
   private ApiFuture<Long> executeTransactionalUpdateAsync(final ParsedStatement update) {
     Callable<Long> callable =
-<<<<<<< HEAD
         () -> {
           try {
             writeTransaction = createWriteTransaction();
             Long res =
                 writeTransaction.run(
-                    new TransactionCallable<Long>() {
-                      @Override
-                      public Long run(TransactionContext transaction) throws Exception {
-                        return transaction.executeUpdate(update.getStatement());
-                      }
-                    });
+                    transaction -> transaction.executeUpdate(update.getStatement()));
             state = UnitOfWorkState.COMMITTED;
             return res;
           } catch (Throwable t) {
             state = UnitOfWorkState.COMMIT_FAILED;
             throw t;
-=======
-        new Callable<Long>() {
-          @Override
-          public Long call() throws Exception {
-            try {
-              writeTransaction = createWriteTransaction();
-              Long res =
-                  writeTransaction.run(
-                      transaction -> transaction.executeUpdate(update.getStatement()));
-              state = UnitOfWorkState.COMMITTED;
-              return res;
-            } catch (Throwable t) {
-              state = UnitOfWorkState.COMMIT_FAILED;
-              throw t;
-            }
->>>>>>> b036a771
           }
         };
     return executeStatementAsync(
@@ -402,43 +380,31 @@
   private ApiFuture<long[]> executeTransactionalBatchUpdateAsync(
       final Iterable<ParsedStatement> updates) {
     Callable<long[]> callable =
-<<<<<<< HEAD
         () -> {
           writeTransaction = createWriteTransaction();
           return writeTransaction.run(
-              new TransactionCallable<long[]>() {
-                @Override
-                public long[] run(TransactionContext transaction) throws Exception {
-=======
-        new Callable<long[]>() {
-          @Override
-          public long[] call() throws Exception {
-            writeTransaction = createWriteTransaction();
-            return writeTransaction.run(
-                transaction -> {
->>>>>>> b036a771
-                  try {
-                    long[] res =
-                        transaction.batchUpdate(
-                            Iterables.transform(
-                                updates,
-                                new Function<ParsedStatement, Statement>() {
-                                  @Override
-                                  public Statement apply(ParsedStatement input) {
-                                    return input.getStatement();
-                                  }
-                                }));
+              transaction -> {
+                try {
+                  long[] res =
+                      transaction.batchUpdate(
+                          Iterables.transform(
+                              updates,
+                              new Function<ParsedStatement, Statement>() {
+                                @Override
+                                public Statement apply(ParsedStatement input) {
+                                  return input.getStatement();
+                                }
+                              }));
+                  state = UnitOfWorkState.COMMITTED;
+                  return res;
+                } catch (Throwable t) {
+                  if (t instanceof SpannerBatchUpdateException) {
+                    // Batch update exceptions does not cause a rollback.
                     state = UnitOfWorkState.COMMITTED;
-                    return res;
-                  } catch (Throwable t) {
-                    if (t instanceof SpannerBatchUpdateException) {
-                      // Batch update exceptions does not cause a rollback.
-                      state = UnitOfWorkState.COMMITTED;
-                    } else {
-                      state = UnitOfWorkState.COMMIT_FAILED;
-                    }
-                    throw t;
+                  } else {
+                    state = UnitOfWorkState.COMMIT_FAILED;
                   }
+                  throw t;
                 }
               });
         };
@@ -457,43 +423,20 @@
     checkAndMarkUsed();
 
     Callable<Void> callable =
-<<<<<<< HEAD
         () -> {
           try {
             writeTransaction = createWriteTransaction();
             Void res =
                 writeTransaction.run(
-                    new TransactionCallable<Void>() {
-                      @Override
-                      public Void run(TransactionContext transaction) throws Exception {
-                        transaction.buffer(mutations);
-                        return null;
-                      }
+                    transaction -> {
+                      transaction.buffer(mutations);
+                      return null;
                     });
             state = UnitOfWorkState.COMMITTED;
             return res;
           } catch (Throwable t) {
             state = UnitOfWorkState.COMMIT_FAILED;
             throw t;
-=======
-        new Callable<Void>() {
-          @Override
-          public Void call() throws Exception {
-            try {
-              writeTransaction = createWriteTransaction();
-              Void res =
-                  writeTransaction.run(
-                      transaction -> {
-                        transaction.buffer(mutations);
-                        return null;
-                      });
-              state = UnitOfWorkState.COMMITTED;
-              return res;
-            } catch (Throwable t) {
-              state = UnitOfWorkState.COMMIT_FAILED;
-              throw t;
-            }
->>>>>>> b036a771
           }
         };
     return executeStatementAsync(commitStatement, callable, SpannerGrpc.getCommitMethod());
