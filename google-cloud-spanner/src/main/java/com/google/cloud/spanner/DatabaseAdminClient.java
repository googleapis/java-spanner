/*
 * Copyright 2017 Google LLC
 *
 * Licensed under the Apache License, Version 2.0 (the "License");
 * you may not use this file except in compliance with the License.
 * You may obtain a copy of the License at
 *
 *       http://www.apache.org/licenses/LICENSE-2.0
 *
 * Unless required by applicable law or agreed to in writing, software
 * distributed under the License is distributed on an "AS IS" BASIS,
 * WITHOUT WARRANTIES OR CONDITIONS OF ANY KIND, either express or implied.
 * See the License for the specific language governing permissions and
 * limitations under the License.
 */

package com.google.cloud.spanner;

import com.google.api.gax.longrunning.OperationFuture;
import com.google.api.gax.paging.Page;
import com.google.cloud.Policy;
import com.google.cloud.Timestamp;
import com.google.cloud.spanner.Options.ListOption;
import com.google.longrunning.Operation;
import com.google.spanner.admin.database.v1.CopyBackupMetadata;
import com.google.spanner.admin.database.v1.CreateBackupMetadata;
import com.google.spanner.admin.database.v1.CreateDatabaseMetadata;
import com.google.spanner.admin.database.v1.CreateDatabaseRequest;
import com.google.spanner.admin.database.v1.GetDatabaseDdlResponse;
import com.google.spanner.admin.database.v1.RestoreDatabaseMetadata;
import com.google.spanner.admin.database.v1.UpdateDatabaseDdlMetadata;
import com.google.spanner.admin.database.v1.UpdateDatabaseMetadata;
import java.util.List;
import javax.annotation.Nullable;

/** Client to do admin operations on a Cloud Spanner Database. */
public interface DatabaseAdminClient {
  /**
   * Creates a new database in a Cloud Spanner instance.
   *
   * <p>Example to create database.
   *
   * <pre>{@code
   * String instanceId = my_instance_id;
   * String databaseId = my_database_id;
   * Operation<Database, CreateDatabaseMetadata> op = dbAdminClient
   *     .createDatabase(
   *         instanceId,
   *         databaseId,
   *         Arrays.asList(
   *             "CREATE TABLE Singers (\n"
   *                 + "  SingerId   INT64 NOT NULL,\n"
   *                 + "  FirstName  STRING(1024),\n"
   *                 + "  LastName   STRING(1024),\n"
   *                 + "  SingerInfo BYTES(MAX)\n"
   *                 + ") PRIMARY KEY (SingerId)",
   *             "CREATE TABLE Albums (\n"
   *                 + "  SingerId     INT64 NOT NULL,\n"
   *                 + "  AlbumId      INT64 NOT NULL,\n"
   *                 + "  AlbumTitle   STRING(MAX)\n"
   *                 + ") PRIMARY KEY (SingerId, AlbumId),\n"
   *                 + "  INTERLEAVE IN PARENT Singers ON DELETE CASCADE"));
   * Database db = op.waitFor().getResult();
   * }</pre>
   *
   * @param instanceId the id of the instance in which to create the database.
   * @param databaseId the id of the database which will be created. It must conform to the regular
   *     expression [a-z][a-z0-9_\-]*[a-z0-9] and be between 2 and 30 characters in length
   * @param statements DDL statements to run while creating the database, for example {@code CREATE
   *     TABLE MyTable ( ... )}. This should not include {@code CREATE DATABASE} statement.
   */
  OperationFuture<Database, CreateDatabaseMetadata> createDatabase(
      String instanceId, String databaseId, Iterable<String> statements) throws SpannerException;

  /**
   * Creates a new database in a Cloud Spanner instance with the given {@link Dialect}.
   *
   * <p>Example to create database.
   *
   * <pre>{@code
   * String instanceId = "my_instance_id";
   * String createDatabaseStatement = "CREATE DATABASE \"my-database\"";
   * Operation<Database, CreateDatabaseMetadata> op = dbAdminClient
   *     .createDatabase(
   *         instanceId,
   *         createDatabaseStatement,
   *         Dialect.POSTGRESQL
   *         Collections.emptyList());
   * Database db = op.waitFor().getResult();
   * }</pre>
   *
   * @param instanceId the id of the instance in which to create the database.
   * @param createDatabaseStatement the CREATE DATABASE statement for the database. This statement
   *     must use the dialect for the new database.
   * @param dialect the dialect that the new database should use.
   * @param statements DDL statements to run while creating the database, for example {@code CREATE
   *     TABLE MyTable ( ... )}. This should not include {@code CREATE DATABASE} statement.
   */
  default OperationFuture<Database, CreateDatabaseMetadata> createDatabase(
      String instanceId,
      String createDatabaseStatement,
      Dialect dialect,
      Iterable<String> statements)
      throws SpannerException {
    throw new UnsupportedOperationException("Unimplemented");
  }

  /**
   * Creates a database in a Cloud Spanner instance. Any configuration options in the {@link
   * Database} instance will be included in the {@link CreateDatabaseRequest}.
   *
   * <p>Example to create an encrypted database.
   *
   * <pre>{@code
   * Database dbInfo =
   *     dbClient
   *         .newDatabaseBuilder(DatabaseId.of("my-project", "my-instance", "my-database"))
   *         .setEncryptionConfig(
   *             EncryptionConfig.ofKey(
   *                 "projects/my-project/locations/some-location/keyRings/my-keyring/cryptoKeys/my-key"))
   *         .build();
   * Operation<Database, CreateDatabaseMetadata> op = dbAdminClient
   *     .createDatabase(
   *         dbInfo,
   *         Arrays.asList(
   *             "CREATE TABLE Singers (\n"
   *                 + "  SingerId   INT64 NOT NULL,\n"
   *                 + "  FirstName  STRING(1024),\n"
   *                 + "  LastName   STRING(1024),\n"
   *                 + "  SingerInfo BYTES(MAX)\n"
   *                 + ") PRIMARY KEY (SingerId)",
   *             "CREATE TABLE Albums (\n"
   *                 + "  SingerId     INT64 NOT NULL,\n"
   *                 + "  AlbumId      INT64 NOT NULL,\n"
   *                 + "  AlbumTitle   STRING(MAX)\n"
   *                 + ") PRIMARY KEY (SingerId, AlbumId),\n"
   *                 + "  INTERLEAVE IN PARENT Singers ON DELETE CASCADE"));
   * Database db = op.waitFor().getResult();
   * }</pre>
   *
   * @see #createDatabase(String, String, Iterable)
   */
  OperationFuture<Database, CreateDatabaseMetadata> createDatabase(
      Database database, Iterable<String> statements) throws SpannerException;

  /** Returns a builder for a {@code Database} object with the given id. */
  Database.Builder newDatabaseBuilder(DatabaseId id);

  /** Returns a builder for a {@code Backup} object with the given id. */
  Backup.Builder newBackupBuilder(BackupId id);

  /** Returns a builder for a {@link Restore} object with the given source and destination */
  Restore.Builder newRestoreBuilder(BackupId source, DatabaseId destination);

  /**
   * Creates a new backup from a database in a Cloud Spanner instance.
   *
   * <p>Example to create a backup.
   *
   * <pre>{@code
   * String instance       = my_instance_id;
   * String backupId       = my_backup_id;
   * String databaseId     = my_database_id;
   * Timestamp expireTime  = Timestamp.ofTimeMicroseconds(micros);
   * OperationFuture<Backup, CreateBackupMetadata> op = dbAdminClient
   *     .createBackup(
   *         instanceId,
   *         backupId,
   *         databaseId,
   *         expireTime);
   * Backup backup = op.get();
   * }</pre>
   *
   * @param sourceInstanceId the id of the instance where the database to backup is located and
   *     where the backup will be created.
   * @param backupId the id of the backup which will be created. It must conform to the regular
   *     expression [a-z][a-z0-9_\-]*[a-z0-9] and be between 2 and 60 characters in length.
   * @param databaseId the id of the database to backup.
   * @param expireTime the time that the backup will automatically expire.
   */
  OperationFuture<Backup, CreateBackupMetadata> createBackup(
      String sourceInstanceId, String backupId, String databaseId, Timestamp expireTime)
      throws SpannerException;

  /**
   * Creates a new backup from a database in a Cloud Spanner. Any configuration options in the
   * {@link Backup} instance will be included in the {@link
   * com.google.spanner.admin.database.v1.CreateBackupRequest}.
   *
   * <p>Example to create an encrypted backup.
   *
   * <pre>{@code
   * BackupId backupId = BackupId.of("project", "instance", "backup-id");
   * DatabaseId databaseId = DatabaseId.of("project", "instance", "database-id");
   * Timestamp expireTime = Timestamp.ofTimeMicroseconds(expireTimeMicros);
   * Timestamp versionTime = Timestamp.ofTimeMicroseconds(versionTimeMicros);
   * EncryptionConfig encryptionConfig =
   *         EncryptionConfig.ofKey(
   *             "projects/my-project/locations/some-location/keyRings/my-keyring/cryptoKeys/my-key"));
   *
   * Backup backupToCreate = dbAdminClient
   *     .newBackupBuilder(backupId)
   *     .setDatabase(databaseId)
   *     .setExpireTime(expireTime)
   *     .setVersionTime(versionTime)
   *     .setEncryptionConfig(encryptionConfig)
   *     .build();
   *
   * OperationFuture<Backup, CreateBackupMetadata> op = dbAdminClient.createBackup(backupToCreate);
   * Backup createdBackup = op.get();
   * }</pre>
   *
   * @param backup the backup to be created
   */
  OperationFuture<Backup, CreateBackupMetadata> createBackup(Backup backup) throws SpannerException;

  /**
   * Creates a copy of backup from an existing backup in a Cloud Spanner instance.
   *
   * <p>Example to copy a backup.
   *
   * <pre>{@code
   * String instanceId                  ="my_instance_id";
   * String sourceBackupId              ="source_backup_id";
   * String destinationBackupId         ="destination_backup_id";
   * Timestamp expireTime               =Timestamp.ofTimeMicroseconds(micros);
   * OperationFuture<Backup, CopyBackupMetadata> op = dbAdminClient
   *     .copyBackup(
   *         instanceId,
   *         sourceBackupId,
   *         destinationBackupId,
   *         expireTime);
   * Backup backup = op.get();
   * }</pre>
   *
   * @param instanceId the id of the instance where the source backup is located and where the new
   *     backup will be created.
   * @param sourceBackupId the source backup id.
   * @param destinationBackupId the id of the backup which will be created. It must conform to the
   *     regular expression [a-z][a-z0-9_\-]*[a-z0-9] and be between 2 and 60 characters in length.
   * @param expireTime the time that the new backup will automatically expire.
   */
  default OperationFuture<Backup, CopyBackupMetadata> copyBackup(
      String instanceId, String sourceBackupId, String destinationBackupId, Timestamp expireTime) {
    throw new UnsupportedOperationException("Unimplemented");
  }

  /**
   * Creates a copy of backup from an existing backup in Cloud Spanner in the same instance. Any
   * configuration options in the {@link Backup} instance will be included in the {@link
   * com.google.spanner.admin.database.v1.CopyBackupRequest}.
   *
   * <p>The expire time of the new backup must be set and be at least 6 hours and at most 366 days
   * after the creation time of the existing backup that is being copied.
   *
   * <p>Example to create a copy of a backup.
   *
   * <pre>{@code
   * BackupId sourceBackupId = BackupId.of("source-project", "source-instance", "source-backup-id");
   * BackupId destinationBackupId = BackupId.of("destination-project", "destination-instance", "new-backup-id");
   * Timestamp expireTime = Timestamp.ofTimeMicroseconds(expireTimeMicros);
   * EncryptionConfig encryptionConfig =
   *         EncryptionConfig.ofKey(
   *             "projects/my-project/locations/some-location/keyRings/my-keyring/cryptoKeys/my-key"));
   *
   * Backup destinationBackup = dbAdminClient
   *     .newBackupBuilder(destinationBackupId)
   *     .setExpireTime(expireTime)
   *     .setEncryptionConfig(encryptionConfig)
   *     .build();
   *
   * OperationFuture<Backup, CopyBackupMetadata> op = dbAdminClient.copyBackup(sourceBackupId, destinationBackup);
   * Backup copiedBackup = op.get();
   * }</pre>
   *
   * @param sourceBackupId the backup to be copied
   * @param destinationBackup the new backup to create
   */
  default OperationFuture<Backup, CopyBackupMetadata> copyBackup(
      BackupId sourceBackupId, Backup destinationBackup) {
    throw new UnsupportedOperationException("Unimplemented");
  }

  /**
   * Restore a database from a backup. The database that is restored will be created and may not
   * already exist.
   *
   * <p>Example to restore a database.
   *
   * <pre>{@code
   * String backupInstanceId   = my_instance_id;
   * String backupId           = my_backup_id;
   * String restoreInstanceId  = my_db_instance_id;
   * String restoreDatabaseId  = my_database_id;
   * OperationFuture<Database, RestoreDatabaseMetadata> op = dbAdminClient
   *     .restoreDatabase(
   *         backupInstanceId,
   *         backupId,
   *         restoreInstanceId,
   *         restoreDatabaseId);
   * Database database = op.get();
   * }</pre>
   *
   * @param backupInstanceId the id of the instance where the backup is located.
   * @param backupId the id of the backup to restore.
   * @param restoreInstanceId the id of the instance where the database should be created. This may
   *     be a different instance than where the backup is stored.
   * @param restoreDatabaseId the id of the database to restore to.
   */
  OperationFuture<Database, RestoreDatabaseMetadata> restoreDatabase(
      String backupInstanceId, String backupId, String restoreInstanceId, String restoreDatabaseId)
      throws SpannerException;

  /**
   * Restore a database from a backup. The database that is restored will be created and may not
   * already exist.
   *
   * <p>Example to restore an encrypted database.
   *
   * <pre>{@code
   * final Restore restore = dbAdminClient
   *     .newRestoreBuilder(
   *         BackupId.of("my-project", "my-instance", "my-backup"),
   *         DatabaseId.of("my-project", "my-instance", "my-database")
   *     )
   *     .setEncryptionConfig(EncryptionConfig.ofKey(
   *         "projects/my-project/locations/some-location/keyRings/my-keyring/cryptoKeys/my-key"))
   *     .build();
   *
   * final OperationFuture<Database, RestoreDatabaseMetadata> op = dbAdminClient
   *     .restoreDatabase(restore);
   *
   * Database database = op.get();
   * }</pre>
   *
   * @param restore a {@link Restore} instance with the backup source and destination database
   */
  OperationFuture<Database, RestoreDatabaseMetadata> restoreDatabase(Restore restore)
      throws SpannerException;

  /** Lists long-running database operations on the specified instance. */
  Page<Operation> listDatabaseOperations(String instanceId, ListOption... options);

  /** Lists database roles on the specified database. */
  Page<DatabaseRole> listDatabaseRoles(String instanceId, String databaseId, ListOption... options);

  /** Lists long-running backup operations on the specified instance. */
  Page<Operation> listBackupOperations(String instanceId, ListOption... options);

  /**
   * Gets the current state of a Cloud Spanner database.
   *
   * <p>Example to getDatabase.
   *
   * <pre>{@code
   * String instanceId = my_instance_id;
   * String databaseId = my_database_id;
   * Database db = dbAdminClient.getDatabase(instanceId, databaseId);
   * }</pre>
   */
  Database getDatabase(String instanceId, String databaseId) throws SpannerException;

  /**
   * Updates a Cloud Spanner database. The returned {@code Operation} can be used to track the
   * progress of the update. Throws SpannerException if the Cloud Spanner database does not exist.
   *
   * <p>Until completion of the returned operation:
   *
   * <ul>
   *   <li>Cancelling the operation is best effort and may or may not succeed.
   *   <li>All other attempts to modify the database are rejected.
   *   <li>Reading the database via the API continues to give the pre-request field values.
   * </ul>
   *
   * Upon completion of the returned operation:
   *
   * <ul>
   *   <li>The database's new fields are readable via the API.
   * </ul>
   *
   * <p>Example of updating a database.
   *
   * <pre>{@code
   * String projectId = my_project_id;
   * String instanceId = my_instance_id;
   * String databaseId = my_database_id;
   * Database databaseToUpdate = databaseAdminClient.newDatabaseBuilder(
   *         DatabaseId.of(projectId, instanceId, databaseId))
   *      .enableDropProtection().build();
   * OperationFuture<Database, UpdateDatabaseMetadata> op = databaseAdminClient.updateDatabase(
   *           databaseToUpdate, DatabaseField.DROP_PROTECTION);
   * Database updateDatabase = op.get(5, TimeUnit.MINUTES);
   * }</pre>
   *
   * @param database The database to update to. The current field values of the database will be
   *     updated to the values specified in this parameter.
   * @param fieldsToUpdate The fields that should be updated. Only these fields will have their
   *     values updated to the values specified in {@param database}, even if there are other fields
   *     specified in {@param database}.
   */
  OperationFuture<Database, UpdateDatabaseMetadata> updateDatabase(
      Database database, DatabaseInfo.DatabaseField... fieldsToUpdate) throws SpannerException;

  /**
   * Gets the current state of a Cloud Spanner database backup.
   *
   * <p>Example to get a backup.
   *
   * <pre>{@code
   * String instanceId = my_instance_id;
   * String backupId   = my_backup_id;
   * Backup backup = dbAdminClient.getBackup(instanceId, backupId);
   * }</pre>
   */
  Backup getBackup(String instanceId, String backupId) throws SpannerException;

  /**
   * Enqueues the given DDL statements to be applied, in order but not necessarily all at once, to
   * the database schema at some point (or points) in the future. The server checks that the
   * statements are executable (syntactically valid, name tables that exist, etc.) before enqueueing
   * them, but they may still fail upon later execution (e.g., if a statement from another batch of
   * statements is applied first and it conflicts in some way, or if there is some data-related
   * problem like a `NULL` value in a column to which `NOT NULL` would be added). If a statement
   * fails, all subsequent statements in the batch are automatically cancelled.
   *
   * <p>If an operation already exists with the given operation id, the operation will be resumed
   * and the returned future will complete when the original operation finishes. See more
   * information in {@link
   * com.google.cloud.spanner.spi.v1.GapicSpannerRpc#updateDatabaseDdl(com.google.cloud.spanner.Database,
   * Iterable, String)}
   *
   * <p>Example to update the database DDL.
   *
   * <pre>{@code
   * String instanceId = my_instance_id;
   * String databaseId = my_database_id;
   * dbAdminClient.updateDatabaseDdl(instanceId,
   *     databaseId,
   *     Arrays.asList("ALTER TABLE Albums ADD COLUMN MarketingBudget INT64"),
   *     null).waitFor();
   * }</pre>
   *
   * @param operationId Operation id assigned to this operation. If null, system will autogenerate
   *     one. This must be unique within a database abd must be a valid identifier
   *     [a-zA-Z][a-zA-Z0-9_]*.
   */
  OperationFuture<Void, UpdateDatabaseDdlMetadata> updateDatabaseDdl(
      String instanceId,
      String databaseId,
      Iterable<String> statements,
      @Nullable String operationId)
      throws SpannerException;

  /**
   * Updates a database in a Cloud Spanner instance. Any proto descriptors that have been set for
<<<<<<< HEAD
   * the {@link Database} instance will be included in the {@link UpdateDatabaseDdlRequest}.
=======
   * the {@link com.google.cloud.spanner.Database} instance will be included in the {@link
   * com.google.spanner.admin.database.v1.UpdateDatabaseDdlRequest}.
>>>>>>> dee7cdab
   *
   * <p>If an operation already exists with the given operation id, the operation will be resumed
   * and the returned future will complete when the original operation finishes. See more
   * information in {@link
   * com.google.cloud.spanner.spi.v1.GapicSpannerRpc#updateDatabaseDdl(com.google.cloud.spanner.Database,
   * Iterable, String)}
   *
   * <p>Example to update the database DDL with proto descriptors.
   *
   * <pre>{@code
   * Database dbInfo =
   *         dbClient
   *            .newDatabaseBuilder(DatabaseId.of("my_project_id", "my_instance_id", "my_database_id"))
   *            .setProtoDescriptors("com/google/cloud/spanner/descriptors.pb")
   *            .build();
   * dbAdminClient.updateDatabaseDdl(dbInfo,
   *     Arrays.asList("ALTER TABLE Albums ADD COLUMN MarketingBudget INT64"),
   *     null).waitFor();
   * }</pre>
   *
   * @param database Database object to set configuration options such as proto_descriptors.
   * @param statements DDL statements to run while updating the database.
   * @param operationId Operation id assigned to this operation. If null, system will autogenerate
   *     one. This must be unique within a database abd must be a valid identifier
   *     [a-zA-Z][a-zA-Z0-9_]*.
   */
  OperationFuture<Void, UpdateDatabaseDdlMetadata> updateDatabaseDdl(
      Database database, Iterable<String> statements, @Nullable String operationId)
      throws SpannerException;

  /**
   * Drops a Cloud Spanner database.
   *
   * <p>Example to drop a Cloud Spanner database.
   *
   * <pre>{@code
   * String instanceId = my_instance_id;
   * String databaseId = my_database_id;
   * dbAdminClient.dropDatabase(instanceId, databaseId);
   * }</pre>
   */
  void dropDatabase(String instanceId, String databaseId) throws SpannerException;

  /**
   * Returns the schema of a Cloud Spanner database as a list of formatted DDL statements. This
   * method does not show pending schema updates.
   *
   * <p>Example to get the schema of a Cloud Spanner database.
   *
   * <pre>{@code
   * String instanceId = my_instance_id;
   * String databaseId = my_database_id;
   * List<String> statementsInDb = dbAdminClient.getDatabaseDdl(instanceId, databaseId);
   * }</pre>
   */
  List<String> getDatabaseDdl(String instanceId, String databaseId);

  /**
   * Returns the GetDatabaseDdlResponse object of a Cloud Spanner database.
   *
   * <p>Example to get GetDatabaseDdlResponse object of a Cloud Spanner database.
   *
   * <pre>{@code
   * String instanceId = my_instance_id;
   * String databaseId = my_database_id;
   * GetDatabaseDdlResponse response = dbAdminClient.getDatabaseDdl(instanceId, databaseId);
   * }</pre>
   *
   * @param instanceId the id of the instance where the database was created.
   * @param databaseId the id of the database.
   * @return GetDatabaseDdlResponse object
   */
  GetDatabaseDdlResponse getDatabaseDdlResponse(String instanceId, String databaseId);

  /**
   * Returns the list of Cloud Spanner database in the given instance.
   *
   * <p>Example to get the list of Cloud Spanner database in the given instance.
   *
   * <pre>{@code
   * String instanceId = my_instance_id;
   * Page<Database> page = dbAdminClient.listDatabases(instanceId, Options.pageSize(1));
   * List<Database> dbs = new ArrayList<>();
   * while (page != null) {
   *   Database db = Iterables.getOnlyElement(page.getValues());
   *   dbs.add(db);
   *   page = page.getNextPage();
   * }
   * }</pre>
   */
  Page<Database> listDatabases(String instanceId, ListOption... options);

  /**
   * Returns the list of Cloud Spanner backups in the given instance.
   *
   * <p>Example to get the list of Cloud Spanner backups in the given instance.
   *
   * <pre>{@code
   * String instanceId = my_instance_id;
   * Page<Backup> page = dbAdminClient.listBackups(instanceId, Options.pageSize(1));
   * List<Backup> backups = new ArrayList<>();
   * while (page != null) {
   *   Backup backup = Iterables.getOnlyElement(page.getValues());
   *   dbs.add(backup);
   *   page = page.getNextPage();
   * }
   * }</pre>
   */
  Page<Backup> listBackups(String instanceId, ListOption... options);

  /**
   * Updates the expire time of a backup.
   *
   * @param instanceId Required. The instance of the backup to update.
   * @param backupId Required. The backup id of the backup to update.
   * @param expireTime Required. The new expire time of the backup to set to.
   * @return the updated Backup object.
   */
  Backup updateBackup(String instanceId, String backupId, Timestamp expireTime);

  /**
   * Deletes a pending or completed backup.
   *
   * @param instanceId Required. The instance where the backup exists.
   * @param backupId Required. The id of the backup to delete.
   */
  void deleteBackup(String instanceId, String backupId);

  /** Cancels the specified long-running operation. */
  void cancelOperation(String name);

  /** Gets the specified long-running operation. */
  Operation getOperation(String name);

  /**
   * Returns the IAM policy for the given database.
   *
   * <p>Version specifies the format used to create the policy, valid values are 0, 1, and 3.
   * Requests specifying an invalid value will be rejected. Requests for policies with any
   * conditional role bindings must specify version 3. Policies with no conditional role bindings
   * may specify any valid value or leave the field unset.
   *
   * <p>The policy in the response might use the policy version that you specified, or it might use
   * a lower policy version. For example, if you specify version 3, but the policy has no
   * conditional role bindings, the response uses version 1.
   *
   * <p>To learn which resources support conditions in their IAM policies, see the
   *
   * @see <a href="https://cloud.google.com/iam/help/conditions/resource-policies">IAM
   *     documentation</a>.
   */
  Policy getDatabaseIAMPolicy(String instanceId, String databaseId, int version);

  /**
   * Updates the IAM policy for the given database and returns the resulting policy. It is highly
   * recommended to first get the current policy and base the updated policy on the returned policy.
   * See {@link Policy.Builder#setEtag(String)} for information on the recommended read-modify-write
   * cycle.
   */
  Policy setDatabaseIAMPolicy(String instanceId, String databaseId, Policy policy);

  /**
   * Tests for the given permissions on the specified database for the caller.
   *
   * @param instanceId the id of the instance where the database to test is located.
   * @param databaseId the id of the database to test.
   * @param permissions the permissions to test for. Permissions with wildcards (such as '*',
   *     'spanner.*', 'spanner.instances.*') are not allowed.
   * @return the subset of the tested permissions that the caller is allowed.
   */
  Iterable<String> testDatabaseIAMPermissions(
      String instanceId, String databaseId, Iterable<String> permissions);

  /** Returns the IAM policy for the given backup. */
  Policy getBackupIAMPolicy(String instanceId, String backupId);

  /**
   * Updates the IAM policy for the given backup and returns the resulting policy. It is highly
   * recommended to first get the current policy and base the updated policy on the returned policy.
   * See {@link Policy.Builder#setEtag(String)} for information on the recommended read-modify-write
   * cycle.
   */
  Policy setBackupIAMPolicy(String instanceId, String backupId, Policy policy);

  /**
   * Tests for the given permissions on the specified backup for the caller.
   *
   * @param instanceId the id of the instance where the backup to test is located.
   * @param backupId the id of the backup to test.
   * @param permissions the permissions to test for. Permissions with wildcards (such as '*',
   *     'spanner.*', 'spanner.instances.*') are not allowed.
   * @return the subset of the tested permissions that the caller is allowed.
   */
  Iterable<String> testBackupIAMPermissions(
      String instanceId, String backupId, Iterable<String> permissions);
}<|MERGE_RESOLUTION|>--- conflicted
+++ resolved
@@ -453,12 +453,8 @@
 
   /**
    * Updates a database in a Cloud Spanner instance. Any proto descriptors that have been set for
-<<<<<<< HEAD
-   * the {@link Database} instance will be included in the {@link UpdateDatabaseDdlRequest}.
-=======
    * the {@link com.google.cloud.spanner.Database} instance will be included in the {@link
    * com.google.spanner.admin.database.v1.UpdateDatabaseDdlRequest}.
->>>>>>> dee7cdab
    *
    * <p>If an operation already exists with the given operation id, the operation will be resumed
    * and the returned future will complete when the original operation finishes. See more
