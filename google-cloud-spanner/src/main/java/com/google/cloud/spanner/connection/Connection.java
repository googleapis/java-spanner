/*
 * Copyright 2019 Google LLC
 *
 * Licensed under the Apache License, Version 2.0 (the "License");
 * you may not use this file except in compliance with the License.
 * You may obtain a copy of the License at
 *
 *       http://www.apache.org/licenses/LICENSE-2.0
 *
 * Unless required by applicable law or agreed to in writing, software
 * distributed under the License is distributed on an "AS IS" BASIS,
 * WITHOUT WARRANTIES OR CONDITIONS OF ANY KIND, either express or implied.
 * See the License for the specific language governing permissions and
 * limitations under the License.
 */

package com.google.cloud.spanner.connection;

import com.google.api.core.ApiFuture;
import com.google.api.core.InternalApi;
import com.google.cloud.Timestamp;
import com.google.cloud.spanner.AbortedDueToConcurrentModificationException;
import com.google.cloud.spanner.AbortedException;
import com.google.cloud.spanner.AsyncResultSet;
import com.google.cloud.spanner.CommitResponse;
import com.google.cloud.spanner.DatabaseClient;
import com.google.cloud.spanner.Dialect;
import com.google.cloud.spanner.ErrorCode;
import com.google.cloud.spanner.Mutation;
import com.google.cloud.spanner.Options.QueryOption;
import com.google.cloud.spanner.Options.RpcPriority;
import com.google.cloud.spanner.Options.UpdateOption;
import com.google.cloud.spanner.ReadContext.QueryAnalyzeMode;
import com.google.cloud.spanner.ResultSet;
import com.google.cloud.spanner.SpannerBatchUpdateException;
import com.google.cloud.spanner.SpannerException;
import com.google.cloud.spanner.Statement;
import com.google.cloud.spanner.TimestampBound;
import com.google.cloud.spanner.connection.StatementResult.ResultType;
import com.google.spanner.v1.ExecuteBatchDmlRequest;
import com.google.spanner.v1.ResultSetStats;
import java.util.Iterator;
import java.util.concurrent.ExecutionException;
import java.util.concurrent.TimeUnit;

/**
 * Internal connection API for Google Cloud Spanner. This interface may introduce breaking changes
 * without prior notice.
 *
 * <p>A connection to a Cloud Spanner database. Connections are not designed to be thread-safe. The
 * only exception is the {@link Connection#cancel()} method that may be called by any other thread
 * to stop the execution of the current statement on the connection.
 *
 * <p>All -Async methods on {@link Connection} are guaranteed to be executed in the order that they
 * are issued on the {@link Connection}. Mixing synchronous and asynchronous method calls is also
 * supported, and these are also guaranteed to be executed in the order that they are issued.
 *
 * <p>Connections accept a number of additional SQL statements for setting or changing the state of
 * a {@link Connection}. These statements can only be executed using the {@link
 * Connection#execute(Statement)} method:
 *
 * <ul>
 *   <li><code>SHOW AUTOCOMMIT</code>: Returns the current value of <code>AUTOCOMMIT</code> of this
 *       connection as a {@link ResultSet}
 *   <li><code>SET AUTOCOMMIT=TRUE|FALSE</code>: Sets the value of <code>AUTOCOMMIT</code> for this
 *       connection
 *   <li><code>SHOW READONLY</code>: Returns the current value of <code>READONLY</code> of this
 *       connection as a {@link ResultSet}
 *   <li><code>SET READONLY=TRUE|FALSE</code>: Sets the value of <code>READONLY</code> for this
 *       connection
 *   <li><code>SHOW RETRY_ABORTS_INTERNALLY</code>: Returns the current value of <code>
 *       RETRY_ABORTS_INTERNALLY</code> of this connection as a {@link ResultSet}
 *   <li><code>SET RETRY_ABORTS_INTERNALLY=TRUE|FALSE</code>: Sets the value of <code>
 *       RETRY_ABORTS_INTERNALLY</code> for this connection
 *   <li><code>SHOW AUTOCOMMIT_DML_MODE</code>: Returns the current value of <code>
 *       AUTOCOMMIT_DML_MODE</code> of this connection as a {@link ResultSet}
 *   <li><code>SET AUTOCOMMIT_DML_MODE='TRANSACTIONAL' | 'PARTITIONED_NON_ATOMIC'</code>: Sets the
 *       value of <code>AUTOCOMMIT_DML_MODE</code> for this connection
 *   <li><code>SHOW STATEMENT_TIMEOUT</code>: Returns the current value of <code>STATEMENT_TIMEOUT
 *       </code> of this connection as a {@link ResultSet}
 *   <li><code>SET STATEMENT_TIMEOUT='&lt;int64&gt;s|ms|us|ns' | NULL</code>: Sets the value of
 *       <code>STATEMENT_TIMEOUT</code> for this connection. The supported {@link TimeUnit}s are:
 *       <ul>
 *         <li>s - Seconds
 *         <li>ms - Milliseconds
 *         <li>us - Microseconds
 *         <li>ns - Nanoseconds
 *       </ul>
 *       Setting the STATEMENT_TIMEOUT to NULL will clear the value for the STATEMENT_TIMEOUT on the
 *       connection.
 *   <li><code>SHOW READ_TIMESTAMP</code>: Returns the last <code>READ_TIMESTAMP</code> of this
 *       connection as a {@link ResultSet}
 *   <li><code>SHOW COMMIT_TIMESTAMP</code>: Returns the last <code>COMMIT_TIMESTAMP</code> of this
 *       connection as a {@link ResultSet}
 *   <li><code>SHOW READ_ONLY_STALENESS</code>: Returns the current value of <code>
 *       READ_ONLY_STALENESS</code> of this connection as a {@link ResultSet}
 *   <li><code>
 *       SET READ_ONLY_STALENESS='STRONG' | 'MIN_READ_TIMESTAMP &lt;timestamp&gt;' | 'READ_TIMESTAMP &lt;timestamp&gt;' | 'MAX_STALENESS &lt;int64&gt;s|ms|mus|ns' | 'EXACT_STALENESS (&lt;int64&gt;s|ms|mus|ns)'
 *       </code>: Sets the value of <code>READ_ONLY_STALENESS</code> for this connection.
 *   <li><code>SHOW OPTIMIZER_VERSION</code>: Returns the current value of <code>
 *       OPTIMIZER_VERSION</code> of this connection as a {@link ResultSet}
 *   <li><code>
 *       SET OPTIMIZER_VERSION='&lt;version&gt;' | 'LATEST'
 *       </code>: Sets the value of <code>OPTIMIZER_VERSION</code> for this connection.
 *   <li><code>SHOW OPTIMIZER_STATISTICS_PACKAGE</code>: Returns the current value of <code>
 *       OPTIMIZER_STATISTICS_PACKAGE</code> of this connection as a {@link ResultSet}
 *   <li><code>
 *       SET OPTIMIZER_STATISTICS_PACKAGE='&lt;package&gt;' | ''
 *       </code>: Sets the value of <code>OPTIMIZER_STATISTICS_PACKAGE</code> for this connection.
 *   <li><code>BEGIN [TRANSACTION]</code>: Begins a new transaction. This statement is optional when
 *       the connection is not in autocommit mode, as a new transaction will automatically be
 *       started when a query or update statement is issued. In autocommit mode, this statement will
 *       temporarily put the connection in transactional mode, and return the connection to
 *       autocommit mode when <code>COMMIT [TRANSACTION]</code> or <code>ROLLBACK [TRANSACTION]
 *       </code> is executed
 *   <li><code>COMMIT [TRANSACTION]</code>: Commits the current transaction
 *   <li><code>ROLLBACK [TRANSACTION]</code>: Rollbacks the current transaction
 *   <li><code>SET TRANSACTION READ ONLY|READ WRITE</code>: Sets the type for the current
 *       transaction. May only be executed before a transaction is actually running (i.e. before any
 *       statements have been executed in the transaction)
 *   <li><code>START BATCH DDL</code>: Starts a batch of DDL statements. May only be executed when
 *       no transaction has been started and the connection is in read/write mode. The connection
 *       will only accept DDL statements while a DDL batch is active.
 *   <li><code>START BATCH DML</code>: Starts a batch of DML statements. May only be executed when
 *       the connection is in read/write mode. The connection will only accept DML statements while
 *       a DML batch is active.
 *   <li><code>RUN BATCH</code>: Ends the current batch, sends the batched DML or DDL statements to
 *       Spanner and blocks until all statements have been executed or an error occurs. May only be
 *       executed when a (possibly empty) batch is active. The statement will return the update
 *       counts of the batched statements as {@link ResultSet} with an ARRAY&lt;INT64&gt; column. In
 *       case of a DDL batch, this array will always be empty.
 *   <li><code>ABORT BATCH</code>: Ends the current batch and removes any DML or DDL statements from
 *       the buffer without sending any statements to Spanner. May only be executed when a (possibly
 *       empty) batch is active.
 * </ul>
 *
 * Note that Cloud Spanner could abort read/write transactions in the background, and that
 * <strong>any</strong> database call during a read/write transaction could fail with an {@link
 * AbortedException}. This also includes calls to {@link ResultSet#next()}.
 *
 * <p>If {@link Connection#isRetryAbortsInternally()} is <code>true</code>, then the connection will
 * silently handle any {@link AbortedException}s by internally re-acquiring all transactional locks
 * and verifying (via the use of cryptographic checksums) that no underlying data has changed. If a
 * change to the underlying data is detected, then an {@link
 * AbortedDueToConcurrentModificationException} error will be thrown. If your application already
 * uses retry loops to handle these Aborted errors, then it will be most efficient to set {@link
 * Connection#isRetryAbortsInternally()} to <code>false</code>.
 *
 * <p>Use {@link ConnectionOptions} to create a {@link Connection}.
 */
@InternalApi
public interface Connection extends AutoCloseable {

  /** Closes this connection. This is a no-op if the {@link Connection} has already been closed. */
  @Override
  void close();

  /**
   * Closes this connection without blocking. This is a no-op if the {@link Connection} has already
   * been closed. The {@link Connection} is no longer usable directly after calling this method. The
   * returned {@link ApiFuture} is done when the running statement(s) (if any) on the connection
   * have finished.
   */
  ApiFuture<Void> closeAsync();

  /** @return <code>true</code> if this connection has been closed. */
  boolean isClosed();

  /**
   * Sets autocommit on/off for this {@link Connection}. Connections in autocommit mode will apply
   * any changes to the database directly without waiting for an explicit commit. DDL- and DML
   * statements as well as {@link Mutation}s are sent directly to Spanner, and committed
   * automatically unless the statement caused an error. The statement is retried in case of an
   * {@link AbortedException}. All other errors will cause the underlying transaction to be rolled
   * back.
   *
   * <p>A {@link Connection} that is in autocommit and read/write mode will allow all types of
   * statements: Queries, DML, DDL, and Mutations (writes). If the connection is in read-only mode,
   * only queries will be allowed.
   *
   * <p>{@link Connection}s in autocommit mode may also accept partitioned DML statements. See
   * {@link Connection#setAutocommitDmlMode(AutocommitDmlMode)} for more information.
   *
   * @param autocommit true/false to turn autocommit on/off
   */
  void setAutocommit(boolean autocommit);

  /** @return <code>true</code> if this connection is in autocommit mode */
  boolean isAutocommit();

  /**
   * Sets this connection to read-only or read-write. This method may only be called when no
   * transaction is active. A connection that is in read-only mode, will never allow any kind of
   * changes to the database to be submitted.
   *
   * @param readOnly true/false to turn read-only mode on/off
   */
  void setReadOnly(boolean readOnly);

  /** @return <code>true</code> if this connection is in read-only mode */
  boolean isReadOnly();

  /**
   * Sets the duration the connection should wait before automatically aborting the execution of a
   * statement. The default is no timeout. Statement timeouts are applied all types of statements,
   * both in autocommit and transactional mode. They also apply to {@link Connection#commit()} and
   * {@link Connection#rollback()} statements.
   *
   * <p>A DML statement in autocommit mode may or may not have actually been applied to the
   * database, depending on when the timeout occurred.
   *
   * <p>A DML statement in a transaction that times out may still have been applied to the
   * transaction. If you still decide to commit the transaction after such a timeout, the DML
   * statement may or may not have been part of the transaction, depending on whether the timeout
   * occurred before or after the statement was (successfully) sent to Spanner. You should therefore
   * either always rollback a transaction that had a DML statement that timed out, or you should
   * accept that the timed out statement still might have been applied to the database.
   *
   * <p>DDL statements and DML statements in {@link AutocommitDmlMode#PARTITIONED_NON_ATOMIC} mode
   * cannot be rolled back. If such a statement times out, it may or may not have been applied to
   * the database. The same applies to commit and rollback statements.
   *
   * <p>Statements that time out will throw a {@link SpannerException} with error code {@link
   * ErrorCode#DEADLINE_EXCEEDED}.
   *
   * @param timeout The number of {@link TimeUnit}s before a statement is automatically aborted by
   *     the connection. Zero or negative values are not allowed. The maximum allowed value is
   *     315,576,000,000 seconds. Use {@link Connection#clearStatementTimeout()} to remove a timeout
   *     value that has been set.
   * @param unit The {@link TimeUnit} to specify the timeout value in. Must be one of {@link
   *     TimeUnit#NANOSECONDS}, {@link TimeUnit#MICROSECONDS}, {@link TimeUnit#MILLISECONDS}, {@link
   *     TimeUnit#SECONDS}.
   */
  void setStatementTimeout(long timeout, TimeUnit unit);

  /**
   * Clears the statement timeout value for this connection. This is a no-op if there is currently
   * no statement timeout set on this connection.
   */
  void clearStatementTimeout();

  /**
   * @param unit The {@link TimeUnit} to get the timeout value in. Must be one of {@link
   *     TimeUnit#NANOSECONDS}, {@link TimeUnit#MICROSECONDS}, {@link TimeUnit#MILLISECONDS}, {@link
   *     TimeUnit#SECONDS}
   * @return the current statement timeout value or 0 if no timeout value has been set.
   */
  long getStatementTimeout(TimeUnit unit);

  /** @return <code>true</code> if this {@link Connection} has a statement timeout value. */
  boolean hasStatementTimeout();

  /**
   * Cancels the currently running statement on this {@link Connection} (if any). If canceling the
   * statement execution succeeds, the statement will be terminated and a {@link SpannerException}
   * with code {@link ErrorCode#CANCELLED} will be thrown. The result of the statement will be the
   * same as when a statement times out (see {@link Connection#setStatementTimeout(long, TimeUnit)}
   * for more information).
   *
   * <p>Canceling a DDL statement in autocommit mode or a RUN BATCH statement of a DDL batch will
   * cause the connection to try to cancel the execution of the DDL statement(s). This is not
   * guaranteed to cancel the execution of the statement(s) on Cloud Spanner. See
   * https://cloud.google.com/spanner/docs/reference/rpc/google.longrunning#google.longrunning.Operations.CancelOperation
   * for more information.
   *
   * <p>Canceling a DML statement that is running in {@link
   * AutocommitDmlMode#PARTITIONED_NON_ATOMIC} mode will not cancel a statement on Cloud Spanner
   * that is already being executed, and its effects will still be applied to the database.
   */
  void cancel();

  /**
   * Begins a new transaction for this connection.
   *
   * <ul>
   *   <li>Calling this method on a connection that has no transaction and that is
   *       <strong>not</strong> in autocommit mode, will register a new transaction that has not yet
   *       started on this connection
   *   <li>Calling this method on a connection that has no transaction and that <strong>is</strong>
   *       in autocommit mode, will register a new transaction that has not yet started on this
   *       connection, and temporarily turn off autocommit mode until the next commit/rollback
   *   <li>Calling this method on a connection that already has a transaction that has not yet
   *       started, will cause a {@link SpannerException}
   *   <li>Calling this method on a connection that already has a transaction that has started, will
   *       cause a {@link SpannerException} (no nested transactions)
   * </ul>
   */
  void beginTransaction();

  /**
   * Begins a new transaction for this connection. This method is guaranteed to be non-blocking. The
   * returned {@link ApiFuture} will be done when the transaction has been initialized.
   *
   * <ul>
   *   <li>Calling this method on a connection that has no transaction and that is
   *       <strong>not</strong> in autocommit mode, will register a new transaction that has not yet
   *       started on this connection
   *   <li>Calling this method on a connection that has no transaction and that <strong>is</strong>
   *       in autocommit mode, will register a new transaction that has not yet started on this
   *       connection, and temporarily turn off autocommit mode until the next commit/rollback
   *   <li>Calling this method on a connection that already has a transaction that has not yet
   *       started, will cause a {@link SpannerException}
   *   <li>Calling this method on a connection that already has a transaction that has started, will
   *       cause a {@link SpannerException} (no nested transactions)
   * </ul>
   */
  ApiFuture<Void> beginTransactionAsync();

  /**
   * Sets the transaction mode to use for current transaction. This method may only be called when
   * in a transaction, and before the transaction is actually started, i.e. before any statements
   * have been executed in the transaction.
   *
   * @param transactionMode The transaction mode to use for the current transaction.
   *     <ul>
   *       <li>{@link TransactionMode#READ_ONLY_TRANSACTION} will create a read-only transaction and
   *           prevent any changes to written to the database through this transaction. The read
   *           timestamp to be used will be determined based on the current readOnlyStaleness
   *           setting of this connection. It is recommended to use {@link
   *           TransactionMode#READ_ONLY_TRANSACTION} instead of {@link
   *           TransactionMode#READ_WRITE_TRANSACTION} when possible, as read-only transactions do
   *           not acquire locks on Cloud Spanner, and read-only transactions never abort.
   *       <li>{@link TransactionMode#READ_WRITE_TRANSACTION} this value is only allowed when the
   *           connection is not in read-only mode and will create a read-write transaction. If
   *           {@link Connection#isRetryAbortsInternally()} is <code>true</code>, each read/write
   *           transaction will keep track of a running SHA256 checksum for each {@link ResultSet}
   *           that is returned in order to be able to retry the transaction in case the transaction
   *           is aborted by Spanner.
   *     </ul>
   */
  void setTransactionMode(TransactionMode transactionMode);

  /**
   * @return the transaction mode of the current transaction. This method may only be called when
   *     the connection is in a transaction.
   */
  TransactionMode getTransactionMode();

  /**
   * Sets the transaction tag to use for the current transaction. This method may only be called
   * when in a transaction and before any statements have been executed in the transaction.
   *
   * <p>The tag will be set as the transaction tag of all statements during the transaction, and as
   * the transaction tag of the commit.
   *
   * <p>The transaction tag will automatically be cleared after the transaction has ended.
   *
   * @param tag The tag to use.
   */
  default void setTransactionTag(String tag) {
    throw new UnsupportedOperationException();
  }

  /** @return The transaction tag of the current transaction. */
  default String getTransactionTag() {
    throw new UnsupportedOperationException();
  }

  /**
   * Sets the statement tag to use for the next statement that is executed. The tag is automatically
   * cleared after the statement is executed. Statement tags can be used both with autocommit=true
   * and autocommit=false, and can be used for partitioned DML.
   *
   * <p>Statement tags are not allowed before COMMIT and ROLLBACK statements.
   *
   * <p>Statement tags are allowed before START BATCH DML statements and will be included in the
   * {@link ExecuteBatchDmlRequest} that is sent to Spanner. Statement tags are not allowed inside a
   * batch.
   *
   * @param tag The statement tag to use with the next statement that will be executed on this
   *     connection.
   */
  default void setStatementTag(String tag) {
    throw new UnsupportedOperationException();
  }

  /**
   * @return The statement tag that will be used with the next statement that is executed on this
   *     connection.
   */
  default String getStatementTag() {
    throw new UnsupportedOperationException();
  }

  /**
   * @return <code>true</code> if this connection will automatically retry read/write transactions
   *     that abort. This method may only be called when the connection is in read/write
   *     transactional mode and no transaction has been started yet.
   */
  boolean isRetryAbortsInternally();

  /**
   * Sets whether this connection will internally retry read/write transactions that abort. The
   * default is <code>true</code>. When internal retry is enabled, the {@link Connection} will keep
   * track of a running SHA256 checksum of all {@link ResultSet}s that have been returned from Cloud
   * Spanner. If the checksum that is calculated during an internal retry differs from the original
   * checksum, the transaction will abort with an {@link
   * AbortedDueToConcurrentModificationException}.
   *
   * <p>Note that retries of a read/write transaction that calls a non-deterministic function on
   * Cloud Spanner, such as CURRENT_TIMESTAMP(), will never be successful, as the data returned
   * during the retry will always be different from the original transaction.
   *
   * <p>It is also highly recommended that all queries in a read/write transaction have an ORDER BY
   * clause that guarantees that the data is returned in the same order as in the original
   * transaction if the transaction is internally retried. The most efficient way to achieve this is
   * to always include the primary key columns at the end of the ORDER BY clause.
   *
   * <p>This method may only be called when the connection is in read/write transactional mode and
   * no transaction has been started yet.
   *
   * @param retryAbortsInternally Set to <code>true</code> to internally retry transactions that are
   *     aborted by Spanner. When set to <code>false</code>, any database call on a transaction that
   *     has been aborted by Cloud Spanner will throw an {@link AbortedException} instead of being
   *     retried. Set this to false if your application already uses retry loops to handle {@link
   *     AbortedException}s.
   */
  void setRetryAbortsInternally(boolean retryAbortsInternally);

  /**
   * Add a {@link TransactionRetryListener} to this {@link Connection} for testing and logging
   * purposes. The method {@link TransactionRetryListener#retryStarting(Timestamp, long, int)} will
   * be called before an automatic retry is started for a read/write transaction on this connection.
   * The method {@link TransactionRetryListener#retryFinished(Timestamp, long, int,
   * TransactionRetryListener.RetryResult)} will be called after the retry has finished.
   *
   * @param listener The listener to add to this connection.
   */
  void addTransactionRetryListener(TransactionRetryListener listener);

  /**
   * Removes one existing {@link TransactionRetryListener} from this {@link Connection}, if it is
   * present (optional operation).
   *
   * @param listener The listener to remove from the connection.
   * @return <code>true</code> if a listener was removed from the connection.
   */
  boolean removeTransactionRetryListener(TransactionRetryListener listener);

  /**
   * @return an unmodifiable iterator of the {@link TransactionRetryListener}s registered for this
   *     connection.
   */
  Iterator<TransactionRetryListener> getTransactionRetryListeners();

  /**
   * Sets the mode for executing DML statements in autocommit mode for this connection. This setting
   * is only used when the connection is in autocommit mode, and may only be set while the
   * transaction is in autocommit mode and not in a temporary transaction. The autocommit
   * transaction mode is reset to its default value of {@link AutocommitDmlMode#TRANSACTIONAL} when
   * autocommit mode is changed on the connection.
   *
   * @param mode The DML autocommit mode to use
   *     <ul>
   *       <li>{@link AutocommitDmlMode#TRANSACTIONAL} DML statements are executed as single
   *           read-write transaction. After successful execution, the DML statement is guaranteed
   *           to have been applied exactly once to the database
   *       <li>{@link AutocommitDmlMode#PARTITIONED_NON_ATOMIC} DML statements are executed as
   *           partitioned DML transactions. If an error occurs during the execution of the DML
   *           statement, it is possible that the statement has been applied to some but not all of
   *           the rows specified in the statement.
   *     </ul>
   */
  void setAutocommitDmlMode(AutocommitDmlMode mode);

  /**
   * @return the current {@link AutocommitDmlMode} setting for this connection. This method may only
   *     be called on a connection that is in autocommit mode and not while in a temporary
   *     transaction.
   */
  AutocommitDmlMode getAutocommitDmlMode();

  /**
   * Sets the staleness to use for the current read-only transaction. This method may only be called
   * when the transaction mode of the current transaction is {@link
   * TransactionMode#READ_ONLY_TRANSACTION} and there is no transaction that has started, or when
   * the connection is in read-only and autocommit mode.
   *
   * @param staleness The staleness to use for the current but not yet started read-only transaction
   */
  void setReadOnlyStaleness(TimestampBound staleness);

  /**
   * @return the read-only staleness setting for the current read-only transaction. This method may
   *     only be called when the current transaction is a read-only transaction, or when the
   *     connection is in read-only and autocommit mode.
   */
  TimestampBound getReadOnlyStaleness();

  /**
   * Sets the query optimizer version to use for this connection.
   *
   * @param optimizerVersion The query optimizer version to use. Must be a valid optimizer version
   *     number, the string <code>LATEST</code> or an empty string. The empty string will instruct
   *     the connection to use the optimizer version that is defined in the environment variable
   *     <code>SPANNER_OPTIMIZER_VERSION</code>. If no value is specified in the environment
   *     variable, the default query optimizer of Cloud Spanner is used.
   */
  void setOptimizerVersion(String optimizerVersion);

  /**
   * Gets the current query optimizer version of this connection.
   *
   * @return The query optimizer version that is currently used by this connection.
   */
  String getOptimizerVersion();

  /**
   * Sets the query optimizer statistics package
   *
   * @param optimizerStatisticsPackage The query optimizer statistics package to use. Must be a
   *     string composed of letters, numbers, dashes and underscores or an empty string. The empty
   *     string will instruct the connection to use the optimizer statistics package that is defined
   *     the environment variable <code>SPANNER_OPTIMIZER_STATISTICS_PACKAGE</code>. If no value is
   *     specified in the environment variable, the client level query optimizer is used. If none is
   *     set, the default query optimizer of Cloud Spanner is used.
   */
  default void setOptimizerStatisticsPackage(String optimizerStatisticsPackage) {
    throw new UnsupportedOperationException("Unimplemented");
  }

  /**
   * Gets the current query optimizer statistics package of this connection.
   *
   * @return The query optimizer statistics package that is currently used by this connection.
   */
  default String getOptimizerStatisticsPackage() {
    throw new UnsupportedOperationException("Unimplemented");
  }

  /**
   * Sets whether this connection should request commit statistics from Cloud Spanner for read/write
   * transactions and DML statements in autocommit mode.
   */
  void setReturnCommitStats(boolean returnCommitStats);

  /** @return true if this connection requests commit statistics from Cloud Spanner */
  boolean isReturnCommitStats();

  /**
   * Sets the priority to use for RPCs executed by this connection..
   *
   * @param rpcPriority The RPC priority to use.
   *     <ul>
   *       <li>{@link RpcPriority#HIGH} This specifies that the RPC's invocation will be of high
   *           priority.
   *       <li>{@link RpcPriority#MEDIUM} This specifies that the RPC's invocation will be of medium
   *           priority.
   *       <li>{@link RpcPriority#LOW} This specifies that the RPC's invocation will be of low
   *           priority.
   *     </ul>
   */
  default void setRPCPriority(RpcPriority rpcPriority) {
    throw new UnsupportedOperationException("Unimplemented");
  }

  /**
   * Gets the current RPC priority of this connection.
   *
   * @return The RPC priority that is currently used by this connection.
   */
  default RpcPriority getRPCPriority() {
    throw new UnsupportedOperationException("Unimplemented");
  }

  /**
   * Commits the current transaction of this connection. All mutations that have been buffered
   * during the current transaction will be written to the database.
   *
   * <p>If the connection is in autocommit mode, and there is a temporary transaction active on this
   * connection, calling this method will cause the connection to go back to autocommit mode after
   * calling this method.
   *
   * <p>This method will throw a {@link SpannerException} with code {@link
   * ErrorCode#DEADLINE_EXCEEDED} if a statement timeout has been set on this connection, and the
   * commit operation takes longer than this timeout.
   *
   * <ul>
   *   <li>Calling this method on a connection in autocommit mode and with no temporary transaction,
   *       will cause an exception
   *   <li>Calling this method while a DDL batch is active will cause an exception
   *   <li>Calling this method on a connection with a transaction that has not yet started, will end
   *       that transaction and any properties that might have been set on that transaction, and
   *       return the connection to its previous state. This means that if a transaction is created
   *       and set to read-only, and then committed before any statements have been executed, the
   *       read-only transaction is ended and any subsequent statements will be executed in a new
   *       transaction. If the connection is in read-write mode, the default for new transactions
   *       will be {@link TransactionMode#READ_WRITE_TRANSACTION}. Committing an empty transaction
   *       also does not generate a read timestamp or a commit timestamp, and calling one of the
   *       methods {@link Connection#getReadTimestamp()} or {@link Connection#getCommitTimestamp()}
   *       will cause an exception.
   *   <li>Calling this method on a connection with a {@link TransactionMode#READ_ONLY_TRANSACTION}
   *       transaction will end that transaction. If the connection is in read-write mode, any
   *       subsequent transaction will by default be a {@link
   *       TransactionMode#READ_WRITE_TRANSACTION} transaction, unless any following transaction is
   *       explicitly set to {@link TransactionMode#READ_ONLY_TRANSACTION}
   *   <li>Calling this method on a connection with a {@link TransactionMode#READ_WRITE_TRANSACTION}
   *       transaction will send all buffered mutations to the database, commit any DML statements
   *       that have been executed during this transaction and end the transaction.
   * </ul>
   */
  void commit();

  /**
   * Commits the current transaction of this connection. All mutations that have been buffered
   * during the current transaction will be written to the database.
   *
   * <p>This method is guaranteed to be non-blocking. The returned {@link ApiFuture} will be done
   * when the transaction has committed or the commit has failed.
   *
   * <p>Calling this method will always end the current transaction and start a new transaction when
   * the next statement is executed, regardless whether this commit call succeeded or failed. If the
   * next statement(s) rely on the results of the transaction that is being committed, it is
   * recommended to check the status of this commit by inspecting the value of the returned {@link
   * ApiFuture} before executing the next statement, to ensure that the commit actually succeeded.
   *
   * <p>If the connection is in autocommit mode, and there is a temporary transaction active on this
   * connection, calling this method will cause the connection to go back to autocommit mode after
   * calling this method.
   *
   * <p>This method will throw a {@link SpannerException} with code {@link
   * ErrorCode#DEADLINE_EXCEEDED} if a statement timeout has been set on this connection, and the
   * commit operation takes longer than this timeout.
   *
   * <ul>
   *   <li>Calling this method on a connection in autocommit mode and with no temporary transaction,
   *       will cause an exception
   *   <li>Calling this method while a DDL batch is active will cause an exception
   *   <li>Calling this method on a connection with a transaction that has not yet started, will end
   *       that transaction and any properties that might have been set on that transaction, and
   *       return the connection to its previous state. This means that if a transaction is created
   *       and set to read-only, and then committed before any statements have been executed, the
   *       read-only transaction is ended and any subsequent statements will be executed in a new
   *       transaction. If the connection is in read-write mode, the default for new transactions
   *       will be {@link TransactionMode#READ_WRITE_TRANSACTION}. Committing an empty transaction
   *       also does not generate a read timestamp or a commit timestamp, and calling one of the
   *       methods {@link Connection#getReadTimestamp()} or {@link Connection#getCommitTimestamp()}
   *       will cause an exception.
   *   <li>Calling this method on a connection with a {@link TransactionMode#READ_ONLY_TRANSACTION}
   *       transaction will end that transaction. If the connection is in read-write mode, any
   *       subsequent transaction will by default be a {@link
   *       TransactionMode#READ_WRITE_TRANSACTION} transaction, unless any following transaction is
   *       explicitly set to {@link TransactionMode#READ_ONLY_TRANSACTION}
   *   <li>Calling this method on a connection with a {@link TransactionMode#READ_WRITE_TRANSACTION}
   *       transaction will send all buffered mutations to the database, commit any DML statements
   *       that have been executed during this transaction and end the transaction.
   * </ul>
   */
  ApiFuture<Void> commitAsync();

  /**
   * Rollbacks the current transaction of this connection. All mutations or DDL statements that have
   * been buffered during the current transaction will be removed from the buffer.
   *
   * <p>If the connection is in autocommit mode, and there is a temporary transaction active on this
   * connection, calling this method will cause the connection to go back to autocommit mode after
   * calling this method.
   *
   * <ul>
   *   <li>Calling this method on a connection in autocommit mode and with no temporary transaction
   *       will cause an exception
   *   <li>Calling this method while a DDL batch is active will cause an exception
   *   <li>Calling this method on a connection with a transaction that has not yet started, will end
   *       that transaction and any properties that might have been set on that transaction, and
   *       return the connection to its previous state. This means that if a transaction is created
   *       and set to read-only, and then rolled back before any statements have been executed, the
   *       read-only transaction is ended and any subsequent statements will be executed in a new
   *       transaction. If the connection is in read-write mode, the default for new transactions
   *       will be {@link TransactionMode#READ_WRITE_TRANSACTION}.
   *   <li>Calling this method on a connection with a {@link TransactionMode#READ_ONLY_TRANSACTION}
   *       transaction will end that transaction. If the connection is in read-write mode, any
   *       subsequent transaction will by default be a {@link
   *       TransactionMode#READ_WRITE_TRANSACTION} transaction, unless any following transaction is
   *       explicitly set to {@link TransactionMode#READ_ONLY_TRANSACTION}
   *   <li>Calling this method on a connection with a {@link TransactionMode#READ_WRITE_TRANSACTION}
   *       transaction will clear all buffered mutations, rollback any DML statements that have been
   *       executed during this transaction and end the transaction.
   * </ul>
   */
  void rollback();

  /**
   * Rollbacks the current transaction of this connection. All mutations or DDL statements that have
   * been buffered during the current transaction will be removed from the buffer.
   *
   * <p>This method is guaranteed to be non-blocking. The returned {@link ApiFuture} will be done
   * when the transaction has been rolled back.
   *
   * <p>If the connection is in autocommit mode, and there is a temporary transaction active on this
   * connection, calling this method will cause the connection to go back to autocommit mode after
   * calling this method.
   *
   * <ul>
   *   <li>Calling this method on a connection in autocommit mode and with no temporary transaction
   *       will cause an exception
   *   <li>Calling this method while a DDL batch is active will cause an exception
   *   <li>Calling this method on a connection with a transaction that has not yet started, will end
   *       that transaction and any properties that might have been set on that transaction, and
   *       return the connection to its previous state. This means that if a transaction is created
   *       and set to read-only, and then rolled back before any statements have been executed, the
   *       read-only transaction is ended and any subsequent statements will be executed in a new
   *       transaction. If the connection is in read-write mode, the default for new transactions
   *       will be {@link TransactionMode#READ_WRITE_TRANSACTION}.
   *   <li>Calling this method on a connection with a {@link TransactionMode#READ_ONLY_TRANSACTION}
   *       transaction will end that transaction. If the connection is in read-write mode, any
   *       subsequent transaction will by default be a {@link
   *       TransactionMode#READ_WRITE_TRANSACTION} transaction, unless any following transaction is
   *       explicitly set to {@link TransactionMode#READ_ONLY_TRANSACTION}
   *   <li>Calling this method on a connection with a {@link TransactionMode#READ_WRITE_TRANSACTION}
   *       transaction will clear all buffered mutations, rollback any DML statements that have been
   *       executed during this transaction and end the transaction.
   * </ul>
   */
  ApiFuture<Void> rollbackAsync();

  /**
   * @return <code>true</code> if this connection has a transaction (that has not necessarily
   *     started). This method will only return false when the {@link Connection} is in autocommit
   *     mode and no explicit transaction has been started by calling {@link
   *     Connection#beginTransaction()}. If the {@link Connection} is not in autocommit mode, there
   *     will always be a transaction.
   */
  boolean isInTransaction();

  /**
   * @return <code>true</code> if this connection has a transaction that has started. A transaction
   *     is automatically started by the first statement that is executed in the transaction.
   */
  boolean isTransactionStarted();

  /**
   * Returns the read timestamp of the current/last {@link TransactionMode#READ_ONLY_TRANSACTION}
   * transaction, or the read timestamp of the last query in autocommit mode.
   *
   * <ul>
   *   <li>When in autocommit mode: The method will return the read timestamp of the last statement
   *       if the last statement was a query.
   *   <li>When in a {@link TransactionMode#READ_ONLY_TRANSACTION} transaction that has started (a
   *       query has been executed), or that has just committed: The read timestamp of the
   *       transaction. If the read-only transaction was committed without ever executing a query,
   *       calling this method after the commit will also throw a {@link SpannerException}
   *   <li>In all other cases the method will throw a {@link SpannerException}.
   * </ul>
   *
   * @return the read timestamp of the current/last read-only transaction.
   */
  Timestamp getReadTimestamp();

  /**
   * @return the commit timestamp of the last {@link TransactionMode#READ_WRITE_TRANSACTION}
   *     transaction. This method throws a {@link SpannerException} if there is no last {@link
   *     TransactionMode#READ_WRITE_TRANSACTION} transaction. That is, if the last transaction was a
   *     {@link TransactionMode#READ_ONLY_TRANSACTION}), or if the last {@link
   *     TransactionMode#READ_WRITE_TRANSACTION} transaction rolled back. It also throws a {@link
   *     SpannerException} if the last {@link TransactionMode#READ_WRITE_TRANSACTION} transaction
   *     was empty when committed.
   */
  Timestamp getCommitTimestamp();

  /**
   * @return the {@link CommitResponse} of the last {@link TransactionMode#READ_WRITE_TRANSACTION}
   *     transaction. This method throws a {@link SpannerException} if there is no last {@link
   *     TransactionMode#READ_WRITE_TRANSACTION} transaction. That is, if the last transaction was a
   *     {@link TransactionMode#READ_ONLY_TRANSACTION}), or if the last {@link
   *     TransactionMode#READ_WRITE_TRANSACTION} transaction rolled back. It also throws a {@link
   *     SpannerException} if the last {@link TransactionMode#READ_WRITE_TRANSACTION} transaction
   *     was empty when committed.
   */
  CommitResponse getCommitResponse();

  /**
   * Starts a new DDL batch on this connection. A DDL batch allows several DDL statements to be
   * grouped into a batch that can be executed as a group. DDL statements that are issued during the
   * batch are buffered locally and will return immediately with an OK. It is not guaranteed that a
   * DDL statement that has been issued during a batch will eventually succeed when running the
   * batch. Aborting a DDL batch will clear the DDL buffer and will have made no changes to the
   * database. Running a DDL batch will send all buffered DDL statements to Spanner, and Spanner
   * will try to execute these. The result will be OK if all the statements executed successfully.
   * If a statement cannot be executed, Spanner will stop execution at that point and return an
   * error message for the statement that could not be executed. Preceding statements of the batch
   * may have been executed.
   *
   * <p>This method may only be called when the connection is in read/write mode, autocommit mode is
   * enabled or no read/write transaction has been started, and there is not already another batch
   * active. The connection will only accept DDL statements while a DDL batch is active.
   */
  void startBatchDdl();

  /**
   * Starts a new DML batch on this connection. A DML batch allows several DML statements to be
   * grouped into a batch that can be executed as a group. DML statements that are issued during the
   * batch are buffered locally and will return immediately with an OK. It is not guaranteed that a
   * DML statement that has been issued during a batch will eventually succeed when running the
   * batch. Aborting a DML batch will clear the DML buffer and will have made no changes to the
   * database. Running a DML batch will send all buffered DML statements to Spanner, and Spanner
   * will try to execute these. The result will be OK if all the statements executed successfully.
   * If a statement cannot be executed, Spanner will stop execution at that point and return {@link
   * SpannerBatchUpdateException} for the statement that could not be executed. Preceding statements
   * of the batch will have been executed, and the update counts of those statements can be
   * retrieved through {@link SpannerBatchUpdateException#getUpdateCounts()}.
   *
   * <p>This method may only be called when the connection is in read/write mode, autocommit mode is
   * enabled or no read/write transaction has been started, and there is not already another batch
   * active. The connection will only accept DML statements while a DML batch is active.
   */
  void startBatchDml();

  /**
   * Sends all buffered DML or DDL statements of the current batch to the database, waits for these
   * to be executed and ends the current batch. The method will throw an exception for the first
   * statement that cannot be executed, or return successfully if all statements could be executed.
   * If an exception is thrown for a statement in the batch, the preceding statements in the same
   * batch may still have been applied to the database.
   *
   * <p>This method may only be called when a (possibly empty) batch is active.
   *
   * @return the update counts in case of a DML batch. Returns an array containing 1 for each
   *     successful statement and 0 for each failed statement or statement that was not executed in
   *     case of a DDL batch.
   */
  long[] runBatch();

  /**
   * Sends all buffered DML or DDL statements of the current batch to the database, waits for these
   * to be executed and ends the current batch. The method will throw an exception for the first
   * statement that cannot be executed, or return successfully if all statements could be executed.
   * If an exception is thrown for a statement in the batch, the preceding statements in the same
   * batch may still have been applied to the database.
   *
   * <p>This method is guaranteed to be non-blocking. The returned {@link ApiFuture} will be done
   * when the batch has been successfully applied, or when one or more of the statements in the
   * batch has failed and the further execution of the batch has been halted.
   *
   * <p>This method may only be called when a (possibly empty) batch is active.
   *
   * @return an {@link ApiFuture} containing the update counts in case of a DML batch. The {@link
   *     ApiFuture} contains an array containing 1 for each successful statement and 0 for each
   *     failed statement or statement that was not executed in case of a DDL batch.
   */
  ApiFuture<long[]> runBatchAsync();

  /**
   * Clears all buffered statements in the current batch and ends the batch.
   *
   * <p>This method may only be called when a (possibly empty) batch is active.
   */
  void abortBatch();

  /** @return <code>true</code> if a DDL batch is active on this connection. */
  boolean isDdlBatchActive();

  /** @return <code>true</code> if a DML batch is active on this connection. */
  boolean isDmlBatchActive();

  /**
   * Executes the given statement if allowed in the current {@link TransactionMode} and connection
   * state. The returned value depends on the type of statement:
   *
   * <ul>
   *   <li>Queries and DML statements with returning clause will return a {@link ResultSet}.
   *   <li>Simple DML statements will return an update count
   *   <li>DDL statements will return a {@link ResultType#NO_RESULT}
   *   <li>Connection and transaction statements (SET AUTOCOMMIT=TRUE|FALSE, SHOW AUTOCOMMIT, SET
   *       TRANSACTION READ ONLY, etc) will return either a {@link ResultSet} or {@link
   *       ResultType#NO_RESULT}, depending on the type of statement (SHOW or SET)
   * </ul>
   *
   * @param statement The statement to execute
   * @return the result of the statement
   */
  StatementResult execute(Statement statement);

  /**
   * Executes the given statement if allowed in the current {@link TransactionMode} and connection
   * state asynchronously. The returned value depends on the type of statement:
   *
   * <ul>
   *   <li>Queries and DML statements with returning clause will return an {@link AsyncResultSet}.
   *   <li>Simple DML statements will return an {@link ApiFuture} with an update count that is done
   *       when the DML statement has been applied successfully, or that throws an {@link
   *       ExecutionException} if the DML statement failed.
   *   <li>DDL statements will return an {@link ApiFuture} containing a {@link Void} that is done
   *       when the DDL statement has been applied successfully, or that throws an {@link
   *       ExecutionException} if the DDL statement failed.
   *   <li>Connection and transaction statements (SET AUTOCOMMIT=TRUE|FALSE, SHOW AUTOCOMMIT, SET
   *       TRANSACTION READ ONLY, etc) will return either a {@link ResultSet} or {@link
   *       ResultType#NO_RESULT}, depending on the type of statement (SHOW or SET)
   * </ul>
   *
   * This method is guaranteed to be non-blocking.
   *
   * @param statement The statement to execute
   * @return the result of the statement
   */
  AsyncStatementResult executeAsync(Statement statement);

  /**
   * Executes the given statement (a query or a DML statement with returning clause) and returns the
   * result as a {@link ResultSet}. This method blocks and waits for a response from Spanner. If the
   * statement does not contain a valid query or a DML statement with returning clause, the method
   * will throw a {@link SpannerException}.
   *
   * @param query The query statement or DML statement with returning clause to execute
   * @param options the options to configure the query
   * @return a {@link ResultSet} with the results of the statement
   */
  ResultSet executeQuery(Statement query, QueryOption... options);

  /**
   * Executes the given statement (a query or a DML statement with returning clause) asynchronously
   * and returns the result as an {@link AsyncResultSet}. This method is guaranteed to be
   * non-blocking. If the statement does not contain a valid query or a DML statement with returning
   * clause, the method will throw a {@link SpannerException}.
   *
   * <p>See {@link AsyncResultSet#setCallback(java.util.concurrent.Executor,
   * com.google.cloud.spanner.AsyncResultSet.ReadyCallback)} for more information on how to consume
   * the results of the statement asynchronously.
   *
   * <p>It is also possible to consume the returned {@link AsyncResultSet} in the same way as a
   * normal {@link ResultSet}, i.e. in a while-loop calling {@link AsyncResultSet#next()}.
   *
   * @param query The query statement or DML statement with returning clause to execute
   * @param options the options to configure the query
   * @return an {@link AsyncResultSet} with the results of the statement
   */
  AsyncResultSet executeQueryAsync(Statement query, QueryOption... options);

  /**
   * Analyzes a query or a DML statement and returns query plan and/or query execution statistics
   * information.
   *
   * <p>The query plan and query statistics information is contained in {@link
   * com.google.spanner.v1.ResultSetStats} that can be accessed by calling {@link
   * ResultSet#getStats()} on the returned {@code ResultSet}.
   *
   * <pre>
   * <!--SNIPPET connection_analyze_query-->
   * {@code
   * ResultSet resultSet =
   *     connection.analyzeQuery(
   *         Statement.of("SELECT SingerId, AlbumId, MarketingBudget FROM Albums"),
   *         ReadContext.QueryAnalyzeMode.PROFILE);
   * while (resultSet.next()) {
   *   // Discard the results. We're only processing because getStats() below requires it.
   * }
   * ResultSetStats stats = resultSet.getStats();
   * }
   * <!--SNIPPET connection_analyze_query-->
   * </pre>
   *
   * @param query the query statement to execute
   * @param queryMode the mode in which to execute the query
   */
  ResultSet analyzeQuery(Statement query, QueryAnalyzeMode queryMode);

  /**
   * Executes the given statement as a simple DML statement. If the statement does not contain a
   * valid DML statement, the method will throw a {@link SpannerException}.
   *
   * @param update The update statement to execute
   * @return the number of records that were inserted/updated/deleted by this statement
   */
  long executeUpdate(Statement update);

  /**
   * Analyzes a DML statement and returns query plan and/or execution statistics information.
   *
   * <p>{@link com.google.cloud.spanner.ReadContext.QueryAnalyzeMode#PLAN} only returns the plan for
   * the statement. {@link com.google.cloud.spanner.ReadContext.QueryAnalyzeMode#PROFILE} executes
   * the DML statement, returns the modified row count and execution statistics, and the effects of
   * the DML statement will be visible to subsequent operations in the transaction.
   *
   * @deprecated Use {@link #analyzeUpdateStatement(Statement, QueryAnalyzeMode, UpdateOption...)}
   */
  @Deprecated
  default ResultSetStats analyzeUpdate(Statement update, QueryAnalyzeMode analyzeMode) {
    throw new UnsupportedOperationException("Not implemented");
  }

  /**
<<<<<<< HEAD
   * Analyzes a DML statement and returns execution plan, undeclared parameters and optionally
   * execution statistics information.
   *
   * <p>{@link com.google.cloud.spanner.ReadContext.QueryAnalyzeMode#PLAN} only returns the plan and
   * undeclared parameters for the statement. {@link
   * com.google.cloud.spanner.ReadContext.QueryAnalyzeMode#PROFILE} also executes the DML statement,
   * returns the modified row count and execution statistics, and the effects of the DML statement
   * will be visible to subsequent operations in the transaction.
   */
  default ResultSet analyzeUpdateStatement(
      Statement statement, QueryAnalyzeMode analyzeMode, UpdateOption... options) {
    throw new UnsupportedOperationException("Not implemented");
  }

  /**
   * Executes the given statement asynchronously as a DML statement. If the statement does not
   * contain a valid DML statement, the method will throw a {@link SpannerException}.
=======
   * Executes the given statement asynchronously as a simple DML statement. If the statement does
   * not contain a simple DML statement, the method will throw a {@link SpannerException}. A DML
   * statement with returning clause will throw a {@link SpannerException}.
>>>>>>> aac20bed
   *
   * <p>This method is guaranteed to be non-blocking.
   *
   * @param update The update statement to execute
   * @return an {@link ApiFuture} containing the number of records that were
   *     inserted/updated/deleted by this statement
   */
  ApiFuture<Long> executeUpdateAsync(Statement update);

  /**
   * Executes a list of DML statements (can be simple DML statements or DML statements with
   * returning clause) in a single request. The statements will be executed in order and the
   * semantics is the same as if each statement is executed by {@link
   * Connection#executeUpdate(Statement)} in a loop. This method returns an array of long integers,
   * each representing the number of rows modified by each statement.
   *
   * <p>If an individual statement fails, execution stops and a {@code SpannerBatchUpdateException}
   * is returned, which includes the error and the number of rows affected by the statements that
   * are run prior to the error.
   *
   * <p>For example, if statements contains 3 statements, and the 2nd one is not a valid DML. This
   * method throws a {@code SpannerBatchUpdateException} that contains the error message from the
   * 2nd statement, and an array of length 1 that contains the number of rows modified by the 1st
   * statement. The 3rd statement will not run. Executes the given statements as DML statements in
   * one batch. If one of the statements does not contain a valid DML statement, the method will
   * throw a {@link SpannerException}.
   *
   * @param updates The update statements that will be executed as one batch.
   * @return an array containing the update counts per statement.
   */
  long[] executeBatchUpdate(Iterable<Statement> updates);

  /**
   * Executes a list of DML statements (can be simple DML statements or DML statements with
   * returning clause) in a single request. The statements will be executed in order and the
   * semantics is the same as if each statement is executed by {@link
   * Connection#executeUpdate(Statement)} in a loop. This method returns an {@link ApiFuture} that
   * contains an array of long integers, each representing the number of rows modified by each
   * statement.
   *
   * <p>This method is guaranteed to be non-blocking.
   *
   * <p>If an individual statement fails, execution stops and a {@code SpannerBatchUpdateException}
   * is returned, which includes the error and the number of rows affected by the statements that
   * are run prior to the error.
   *
   * <p>For example, if statements contains 3 statements, and the 2nd one is not a valid DML. This
   * method throws a {@code SpannerBatchUpdateException} that contains the error message from the
   * 2nd statement, and an array of length 1 that contains the number of rows modified by the 1st
   * statement. The 3rd statement will not run. Executes the given statements as DML statements in
   * one batch. If one of the statements does not contain a valid DML statement, the method will
   * throw a {@link SpannerException}.
   *
   * @param updates The update statements that will be executed as one batch.
   * @return an {@link ApiFuture} containing an array with the update counts per statement.
   */
  ApiFuture<long[]> executeBatchUpdateAsync(Iterable<Statement> updates);

  /**
   * Writes the specified mutation directly to the database and commits the change. The value is
   * readable after the successful completion of this method. Writing multiple mutations to a
   * database by calling this method multiple times mode is inefficient, as each call will need a
   * round trip to the database. Instead, you should consider writing the mutations together by
   * calling {@link Connection#write(Iterable)}.
   *
   * <p>Calling this method is only allowed in autocommit mode. See {@link
   * Connection#bufferedWrite(Iterable)} for writing mutations in transactions.
   *
   * @param mutation The {@link Mutation} to write to the database
   * @throws SpannerException if the {@link Connection} is not in autocommit mode
   */
  void write(Mutation mutation);

  /**
   * Writes the specified mutation directly to the database and commits the change. The value is
   * readable after the successful completion of the returned {@link ApiFuture}. Writing multiple
   * mutations to a database by calling this method multiple times mode is inefficient, as each call
   * will need a round trip to the database. Instead, you should consider writing the mutations
   * together by calling {@link Connection#writeAsync(Iterable)}.
   *
   * <p>This method is guaranteed to be non-blocking.
   *
   * <p>Calling this method is only allowed in autocommit mode. See {@link
   * Connection#bufferedWrite(Iterable)} for writing mutations in transactions.
   *
   * @param mutation The {@link Mutation} to write to the database
   * @throws SpannerException if the {@link Connection} is not in autocommit mode
   */
  ApiFuture<Void> writeAsync(Mutation mutation);

  /**
   * Writes the specified mutations directly to the database and commits the changes. The values are
   * readable after the successful completion of this method.
   *
   * <p>Calling this method is only allowed in autocommit mode. See {@link
   * Connection#bufferedWrite(Iterable)} for writing mutations in transactions.
   *
   * @param mutations The {@link Mutation}s to write to the database
   * @throws SpannerException if the {@link Connection} is not in autocommit mode
   */
  void write(Iterable<Mutation> mutations);

  /**
   * Writes the specified mutations directly to the database and commits the changes. The values are
   * readable after the successful completion of the returned {@link ApiFuture}.
   *
   * <p>This method is guaranteed to be non-blocking.
   *
   * <p>Calling this method is only allowed in autocommit mode. See {@link
   * Connection#bufferedWrite(Iterable)} for writing mutations in transactions.
   *
   * @param mutations The {@link Mutation}s to write to the database
   * @throws SpannerException if the {@link Connection} is not in autocommit mode
   */
  ApiFuture<Void> writeAsync(Iterable<Mutation> mutations);

  /**
   * Buffers the given mutation locally on the current transaction of this {@link Connection}. The
   * mutation will be written to the database at the next call to {@link Connection#commit()}. The
   * value will not be readable on this {@link Connection} before the transaction is committed.
   *
   * <p>Calling this method is only allowed when not in autocommit mode. See {@link
   * Connection#write(Mutation)} for writing mutations in autocommit mode.
   *
   * @param mutation the {@link Mutation} to buffer for writing to the database on the next commit
   * @throws SpannerException if the {@link Connection} is in autocommit mode
   */
  void bufferedWrite(Mutation mutation);

  /**
   * Buffers the given mutations locally on the current transaction of this {@link Connection}. The
   * mutations will be written to the database at the next call to {@link Connection#commit()}. The
   * values will not be readable on this {@link Connection} before the transaction is committed.
   *
   * <p>Calling this method is only allowed when not in autocommit mode. See {@link
   * Connection#write(Iterable)} for writing mutations in autocommit mode.
   *
   * @param mutations the {@link Mutation}s to buffer for writing to the database on the next commit
   * @throws SpannerException if the {@link Connection} is in autocommit mode
   */
  void bufferedWrite(Iterable<Mutation> mutations);

  /** The {@link Dialect} that is used by this {@link Connection}. */
  default Dialect getDialect() {
    throw new UnsupportedOperationException("Not implemented");
  }

  /** The {@link DatabaseClient} that is used by this {@link Connection}. */
  @InternalApi
  default DatabaseClient getDatabaseClient() {
    throw new UnsupportedOperationException("Not implemented");
  }

  /**
   * This query option is used internally to indicate that a query is executed by the library itself
   * to fetch metadata. These queries are specifically allowed to be executed even when a DDL batch
   * is active.
   *
   * <p>NOT INTENDED FOR EXTERNAL USE!
   */
  @InternalApi
  final class InternalMetadataQuery implements QueryOption {
    @InternalApi public static final InternalMetadataQuery INSTANCE = new InternalMetadataQuery();

    private InternalMetadataQuery() {}
  }
}<|MERGE_RESOLUTION|>--- conflicted
+++ resolved
@@ -978,7 +978,6 @@
   }
 
   /**
-<<<<<<< HEAD
    * Analyzes a DML statement and returns execution plan, undeclared parameters and optionally
    * execution statistics information.
    *
@@ -994,13 +993,9 @@
   }
 
   /**
-   * Executes the given statement asynchronously as a DML statement. If the statement does not
-   * contain a valid DML statement, the method will throw a {@link SpannerException}.
-=======
    * Executes the given statement asynchronously as a simple DML statement. If the statement does
    * not contain a simple DML statement, the method will throw a {@link SpannerException}. A DML
    * statement with returning clause will throw a {@link SpannerException}.
->>>>>>> aac20bed
    *
    * <p>This method is guaranteed to be non-blocking.
    *
