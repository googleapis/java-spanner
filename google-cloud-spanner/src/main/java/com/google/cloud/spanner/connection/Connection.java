--- conflicted
+++ resolved
@@ -389,7 +389,22 @@
   }
 
   /**
-<<<<<<< HEAD
+   * Sets whether the next transaction should be excluded from all change streams with the DDL
+   * option `allow_txn_exclusion=true`
+   */
+  default void setExcludeTxnFromChangeStreams(boolean excludeTxnFromChangeStreams) {
+    throw new UnsupportedOperationException();
+  }
+
+  /**
+   * Returns true if the next transaction should be excluded from all change streams with the DDL
+   * option `allow_txn_exclusion=true`
+   */
+  default boolean isExcludeTxnFromChangeStreams() {
+    throw new UnsupportedOperationException();
+  }
+
+  /**
    * Sets the proto descriptors to use for the next DDL statement (single or batch) that will be
    * executed. The proto descriptor is automatically cleared after the statement is executed.
    *
@@ -397,27 +412,14 @@
    *     batch) that will be executed on this connection.
    */
   default void setProtoDescriptors(@Nonnull byte[] protoDescriptors) {
-=======
-   * Sets whether the next transaction should be excluded from all change streams with the DDL
-   * option `allow_txn_exclusion=true`
-   */
-  default void setExcludeTxnFromChangeStreams(boolean excludeTxnFromChangeStreams) {
->>>>>>> dee7cdab
     throw new UnsupportedOperationException();
   }
 
   /**
-<<<<<<< HEAD
    * @return The proto descriptor that will be used with the next DDL statement (single or batch)
    *     that is executed on this connection.
    */
   default byte[] getProtoDescriptors() {
-=======
-   * Returns true if the next transaction should be excluded from all change streams with the DDL
-   * option `allow_txn_exclusion=true`
-   */
-  default boolean isExcludeTxnFromChangeStreams() {
->>>>>>> dee7cdab
     throw new UnsupportedOperationException();
   }
 
