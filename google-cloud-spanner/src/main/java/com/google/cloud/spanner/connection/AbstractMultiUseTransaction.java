--- conflicted
+++ resolved
@@ -99,14 +99,12 @@
   abstract void checkAborted();
 
   /**
-   * Check that the current transaction actually has a valid underlying transaction. If not, the
-   * method will throw a {@link SpannerException}.
+   * Check that the current transaction actually has a valid underlying transaction and creates it
+   * if necessary. If the transaction does not have a valid underlying transaction and/or is not in
+   * a state that allows the creation of a transaction, the method will throw a {@link
+   * SpannerException}.
    */
-<<<<<<< HEAD
-  abstract void checkValidTransaction(ParsedStatement statement);
-=======
-  abstract void checkValidTransaction(CallType callType);
->>>>>>> 911505da
+  abstract void checkOrCreateValidTransaction(ParsedStatement statement, CallType callType);
 
   /** Returns the {@link ReadContext} that can be used for queries on this transaction. */
   abstract ReadContext getReadContext();
@@ -118,11 +116,7 @@
       final AnalyzeMode analyzeMode,
       final QueryOption... options) {
     Preconditions.checkArgument(statement.isQuery(), "Statement is not a query");
-<<<<<<< HEAD
-    checkValidTransaction(statement);
-=======
-    checkValidTransaction(callType);
->>>>>>> 911505da
+    checkOrCreateValidTransaction(statement, callType);
     return executeStatementAsync(
         callType,
         statement,
