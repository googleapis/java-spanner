/*
 * Copyright 2019 Google LLC
 *
 * Licensed under the Apache License, Version 2.0 (the "License");
 * you may not use this file except in compliance with the License.
 * You may obtain a copy of the License at
 *
 *       http://www.apache.org/licenses/LICENSE-2.0
 *
 * Unless required by applicable law or agreed to in writing, software
 * distributed under the License is distributed on an "AS IS" BASIS,
 * WITHOUT WARRANTIES OR CONDITIONS OF ANY KIND, either express or implied.
 * See the License for the specific language governing permissions and
 * limitations under the License.
 */

package com.google.cloud.spanner.connection;

import static com.google.cloud.spanner.connection.StatementResult.ClientSideStatementType.ABORT_BATCH;
import static com.google.cloud.spanner.connection.StatementResult.ClientSideStatementType.BEGIN;
import static com.google.cloud.spanner.connection.StatementResult.ClientSideStatementType.COMMIT;
import static com.google.cloud.spanner.connection.StatementResult.ClientSideStatementType.ROLLBACK;
import static com.google.cloud.spanner.connection.StatementResult.ClientSideStatementType.RUN_BATCH;
import static com.google.cloud.spanner.connection.StatementResult.ClientSideStatementType.SET_AUTOCOMMIT;
import static com.google.cloud.spanner.connection.StatementResult.ClientSideStatementType.SET_AUTOCOMMIT_DML_MODE;
import static com.google.cloud.spanner.connection.StatementResult.ClientSideStatementType.SET_OPTIMIZER_STATISTICS_PACKAGE;
import static com.google.cloud.spanner.connection.StatementResult.ClientSideStatementType.SET_OPTIMIZER_VERSION;
import static com.google.cloud.spanner.connection.StatementResult.ClientSideStatementType.SET_READONLY;
import static com.google.cloud.spanner.connection.StatementResult.ClientSideStatementType.SET_READ_ONLY_STALENESS;
import static com.google.cloud.spanner.connection.StatementResult.ClientSideStatementType.SET_RETRY_ABORTS_INTERNALLY;
import static com.google.cloud.spanner.connection.StatementResult.ClientSideStatementType.SET_RETURN_COMMIT_STATS;
import static com.google.cloud.spanner.connection.StatementResult.ClientSideStatementType.SET_STATEMENT_TIMEOUT;
import static com.google.cloud.spanner.connection.StatementResult.ClientSideStatementType.SET_TRANSACTION_MODE;
import static com.google.cloud.spanner.connection.StatementResult.ClientSideStatementType.SHOW_AUTOCOMMIT;
import static com.google.cloud.spanner.connection.StatementResult.ClientSideStatementType.SHOW_AUTOCOMMIT_DML_MODE;
import static com.google.cloud.spanner.connection.StatementResult.ClientSideStatementType.SHOW_COMMIT_RESPONSE;
import static com.google.cloud.spanner.connection.StatementResult.ClientSideStatementType.SHOW_COMMIT_TIMESTAMP;
import static com.google.cloud.spanner.connection.StatementResult.ClientSideStatementType.SHOW_OPTIMIZER_STATISTICS_PACKAGE;
import static com.google.cloud.spanner.connection.StatementResult.ClientSideStatementType.SHOW_OPTIMIZER_VERSION;
import static com.google.cloud.spanner.connection.StatementResult.ClientSideStatementType.SHOW_READONLY;
import static com.google.cloud.spanner.connection.StatementResult.ClientSideStatementType.SHOW_READ_ONLY_STALENESS;
import static com.google.cloud.spanner.connection.StatementResult.ClientSideStatementType.SHOW_READ_TIMESTAMP;
import static com.google.cloud.spanner.connection.StatementResult.ClientSideStatementType.SHOW_RETRY_ABORTS_INTERNALLY;
import static com.google.cloud.spanner.connection.StatementResult.ClientSideStatementType.SHOW_RETURN_COMMIT_STATS;
import static com.google.cloud.spanner.connection.StatementResult.ClientSideStatementType.SHOW_STATEMENT_TIMEOUT;
import static com.google.cloud.spanner.connection.StatementResult.ClientSideStatementType.START_BATCH_DDL;
import static com.google.cloud.spanner.connection.StatementResult.ClientSideStatementType.START_BATCH_DML;
import static com.google.cloud.spanner.connection.StatementResultImpl.noResult;
import static com.google.cloud.spanner.connection.StatementResultImpl.resultSet;

import com.google.cloud.spanner.CommitResponse;
import com.google.cloud.spanner.CommitStats;
import com.google.cloud.spanner.ResultSet;
import com.google.cloud.spanner.ResultSets;
import com.google.cloud.spanner.Struct;
import com.google.cloud.spanner.TimestampBound;
import com.google.cloud.spanner.Type;
import com.google.cloud.spanner.Type.StructField;
import com.google.cloud.spanner.connection.ReadOnlyStalenessUtil.DurationValueGetter;
import com.google.common.base.Preconditions;
import com.google.protobuf.Duration;
import java.util.Arrays;
import java.util.concurrent.TimeUnit;

/**
 * The methods in this class are called by the different {@link ClientSideStatement}s. These method
 * calls are then forwarded into a {@link Connection}.
 */
class ConnectionStatementExecutorImpl implements ConnectionStatementExecutor {

  static final class StatementTimeoutGetter implements DurationValueGetter {

    private final Connection connection;

    public StatementTimeoutGetter(Connection connection) {
      this.connection = connection;
    }

    @Override
    public long getDuration(TimeUnit unit) {
      return connection.getStatementTimeout(unit);
    }

    @Override
    public boolean hasDuration() {
      return connection.hasStatementTimeout();
    }
  }

  /** The connection to execute the statements on. */
  private final ConnectionImpl connection;

  ConnectionStatementExecutorImpl(ConnectionImpl connection) {
    this.connection = connection;
  }

  ConnectionImpl getConnection() {
    return connection;
  }

  @Override
  public StatementResult statementSetAutocommit(Boolean autocommit) {
    Preconditions.checkNotNull(autocommit);
    getConnection().setAutocommit(autocommit);
    return noResult(SET_AUTOCOMMIT);
  }

  @Override
  public StatementResult statementShowAutocommit() {
    return resultSet("AUTOCOMMIT", getConnection().isAutocommit(), SHOW_AUTOCOMMIT);
  }

  @Override
  public StatementResult statementSetReadOnly(Boolean readOnly) {
    Preconditions.checkNotNull(readOnly);
    getConnection().setReadOnly(readOnly);
    return noResult(SET_READONLY);
  }

  @Override
  public StatementResult statementShowReadOnly() {
    return StatementResultImpl.resultSet("READONLY", getConnection().isReadOnly(), SHOW_READONLY);
  }

  @Override
  public StatementResult statementSetRetryAbortsInternally(Boolean retryAbortsInternally) {
    Preconditions.checkNotNull(retryAbortsInternally);
    getConnection().setRetryAbortsInternally(retryAbortsInternally);
    return noResult(SET_RETRY_ABORTS_INTERNALLY);
  }

  @Override
  public StatementResult statementShowRetryAbortsInternally() {
    return StatementResultImpl.resultSet(
        "RETRY_ABORTS_INTERNALLY",
        getConnection().isRetryAbortsInternally(),
        SHOW_RETRY_ABORTS_INTERNALLY);
  }

  @Override
  public StatementResult statementSetAutocommitDmlMode(AutocommitDmlMode mode) {
    getConnection().setAutocommitDmlMode(mode);
    return noResult(SET_AUTOCOMMIT_DML_MODE);
  }

  @Override
  public StatementResult statementShowAutocommitDmlMode() {
    return resultSet(
        "AUTOCOMMIT_DML_MODE", getConnection().getAutocommitDmlMode(), SHOW_AUTOCOMMIT_DML_MODE);
  }

  @Override
  public StatementResult statementSetStatementTimeout(Duration duration) {
    if (duration.getSeconds() == 0L && duration.getNanos() == 0) {
      getConnection().clearStatementTimeout();
    } else {
      TimeUnit unit =
          ReadOnlyStalenessUtil.getAppropriateTimeUnit(
              new ReadOnlyStalenessUtil.DurationGetter(duration));
      getConnection()
          .setStatementTimeout(ReadOnlyStalenessUtil.durationToUnits(duration, unit), unit);
    }
    return noResult(SET_STATEMENT_TIMEOUT);
  }

  @Override
  public StatementResult statementShowStatementTimeout() {
    return resultSet(
        "STATEMENT_TIMEOUT",
        getConnection().hasStatementTimeout()
            ? ReadOnlyStalenessUtil.durationToString(new StatementTimeoutGetter(getConnection()))
            : null,
        SHOW_STATEMENT_TIMEOUT);
  }

  @Override
  public StatementResult statementShowReadTimestamp() {
    return resultSet(
        "READ_TIMESTAMP", getConnection().getReadTimestampOrNull(), SHOW_READ_TIMESTAMP);
  }

  @Override
  public StatementResult statementShowCommitTimestamp() {
    return resultSet(
        "COMMIT_TIMESTAMP", getConnection().getCommitTimestampOrNull(), SHOW_COMMIT_TIMESTAMP);
  }

  @Override
  public StatementResult statementShowCommitResponse() {
    CommitResponse response = getConnection().getCommitResponseOrNull();
    CommitStats stats = null;
    if (response != null && response.hasCommitStats()) {
      stats = response.getCommitStats();
    }
    ResultSet resultSet =
        ResultSets.forRows(
            Type.struct(
                StructField.of("COMMIT_TIMESTAMP", Type.timestamp()),
                StructField.of("MUTATION_COUNT", Type.int64())),
            Arrays.asList(
                Struct.newBuilder()
                    .set("COMMIT_TIMESTAMP")
                    .to(response == null ? null : response.getCommitTimestamp())
                    .set("MUTATION_COUNT")
                    .to(stats == null ? null : stats.getMutationCount())
                    .build()));
    return StatementResultImpl.of(resultSet, SHOW_COMMIT_RESPONSE);
  }

  @Override
  public StatementResult statementSetReadOnlyStaleness(TimestampBound staleness) {
    getConnection().setReadOnlyStaleness(staleness);
    return noResult(SET_READ_ONLY_STALENESS);
  }

  @Override
  public StatementResult statementShowReadOnlyStaleness() {
    TimestampBound staleness = getConnection().getReadOnlyStaleness();
    return resultSet(
        "READ_ONLY_STALENESS",
        ReadOnlyStalenessUtil.timestampBoundToString(staleness),
        SHOW_READ_ONLY_STALENESS);
  }

  @Override
  public StatementResult statementSetOptimizerVersion(String optimizerVersion) {
    getConnection().setOptimizerVersion(optimizerVersion);
    return noResult(SET_OPTIMIZER_VERSION);
  }

  @Override
  public StatementResult statementShowOptimizerVersion() {
    return resultSet(
        "OPTIMIZER_VERSION", getConnection().getOptimizerVersion(), SHOW_OPTIMIZER_VERSION);
  }

  @Override
<<<<<<< HEAD
  public StatementResult statementSetOptimizerStatisticsPackage(String optimizerStatisticsPackage) {
    getConnection().setOptimizerStatisticsPackage(optimizerStatisticsPackage);
    return noResult(SET_OPTIMIZER_STATISTICS_PACKAGE);
  }

  @Override
  public StatementResult statementShowOptimizerStatisticsPackage() {
    return resultSet(
        "OPTIMIZER_STATISTICS_PACKAGE",
        getConnection().getOptimizerStatisticsPackage(),
        SHOW_OPTIMIZER_STATISTICS_PACKAGE);
=======
  public StatementResult statementSetReturnCommitStats(Boolean returnCommitStats) {
    getConnection().setReturnCommitStats(returnCommitStats);
    return noResult(SET_RETURN_COMMIT_STATS);
  }

  @Override
  public StatementResult statementShowReturnCommitStats() {
    return resultSet(
        "RETURN_COMMIT_STATS", getConnection().isReturnCommitStats(), SHOW_RETURN_COMMIT_STATS);
>>>>>>> 8a23ad04
  }

  @Override
  public StatementResult statementBeginTransaction() {
    getConnection().beginTransaction();
    return noResult(BEGIN);
  }

  @Override
  public StatementResult statementCommit() {
    getConnection().commit();
    return noResult(COMMIT);
  }

  @Override
  public StatementResult statementRollback() {
    getConnection().rollback();
    return noResult(ROLLBACK);
  }

  @Override
  public StatementResult statementSetTransactionMode(TransactionMode mode) {
    getConnection().setTransactionMode(mode);
    return noResult(SET_TRANSACTION_MODE);
  }

  @Override
  public StatementResult statementStartBatchDdl() {
    getConnection().startBatchDdl();
    return noResult(START_BATCH_DDL);
  }

  @Override
  public StatementResult statementStartBatchDml() {
    getConnection().startBatchDml();
    return noResult(START_BATCH_DML);
  }

  @Override
  public StatementResult statementRunBatch() {
    long[] updateCounts = getConnection().runBatch();
    return resultSet("UPDATE_COUNTS", updateCounts, RUN_BATCH);
  }

  @Override
  public StatementResult statementAbortBatch() {
    getConnection().abortBatch();
    return noResult(ABORT_BATCH);
  }
}<|MERGE_RESOLUTION|>--- conflicted
+++ resolved
@@ -67,9 +67,7 @@
  * calls are then forwarded into a {@link Connection}.
  */
 class ConnectionStatementExecutorImpl implements ConnectionStatementExecutor {
-
   static final class StatementTimeoutGetter implements DurationValueGetter {
-
     private final Connection connection;
 
     public StatementTimeoutGetter(Connection connection) {
@@ -235,7 +233,6 @@
   }
 
   @Override
-<<<<<<< HEAD
   public StatementResult statementSetOptimizerStatisticsPackage(String optimizerStatisticsPackage) {
     getConnection().setOptimizerStatisticsPackage(optimizerStatisticsPackage);
     return noResult(SET_OPTIMIZER_STATISTICS_PACKAGE);
@@ -247,7 +244,9 @@
         "OPTIMIZER_STATISTICS_PACKAGE",
         getConnection().getOptimizerStatisticsPackage(),
         SHOW_OPTIMIZER_STATISTICS_PACKAGE);
-=======
+  }
+
+  @Override
   public StatementResult statementSetReturnCommitStats(Boolean returnCommitStats) {
     getConnection().setReturnCommitStats(returnCommitStats);
     return noResult(SET_RETURN_COMMIT_STATS);
@@ -257,7 +256,6 @@
   public StatementResult statementShowReturnCommitStats() {
     return resultSet(
         "RETURN_COMMIT_STATS", getConnection().isReturnCommitStats(), SHOW_RETURN_COMMIT_STATS);
->>>>>>> 8a23ad04
   }
 
   @Override
