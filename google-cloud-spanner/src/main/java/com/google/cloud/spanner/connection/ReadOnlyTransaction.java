--- conflicted
+++ resolved
@@ -96,11 +96,7 @@
   }
 
   @Override
-<<<<<<< HEAD
-  void checkValidTransaction(ParsedStatement statement) {
-=======
-  void checkValidTransaction(CallType callType) {
->>>>>>> 911505da
+  void checkOrCreateValidTransaction(ParsedStatement statement, CallType callType) {
     if (transaction == null) {
       transaction = dbClient.readOnlyTransaction(readOnlyStaleness);
     }
