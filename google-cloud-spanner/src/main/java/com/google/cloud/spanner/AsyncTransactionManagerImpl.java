/*
 * Copyright 2017 Google LLC
 *
 * Licensed under the Apache License, Version 2.0 (the "License");
 * you may not use this file except in compliance with the License.
 * You may obtain a copy of the License at
 *
 *       http://www.apache.org/licenses/LICENSE-2.0
 *
 * Unless required by applicable law or agreed to in writing, software
 * distributed under the License is distributed on an "AS IS" BASIS,
 * WITHOUT WARRANTIES OR CONDITIONS OF ANY KIND, either express or implied.
 * See the License for the specific language governing permissions and
 * limitations under the License.
 */

package com.google.cloud.spanner;

import com.google.api.core.ApiAsyncFunction;
import com.google.api.core.ApiFunction;
import com.google.api.core.ApiFuture;
import com.google.api.core.ApiFutureCallback;
import com.google.api.core.ApiFutures;
import com.google.api.core.SettableApiFuture;
import com.google.cloud.Timestamp;
import com.google.cloud.spanner.Options.TransactionOption;
import com.google.cloud.spanner.SessionImpl.SessionTransaction;
import com.google.cloud.spanner.TransactionContextFutureImpl.CommittableAsyncTransactionManager;
import com.google.cloud.spanner.TransactionManager.TransactionState;
import com.google.common.base.MoreObjects;
import com.google.common.base.Preconditions;
import com.google.common.util.concurrent.MoreExecutors;
import com.google.protobuf.Empty;
import io.opencensus.trace.Span;
import io.opencensus.trace.Tracer;
import io.opencensus.trace.Tracing;

/** Implementation of {@link AsyncTransactionManager}. */
final class AsyncTransactionManagerImpl
    implements CommittableAsyncTransactionManager, SessionTransaction {
  private static final Tracer tracer = Tracing.getTracer();

  private final SessionImpl session;
  private Span span;
  private final Options options;

  private TransactionRunnerImpl.TransactionContextImpl txn;
  private TransactionState txnState;
  private final SettableApiFuture<CommitResponse> commitResponse = SettableApiFuture.create();

<<<<<<< HEAD
  AsyncTransactionManagerImpl(SessionImpl session, Span span, Options options) {
    this.session = session;
    this.span = span;
    this.options = options;
=======
  AsyncTransactionManagerImpl(SessionImpl session, Span span, TransactionOption... options) {
    this.session = session;
    this.span = span;
    this.options = Options.fromTransactionOptions(options);
>>>>>>> f9ac29cd
  }

  @Override
  public void setSpan(Span span) {
    this.span = span;
  }

  @Override
  public void close() {
    closeAsync();
  }

  @Override
  public ApiFuture<Void> closeAsync() {
    ApiFuture<Void> res = null;
    if (txnState == TransactionState.STARTED) {
      res = rollbackAsync();
    }
    if (txn != null) {
      txn.close();
    }
    return MoreObjects.firstNonNull(res, ApiFutures.<Void>immediateFuture(null));
  }

  @Override
  public TransactionContextFutureImpl beginAsync() {
    Preconditions.checkState(txn == null, "begin can only be called once");
    TransactionContextFutureImpl begin =
        new TransactionContextFutureImpl(this, internalBeginAsync(true));
    return begin;
  }

  private ApiFuture<TransactionContext> internalBeginAsync(boolean firstAttempt) {
    txnState = TransactionState.STARTED;
    txn = session.newTransaction(options);
    if (firstAttempt) {
      session.setActive(this);
    }
    final SettableApiFuture<TransactionContext> res = SettableApiFuture.create();
    final ApiFuture<Void> fut;
    if (firstAttempt) {
      fut = ApiFutures.immediateFuture(null);
    } else {
      fut = txn.ensureTxnAsync();
    }
    ApiFutures.addCallback(
        fut,
        new ApiFutureCallback<Void>() {
          @Override
          public void onFailure(Throwable t) {
            onError(t);
            res.setException(SpannerExceptionFactory.newSpannerException(t));
          }

          @Override
          public void onSuccess(Void result) {
            res.set(txn);
          }
        },
        MoreExecutors.directExecutor());
    return res;
  }

  @Override
  public void onError(Throwable t) {
    if (t instanceof AbortedException) {
      txnState = TransactionState.ABORTED;
    }
  }

  @Override
  public ApiFuture<Timestamp> commitAsync() {
    Preconditions.checkState(
        txnState == TransactionState.STARTED,
        "commit can only be invoked if the transaction is in progress. Current state: " + txnState);
    if (txn.isAborted()) {
      txnState = TransactionState.ABORTED;
      return ApiFutures.immediateFailedFuture(
          SpannerExceptionFactory.newSpannerException(
              ErrorCode.ABORTED, "Transaction already aborted"));
    }
    ApiFuture<CommitResponse> res = txn.commitAsync();
    txnState = TransactionState.COMMITTED;

    ApiFutures.addCallback(
        res,
        new ApiFutureCallback<CommitResponse>() {
          @Override
          public void onFailure(Throwable t) {
            if (t instanceof AbortedException) {
              txnState = TransactionState.ABORTED;
            } else {
              txnState = TransactionState.COMMIT_FAILED;
              commitResponse.setException(t);
            }
          }

          @Override
          public void onSuccess(CommitResponse result) {
            commitResponse.set(result);
          }
        },
        MoreExecutors.directExecutor());
    return ApiFutures.transform(
        res,
        new ApiFunction<CommitResponse, Timestamp>() {
          @Override
          public Timestamp apply(CommitResponse input) {
            return input.getCommitTimestamp();
          }
        },
        MoreExecutors.directExecutor());
  }

  @Override
  public ApiFuture<Void> rollbackAsync() {
    Preconditions.checkState(
        txnState == TransactionState.STARTED,
        "rollback can only be called if the transaction is in progress");
    try {
      return ApiFutures.transformAsync(
          txn.rollbackAsync(),
          new ApiAsyncFunction<Empty, Void>() {
            @Override
            public ApiFuture<Void> apply(Empty input) throws Exception {
              return ApiFutures.immediateFuture(null);
            }
          },
          MoreExecutors.directExecutor());
    } finally {
      txnState = TransactionState.ROLLED_BACK;
    }
  }

  @Override
  public TransactionContextFuture resetForRetryAsync() {
    return new TransactionContextFutureImpl(this, internalBeginAsync(false));
  }

  @Override
  public TransactionState getState() {
    return txnState;
  }

  @Override
  public ApiFuture<CommitResponse> getCommitResponse() {
    return commitResponse;
  }

  @Override
  public void invalidate() {
    if (txnState == TransactionState.STARTED || txnState == null) {
      txnState = TransactionState.ROLLED_BACK;
    }
  }
}<|MERGE_RESOLUTION|>--- conflicted
+++ resolved
@@ -48,17 +48,10 @@
   private TransactionState txnState;
   private final SettableApiFuture<CommitResponse> commitResponse = SettableApiFuture.create();
 
-<<<<<<< HEAD
-  AsyncTransactionManagerImpl(SessionImpl session, Span span, Options options) {
-    this.session = session;
-    this.span = span;
-    this.options = options;
-=======
   AsyncTransactionManagerImpl(SessionImpl session, Span span, TransactionOption... options) {
     this.session = session;
     this.span = span;
     this.options = Options.fromTransactionOptions(options);
->>>>>>> f9ac29cd
   }
 
   @Override
