--- conflicted
+++ resolved
@@ -68,17 +68,13 @@
 
   protected abstract Date getDateInternal(int columnIndex);
 
-<<<<<<< HEAD
   protected UUID getUuidInternal(int columnIndex) {
     throw new UnsupportedOperationException("Not implemented");
   }
 
-  protected abstract Interval getIntervalInternal(int columnIndex);
-=======
   protected Interval getIntervalInternal(int columnIndex) {
     throw new UnsupportedOperationException("Not implemented");
   }
->>>>>>> 4cf52613
 
   protected <T extends AbstractMessage> T getProtoMessageInternal(int columnIndex, T message) {
     throw new UnsupportedOperationException("Not implemented");
@@ -141,17 +137,13 @@
 
   protected abstract List<Date> getDateListInternal(int columnIndex);
 
-<<<<<<< HEAD
   protected List<UUID> getUuidListInternal(int columnIndex) {
     throw new UnsupportedOperationException("Not implemented");
   }
 
-  protected abstract List<Interval> getIntervalListInternal(int columnIndex);
-=======
   protected List<Interval> getIntervalListInternal(int columnIndex) {
     throw new UnsupportedOperationException("Not implemented");
   }
->>>>>>> 4cf52613
 
   protected abstract List<Struct> getStructListInternal(int columnIndex);
 
