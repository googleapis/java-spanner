/*
 * Copyright 2017 Google LLC
 *
 * Licensed under the Apache License, Version 2.0 (the "License");
 * you may not use this file except in compliance with the License.
 * You may obtain a copy of the License at
 *
 *       http://www.apache.org/licenses/LICENSE-2.0
 *
 * Unless required by applicable law or agreed to in writing, software
 * distributed under the License is distributed on an "AS IS" BASIS,
 * WITHOUT WARRANTIES OR CONDITIONS OF ANY KIND, either express or implied.
 * See the License for the specific language governing permissions and
 * limitations under the License.
 */

package com.google.cloud.spanner;

import static com.google.common.base.Preconditions.checkState;

import com.google.cloud.ByteArray;
import com.google.cloud.Date;
import com.google.cloud.Timestamp;
import com.google.cloud.spanner.Type.Code;
import com.google.protobuf.AbstractMessage;
import com.google.protobuf.ProtocolMessageEnum;
import java.math.BigDecimal;
import java.util.Arrays;
import java.util.Collections;
import java.util.List;
import java.util.UUID;
import java.util.function.Function;

/**
 * Base class for assisting {@link StructReader} implementations.
 *
 * <p>This class implements the majority of the {@code StructReader} interface, leaving subclasses
 * to implement core data access via the {@code getTypeNameInternal()} methods. {@code
 * AbstractStructReader} guarantees that these will only be called for non-{@code NULL} columns of a
 * type appropriate for the method.
 */
public abstract class AbstractStructReader implements StructReader {
  protected abstract boolean getBooleanInternal(int columnIndex);

  protected abstract long getLongInternal(int columnIndex);

  protected float getFloatInternal(int columnIndex) {
    throw new UnsupportedOperationException("Not implemented");
  }

  protected abstract double getDoubleInternal(int columnIndex);

  protected abstract BigDecimal getBigDecimalInternal(int columnIndex);

  protected abstract String getStringInternal(int columnIndex);

  protected String getJsonInternal(int columnIndex) {
    throw new UnsupportedOperationException("Not implemented");
  }

  protected String getPgJsonbInternal(int columnIndex) {
    throw new UnsupportedOperationException("Not implemented");
  }

  protected abstract ByteArray getBytesInternal(int columnIndex);

  protected abstract Timestamp getTimestampInternal(int columnIndex);

  protected abstract Date getDateInternal(int columnIndex);

<<<<<<< HEAD
  protected UUID getUuidInternal(int columnIndex) {
    throw new UnsupportedOperationException("Not implemented");
  }
=======
  protected abstract Interval getIntervalInternal(int columnIndex);
>>>>>>> b382999f

  protected <T extends AbstractMessage> T getProtoMessageInternal(int columnIndex, T message) {
    throw new UnsupportedOperationException("Not implemented");
  }

  protected <T extends ProtocolMessageEnum> T getProtoEnumInternal(
      int columnIndex, Function<Integer, ProtocolMessageEnum> method) {
    throw new UnsupportedOperationException("Not implemented");
  }

  protected <T extends AbstractMessage> List<T> getProtoMessageListInternal(
      int columnIndex, T message) {
    throw new UnsupportedOperationException("Not implemented");
  }

  protected <T extends ProtocolMessageEnum> List<T> getProtoEnumListInternal(
      int columnIndex, Function<Integer, ProtocolMessageEnum> method) {
    throw new UnsupportedOperationException("Not implemented");
  }

  protected Value getValueInternal(int columnIndex) {
    throw new UnsupportedOperationException("method should be overwritten");
  }

  protected abstract boolean[] getBooleanArrayInternal(int columnIndex);

  protected abstract List<Boolean> getBooleanListInternal(int columnIndex);

  protected abstract long[] getLongArrayInternal(int columnIndex);

  protected abstract List<Long> getLongListInternal(int columnIndex);

  protected float[] getFloatArrayInternal(int columnIndex) {
    throw new UnsupportedOperationException("Not implemented");
  }

  protected List<Float> getFloatListInternal(int columnIndex) {
    throw new UnsupportedOperationException("Not implemented");
  }

  protected abstract double[] getDoubleArrayInternal(int columnIndex);

  protected abstract List<Double> getDoubleListInternal(int columnIndex);

  protected abstract List<BigDecimal> getBigDecimalListInternal(int columnIndex);

  protected abstract List<String> getStringListInternal(int columnIndex);

  protected List<String> getJsonListInternal(int columnIndex) {
    throw new UnsupportedOperationException("Not implemented");
  }

  protected List<String> getPgJsonbListInternal(int columnIndex) {
    throw new UnsupportedOperationException("Not implemented");
  }

  protected abstract List<ByteArray> getBytesListInternal(int columnIndex);

  protected abstract List<Timestamp> getTimestampListInternal(int columnIndex);

  protected abstract List<Date> getDateListInternal(int columnIndex);

<<<<<<< HEAD
  protected List<UUID> getUuidListInternal(int columnIndex) {
    throw new UnsupportedOperationException("Not implemented");
  }
=======
  protected abstract List<Interval> getIntervalListInternal(int columnIndex);
>>>>>>> b382999f

  protected abstract List<Struct> getStructListInternal(int columnIndex);

  @Override
  public int getColumnCount() {
    return getType().getStructFields().size();
  }

  @Override
  public Type getColumnType(int columnIndex) {
    return getType().getStructFields().get(columnIndex).getType();
  }

  @Override
  public Type getColumnType(String columnName) {
    return getType().getStructFields().get(getColumnIndex(columnName)).getType();
  }

  @Override
  public boolean isNull(String columnName) {
    return isNull(getColumnIndex(columnName));
  }

  @Override
  public boolean getBoolean(int columnIndex) {
    checkNonNullOfType(columnIndex, Type.bool(), columnIndex);
    return getBooleanInternal(columnIndex);
  }

  @Override
  public boolean getBoolean(String columnName) {
    int columnIndex = getColumnIndex(columnName);
    checkNonNullOfType(columnIndex, Type.bool(), columnName);
    return getBooleanInternal(columnIndex);
  }

  @Override
  public long getLong(int columnIndex) {
    checkNonNullOfCodes(
        columnIndex, Arrays.asList(Code.ENUM, Code.PG_OID, Code.INT64), columnIndex);
    return getLongInternal(columnIndex);
  }

  @Override
  public long getLong(String columnName) {
    int columnIndex = getColumnIndex(columnName);
    checkNonNullOfCodes(columnIndex, Arrays.asList(Code.ENUM, Code.PG_OID, Code.INT64), columnName);
    return getLongInternal(columnIndex);
  }

  @Override
  public float getFloat(int columnIndex) {
    checkNonNullOfType(columnIndex, Type.float32(), columnIndex);
    return getFloatInternal(columnIndex);
  }

  @Override
  public float getFloat(String columnName) {
    int columnIndex = getColumnIndex(columnName);
    checkNonNullOfType(columnIndex, Type.float32(), columnName);
    return getFloatInternal(columnIndex);
  }

  @Override
  public double getDouble(int columnIndex) {
    checkNonNullOfType(columnIndex, Type.float64(), columnIndex);
    return getDoubleInternal(columnIndex);
  }

  @Override
  public double getDouble(String columnName) {
    int columnIndex = getColumnIndex(columnName);
    checkNonNullOfType(columnIndex, Type.float64(), columnName);
    return getDoubleInternal(columnIndex);
  }

  @Override
  public BigDecimal getBigDecimal(int columnIndex) {
    checkNonNullOfType(columnIndex, Type.numeric(), columnIndex);
    return getBigDecimalInternal(columnIndex);
  }

  @Override
  public BigDecimal getBigDecimal(String columnName) {
    int columnIndex = getColumnIndex(columnName);
    checkNonNullOfType(columnIndex, Type.numeric(), columnName);
    return getBigDecimalInternal(columnIndex);
  }

  @Override
  public String getString(int columnIndex) {
    checkNonNullOfTypes(
        columnIndex,
        Arrays.asList(Type.string(), Type.pgNumeric()),
        columnIndex,
        "STRING, NUMERIC");
    return getStringInternal(columnIndex);
  }

  @Override
  public String getString(String columnName) {
    int columnIndex = getColumnIndex(columnName);
    checkNonNullOfTypes(
        columnIndex, Arrays.asList(Type.string(), Type.pgNumeric()), columnName, "STRING, NUMERIC");
    return getStringInternal(columnIndex);
  }

  @Override
  public String getJson(int columnIndex) {
    checkNonNullOfType(columnIndex, Type.json(), columnIndex);
    return getJsonInternal(columnIndex);
  }

  @Override
  public String getJson(String columnName) {
    int columnIndex = getColumnIndex(columnName);
    checkNonNullOfType(columnIndex, Type.json(), columnName);
    return getJsonInternal(columnIndex);
  }

  @Override
  public String getPgJsonb(int columnIndex) {
    checkNonNullOfType(columnIndex, Type.pgJsonb(), columnIndex);
    return getPgJsonbInternal(columnIndex);
  }

  @Override
  public String getPgJsonb(String columnName) {
    int columnIndex = getColumnIndex(columnName);
    checkNonNullOfType(columnIndex, Type.pgJsonb(), columnName);
    return getPgJsonbInternal(columnIndex);
  }

  @Override
  public ByteArray getBytes(int columnIndex) {
    checkNonNullOfCodes(columnIndex, Arrays.asList(Code.PROTO, Code.BYTES), columnIndex);
    return getBytesInternal(columnIndex);
  }

  @Override
  public ByteArray getBytes(String columnName) {
    int columnIndex = getColumnIndex(columnName);
    checkNonNullOfCodes(columnIndex, Arrays.asList(Code.PROTO, Code.BYTES), columnName);
    return getBytesInternal(columnIndex);
  }

  @Override
  public Timestamp getTimestamp(int columnIndex) {
    checkNonNullOfType(columnIndex, Type.timestamp(), columnIndex);
    return getTimestampInternal(columnIndex);
  }

  @Override
  public Timestamp getTimestamp(String columnName) {
    int columnIndex = getColumnIndex(columnName);
    checkNonNullOfType(columnIndex, Type.timestamp(), columnName);
    return getTimestampInternal(columnIndex);
  }

  @Override
  public Date getDate(int columnIndex) {
    checkNonNullOfType(columnIndex, Type.date(), columnIndex);
    return getDateInternal(columnIndex);
  }

  @Override
  public Date getDate(String columnName) {
    int columnIndex = getColumnIndex(columnName);
    checkNonNullOfType(columnIndex, Type.date(), columnName);
    return getDateInternal(columnIndex);
  }

  @Override
<<<<<<< HEAD
  public UUID getUuid(int columnIndex) {
    checkNonNullOfType(columnIndex, Type.uuid(), columnIndex);
    return getUuidInternal(columnIndex);
  }

  @Override
  public UUID getUuid(String columnName) {
    final int columnIndex = getColumnIndex(columnName);
    checkNonNullOfType(columnIndex, Type.uuid(), columnName);
    return getUuidInternal(columnIndex);
=======
  public Interval getInterval(int columnIndex) {
    checkNonNullOfType(columnIndex, Type.interval(), columnIndex);
    return getIntervalInternal(columnIndex);
  }

  @Override
  public Interval getInterval(String columnName) {
    int columnIndex = getColumnIndex(columnName);
    checkNonNullOfType(columnIndex, Type.interval(), columnName);
    return getIntervalInternal(columnIndex);
>>>>>>> b382999f
  }

  @Override
  public <T extends ProtocolMessageEnum> T getProtoEnum(
      int columnIndex, Function<Integer, ProtocolMessageEnum> method) {
    checkNonNullOfCodes(columnIndex, Arrays.asList(Code.ENUM, Code.INT64), columnIndex);
    return getProtoEnumInternal(columnIndex, method);
  }

  @Override
  public <T extends ProtocolMessageEnum> T getProtoEnum(
      String columnName, Function<Integer, ProtocolMessageEnum> method) {
    int columnIndex = getColumnIndex(columnName);
    checkNonNullOfCodes(columnIndex, Arrays.asList(Code.ENUM, Code.INT64), columnName);
    return getProtoEnumInternal(columnIndex, method);
  }

  @Override
  public <T extends AbstractMessage> T getProtoMessage(int columnIndex, T message) {
    checkNonNullOfCodes(columnIndex, Arrays.asList(Code.PROTO, Code.BYTES), columnIndex);
    return getProtoMessageInternal(columnIndex, message);
  }

  @Override
  public <T extends AbstractMessage> T getProtoMessage(String columnName, T message) {
    int columnIndex = getColumnIndex(columnName);
    checkNonNullOfCodes(columnIndex, Arrays.asList(Code.PROTO, Code.BYTES), columnName);
    return getProtoMessageInternal(columnIndex, message);
  }

  @Override
  public Value getValue(int columnIndex) {
    return getValueInternal(columnIndex);
  }

  @Override
  public Value getValue(String columnName) {
    int columnIndex = getColumnIndex(columnName);
    return getValueInternal(columnIndex);
  }

  @Override
  public boolean[] getBooleanArray(int columnIndex) {
    checkNonNullOfType(columnIndex, Type.array(Type.bool()), columnIndex);
    return getBooleanArrayInternal(columnIndex);
  }

  @Override
  public boolean[] getBooleanArray(String columnName) {
    int columnIndex = getColumnIndex(columnName);
    checkNonNullOfType(columnIndex, Type.array(Type.bool()), columnName);
    return getBooleanArrayInternal(columnIndex);
  }

  @Override
  public List<Boolean> getBooleanList(int columnIndex) {
    checkNonNullOfType(columnIndex, Type.array(Type.bool()), columnIndex);
    return getBooleanListInternal(columnIndex);
  }

  @Override
  public List<Boolean> getBooleanList(String columnName) {
    int columnIndex = getColumnIndex(columnName);
    checkNonNullOfType(columnIndex, Type.array(Type.bool()), columnName);
    return getBooleanListInternal(columnIndex);
  }

  @Override
  public long[] getLongArray(int columnIndex) {
    checkNonNullOfCodes(columnIndex, Collections.singletonList(Code.ARRAY), columnIndex);
    checkArrayElementType(
        columnIndex, Arrays.asList(Code.ENUM, Code.PG_OID, Code.INT64), columnIndex);
    return getLongArrayInternal(columnIndex);
  }

  @Override
  public long[] getLongArray(String columnName) {
    int columnIndex = getColumnIndex(columnName);
    checkNonNullOfCodes(columnIndex, Collections.singletonList(Code.ARRAY), columnName);
    checkArrayElementType(
        columnIndex, Arrays.asList(Code.ENUM, Code.PG_OID, Code.INT64), columnName);
    return getLongArrayInternal(columnIndex);
  }

  @Override
  public List<Long> getLongList(int columnIndex) {
    checkNonNullOfCodes(columnIndex, Collections.singletonList(Code.ARRAY), columnIndex);
    checkArrayElementType(
        columnIndex, Arrays.asList(Code.ENUM, Code.PG_OID, Code.INT64), columnIndex);
    return getLongListInternal(columnIndex);
  }

  @Override
  public List<Long> getLongList(String columnName) {
    int columnIndex = getColumnIndex(columnName);
    checkNonNullOfCodes(columnIndex, Collections.singletonList(Code.ARRAY), columnName);
    checkArrayElementType(
        columnIndex, Arrays.asList(Code.ENUM, Code.PG_OID, Code.INT64), columnName);
    return getLongListInternal(columnIndex);
  }

  @Override
  public float[] getFloatArray(int columnIndex) {
    checkNonNullOfType(columnIndex, Type.array(Type.float32()), columnIndex);
    return getFloatArrayInternal(columnIndex);
  }

  @Override
  public float[] getFloatArray(String columnName) {
    int columnIndex = getColumnIndex(columnName);
    checkNonNullOfType(columnIndex, Type.array(Type.float32()), columnName);
    return getFloatArrayInternal(columnIndex);
  }

  @Override
  public List<Float> getFloatList(int columnIndex) {
    checkNonNullOfType(columnIndex, Type.array(Type.float32()), columnIndex);
    return getFloatListInternal(columnIndex);
  }

  @Override
  public List<Float> getFloatList(String columnName) {
    int columnIndex = getColumnIndex(columnName);
    checkNonNullOfType(columnIndex, Type.array(Type.float32()), columnName);
    return getFloatListInternal(columnIndex);
  }

  @Override
  public double[] getDoubleArray(int columnIndex) {
    checkNonNullOfType(columnIndex, Type.array(Type.float64()), columnIndex);
    return getDoubleArrayInternal(columnIndex);
  }

  @Override
  public double[] getDoubleArray(String columnName) {
    int columnIndex = getColumnIndex(columnName);
    checkNonNullOfType(columnIndex, Type.array(Type.float64()), columnName);
    return getDoubleArrayInternal(columnIndex);
  }

  @Override
  public List<Double> getDoubleList(int columnIndex) {
    checkNonNullOfType(columnIndex, Type.array(Type.float64()), columnIndex);
    return getDoubleListInternal(columnIndex);
  }

  @Override
  public List<Double> getDoubleList(String columnName) {
    int columnIndex = getColumnIndex(columnName);
    checkNonNullOfType(columnIndex, Type.array(Type.float64()), columnName);
    return getDoubleListInternal(columnIndex);
  }

  @Override
  public List<BigDecimal> getBigDecimalList(int columnIndex) {
    checkNonNullOfType(columnIndex, Type.array(Type.numeric()), columnIndex);
    return getBigDecimalListInternal(columnIndex);
  }

  @Override
  public List<BigDecimal> getBigDecimalList(String columnName) {
    int columnIndex = getColumnIndex(columnName);
    checkNonNullOfType(columnIndex, Type.array(Type.numeric()), columnName);
    return getBigDecimalListInternal(columnIndex);
  }

  @Override
  public List<String> getStringList(int columnIndex) {
    checkNonNullOfTypes(
        columnIndex,
        Arrays.asList(Type.array(Type.string()), Type.array(Type.pgNumeric())),
        columnIndex,
        "ARRAY<STRING>, ARRAY<NUMERIC>");
    return getStringListInternal(columnIndex);
  }

  @Override
  public List<String> getStringList(String columnName) {
    int columnIndex = getColumnIndex(columnName);
    checkNonNullOfTypes(
        columnIndex,
        Arrays.asList(Type.array(Type.string()), Type.array(Type.pgNumeric())),
        columnName,
        "ARRAY<STRING>, ARRAY<NUMERIC>");
    return getStringListInternal(columnIndex);
  }

  @Override
  public List<String> getJsonList(int columnIndex) {
    checkNonNullOfType(columnIndex, Type.array(Type.json()), columnIndex);
    return getJsonListInternal(columnIndex);
  }

  @Override
  public List<String> getJsonList(String columnName) {
    int columnIndex = getColumnIndex(columnName);
    checkNonNullOfType(columnIndex, Type.array(Type.json()), columnName);
    return getJsonListInternal(columnIndex);
  }

  @Override
  public List<String> getPgJsonbList(int columnIndex) {
    checkNonNullOfType(columnIndex, Type.array(Type.pgJsonb()), columnIndex);
    return getPgJsonbListInternal(columnIndex);
  }

  @Override
  public List<String> getPgJsonbList(String columnName) {
    int columnIndex = getColumnIndex(columnName);
    checkNonNullOfType(columnIndex, Type.array(Type.pgJsonb()), columnName);
    return getPgJsonbListInternal(columnIndex);
  }

  @Override
  public List<ByteArray> getBytesList(int columnIndex) {
    checkNonNullOfCodes(columnIndex, Collections.singletonList(Code.ARRAY), columnIndex);
    checkArrayElementType(columnIndex, Arrays.asList(Code.PROTO, Code.BYTES), columnIndex);
    return getBytesListInternal(columnIndex);
  }

  @Override
  public List<ByteArray> getBytesList(String columnName) {
    int columnIndex = getColumnIndex(columnName);
    checkNonNullOfCodes(columnIndex, Collections.singletonList(Code.ARRAY), columnName);
    checkArrayElementType(columnIndex, Arrays.asList(Code.PROTO, Code.BYTES), columnName);
    return getBytesListInternal(columnIndex);
  }

  @Override
  public <T extends AbstractMessage> List<T> getProtoMessageList(int columnIndex, T message) {
    checkNonNullOfCodes(columnIndex, Collections.singletonList(Code.ARRAY), columnIndex);
    checkArrayElementType(columnIndex, Arrays.asList(Code.PROTO, Code.BYTES), columnIndex);
    return getProtoMessageListInternal(columnIndex, message);
  }

  @Override
  public <T extends AbstractMessage> List<T> getProtoMessageList(String columnName, T message) {
    int columnIndex = getColumnIndex(columnName);
    checkNonNullOfCodes(columnIndex, Collections.singletonList(Code.ARRAY), columnName);
    checkArrayElementType(columnIndex, Arrays.asList(Code.PROTO, Code.BYTES), columnName);
    return getProtoMessageListInternal(columnIndex, message);
  }

  @Override
  public <T extends ProtocolMessageEnum> List<T> getProtoEnumList(
      int columnIndex, Function<Integer, ProtocolMessageEnum> method) {
    checkNonNullOfCodes(columnIndex, Collections.singletonList(Code.ARRAY), columnIndex);
    checkArrayElementType(columnIndex, Arrays.asList(Code.ENUM, Code.INT64), columnIndex);
    return getProtoEnumListInternal(columnIndex, method);
  }

  @Override
  public <T extends ProtocolMessageEnum> List<T> getProtoEnumList(
      String columnName, Function<Integer, ProtocolMessageEnum> method) {
    int columnIndex = getColumnIndex(columnName);
    checkNonNullOfCodes(columnIndex, Collections.singletonList(Code.ARRAY), columnName);
    checkArrayElementType(columnIndex, Arrays.asList(Code.ENUM, Code.INT64), columnName);
    return getProtoEnumListInternal(columnIndex, method);
  }

  @Override
  public List<Timestamp> getTimestampList(int columnIndex) {
    checkNonNullOfType(columnIndex, Type.array(Type.timestamp()), columnIndex);
    return getTimestampListInternal(columnIndex);
  }

  @Override
  public List<Timestamp> getTimestampList(String columnName) {
    int columnIndex = getColumnIndex(columnName);
    checkNonNullOfType(columnIndex, Type.array(Type.timestamp()), columnName);
    return getTimestampListInternal(columnIndex);
  }

  @Override
  public List<Date> getDateList(int columnIndex) {
    checkNonNullOfType(columnIndex, Type.array(Type.date()), columnIndex);
    return getDateListInternal(columnIndex);
  }

  @Override
  public List<Date> getDateList(String columnName) {
    int columnIndex = getColumnIndex(columnName);
    checkNonNullOfType(columnIndex, Type.array(Type.date()), columnName);
    return getDateListInternal(columnIndex);
  }

  @Override
<<<<<<< HEAD
  public List<UUID> getUuidList(int columnIndex) {
    checkNonNullOfType(columnIndex, Type.array(Type.uuid()), columnIndex);
    return getUuidListInternal(columnIndex);
  }

  @Override
  public List<UUID> getUuidList(String columnName) {
    final int columnIndex = getColumnIndex(columnName);
    checkNonNullOfType(columnIndex, Type.array(Type.uuid()), columnName);
    return getUuidListInternal(columnIndex);
=======
  public List<Interval> getIntervalList(int columnIndex) {
    checkNonNullOfType(columnIndex, Type.array(Type.interval()), columnIndex);
    return getIntervalListInternal(columnIndex);
  }

  @Override
  public List<Interval> getIntervalList(String columnName) {
    int columnIndex = getColumnIndex(columnName);
    checkNonNullOfType(columnIndex, Type.array(Type.interval()), columnName);
    return getIntervalListInternal(columnIndex);
>>>>>>> b382999f
  }

  @Override
  public List<Struct> getStructList(int columnIndex) {
    checkNonNullArrayOfStruct(columnIndex, columnIndex);
    return getStructListInternal(columnIndex);
  }

  @Override
  public List<Struct> getStructList(String columnName) {
    int columnIndex = getColumnIndex(columnName);
    checkNonNullArrayOfStruct(columnIndex, columnName);
    return getStructListInternal(columnIndex);
  }

  @Override
  public int getColumnIndex(String columnName) {
    // Use the Type instance for field name lookup.  Type instances are naturally shared by the
    // ResultSet, all Structs corresponding to rows in the read, and all Structs corresponding to
    // the values of ARRAY<STRUCT<...>> columns in the read, so this is the best location to
    // amortize lookup costs.
    return getType().getFieldIndex(columnName);
  }

  protected void checkNonNull(int columnIndex, Object columnNameForError) {
    if (isNull(columnIndex)) {
      throw new NullPointerException("Column " + columnNameForError + " contains NULL value");
    }
  }

  private void checkNonNullOfType(int columnIndex, Type expectedType, Object columnNameForError) {
    Type actualType = getColumnType(columnIndex);
    checkState(
        expectedType.equals(actualType),
        "Column %s is not of correct type: expected %s but was %s",
        columnNameForError,
        expectedType,
        actualType);
    checkNonNull(columnIndex, columnNameForError);
  }

  /** Checks if the value at {@code columnIndex} is one of {@code expectedCode} */
  private void checkNonNullOfCodes(
      int columnIndex, List<Code> expectedCodes, Object columnNameForError) {
    Type actualType = getColumnType(columnIndex);
    checkState(
        expectedCodes.contains(actualType.getCode()),
        "Column %s is not of correct type code: expected one of [%s] but was %s",
        columnNameForError,
        expectedCodes,
        actualType);
    checkNonNull(columnIndex, columnNameForError);
  }

  private void checkArrayElementType(
      int columnIndex, List<Code> expectedCodes, Object columnNameForError) {
    Type arrayElementType = getColumnType(columnIndex).getArrayElementType();
    checkState(
        expectedCodes.contains(arrayElementType.getCode()),
        "Array element for Column %s is not of correct type code: expected one of [%s] but was %s",
        columnNameForError,
        expectedCodes,
        Type.array(arrayElementType));
  }

  private void checkNonNullOfTypes(
      int columnIndex,
      List<Type> expectedTypes,
      Object columnNameForError,
      String expectedTypeNames) {
    Type actualType = getColumnType(columnIndex);
    checkState(
        expectedTypes.contains(actualType),
        "Column %s is not of correct type: expected one of [%s] but was %s",
        columnNameForError,
        expectedTypeNames,
        actualType);
    checkNonNull(columnIndex, columnNameForError);
  }

  private void checkNonNullArrayOfStruct(int columnIndex, Object columnNameForError) {
    Type actualType = getColumnType(columnIndex);
    checkState(
        actualType.getCode() == Type.Code.ARRAY
            && actualType.getArrayElementType().getCode() == Type.Code.STRUCT,
        "Column %s is not of correct type: expected ARRAY<STRUCT<...>> but was %s",
        columnNameForError,
        actualType);
    checkNonNull(columnIndex, columnNameForError);
  }
}<|MERGE_RESOLUTION|>--- conflicted
+++ resolved
@@ -68,13 +68,11 @@
 
   protected abstract Date getDateInternal(int columnIndex);
 
-<<<<<<< HEAD
   protected UUID getUuidInternal(int columnIndex) {
     throw new UnsupportedOperationException("Not implemented");
   }
-=======
+
   protected abstract Interval getIntervalInternal(int columnIndex);
->>>>>>> b382999f
 
   protected <T extends AbstractMessage> T getProtoMessageInternal(int columnIndex, T message) {
     throw new UnsupportedOperationException("Not implemented");
@@ -137,13 +135,11 @@
 
   protected abstract List<Date> getDateListInternal(int columnIndex);
 
-<<<<<<< HEAD
   protected List<UUID> getUuidListInternal(int columnIndex) {
     throw new UnsupportedOperationException("Not implemented");
   }
-=======
+
   protected abstract List<Interval> getIntervalListInternal(int columnIndex);
->>>>>>> b382999f
 
   protected abstract List<Struct> getStructListInternal(int columnIndex);
 
@@ -317,7 +313,6 @@
   }
 
   @Override
-<<<<<<< HEAD
   public UUID getUuid(int columnIndex) {
     checkNonNullOfType(columnIndex, Type.uuid(), columnIndex);
     return getUuidInternal(columnIndex);
@@ -328,7 +323,9 @@
     final int columnIndex = getColumnIndex(columnName);
     checkNonNullOfType(columnIndex, Type.uuid(), columnName);
     return getUuidInternal(columnIndex);
-=======
+  }
+
+  @Override
   public Interval getInterval(int columnIndex) {
     checkNonNullOfType(columnIndex, Type.interval(), columnIndex);
     return getIntervalInternal(columnIndex);
@@ -339,7 +336,6 @@
     int columnIndex = getColumnIndex(columnName);
     checkNonNullOfType(columnIndex, Type.interval(), columnName);
     return getIntervalInternal(columnIndex);
->>>>>>> b382999f
   }
 
   @Override
@@ -627,7 +623,6 @@
   }
 
   @Override
-<<<<<<< HEAD
   public List<UUID> getUuidList(int columnIndex) {
     checkNonNullOfType(columnIndex, Type.array(Type.uuid()), columnIndex);
     return getUuidListInternal(columnIndex);
@@ -638,7 +633,9 @@
     final int columnIndex = getColumnIndex(columnName);
     checkNonNullOfType(columnIndex, Type.array(Type.uuid()), columnName);
     return getUuidListInternal(columnIndex);
-=======
+  }
+
+  @Override
   public List<Interval> getIntervalList(int columnIndex) {
     checkNonNullOfType(columnIndex, Type.array(Type.interval()), columnIndex);
     return getIntervalListInternal(columnIndex);
@@ -649,7 +646,6 @@
     int columnIndex = getColumnIndex(columnName);
     checkNonNullOfType(columnIndex, Type.array(Type.interval()), columnName);
     return getIntervalListInternal(columnIndex);
->>>>>>> b382999f
   }
 
   @Override
