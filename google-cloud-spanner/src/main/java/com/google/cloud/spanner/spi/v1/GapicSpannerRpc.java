--- conflicted
+++ resolved
@@ -343,24 +343,12 @@
                               SpannerInterceptorProvider.createDefault(options.getOpenTelemetry())))
                       // This sets the response compressor (Server -> Client).
                       .withEncoding(compressorName))
-<<<<<<< HEAD
-              .setHeaderProvider(headerProviderWithUserAgent);
-
-=======
               .setHeaderProvider(headerProviderWithUserAgent)
-              .setAllowNonDefaultServiceAccount(true)
-              // Attempts direct access to spanner service over gRPC to improve throughput,
-              // whether the attempt is allowed is totally controlled by service owner.
-              // We'll only attempt DirectPath if we are using real credentials.
-              // NoCredentials is used for plain text connections, for example when connecting to
-              // the emulator.
-              .setAttemptDirectPath(
-                  options.isAttemptDirectPath()
-                      && !Objects.equals(
-                          options.getScopedCredentials(), NoCredentials.getInstance()));
+              .setAllowNonDefaultServiceAccount(true);
       String directPathXdsEnv = System.getenv("GOOGLE_SPANNER_ENABLE_DIRECT_ACCESS");
       boolean isAttemptDirectPathXds = Boolean.parseBoolean(directPathXdsEnv);
       if (isAttemptDirectPathXds) {
+        defaultChannelProviderBuilder.setAttemptDirectPath(true);
         defaultChannelProviderBuilder.setAttemptDirectPathXds();
       }
       if (options.isUseVirtualThreads()) {
@@ -370,7 +358,6 @@
           defaultChannelProviderBuilder.setExecutor(executor);
         }
       }
->>>>>>> 7cb6952a
       // If it is enabled in options uses the channel pool provided by the gRPC-GCP extension.
       maybeEnableGrpcGcpExtension(defaultChannelProviderBuilder, options);
 
