--- conflicted
+++ resolved
@@ -255,7 +255,6 @@
   }
 
   /**
-<<<<<<< HEAD
    * Returns an {@code PG_OID} value.
    *
    * @param v the value, which may be null
@@ -270,8 +269,6 @@
   }
 
   /**
-   * Returns a {@code BYTES} value.
-=======
    * Return a {@code PROTO} value for not null proto messages.
    *
    * @param v Not null Proto message.
@@ -353,7 +350,6 @@
 
   /**
    * e Returns a {@code BYTES} value. Returns a {@code BYTES} value.
->>>>>>> f4efd7af
    *
    * @param v the value, which may be null
    */
@@ -606,7 +602,6 @@
   }
 
   /**
-<<<<<<< HEAD
    * Returns an {@code ARRAY<PG_OID>} value.
    *
    * @param v the source of element values, which may be null to produce a value for which {@code
@@ -638,7 +633,9 @@
    */
   public static Value pgOidArray(@Nullable Iterable<Long> v) {
     return pgOidArrayFactory.create(v);
-=======
+  }
+
+  /**
    * Returns an {@code ARRAY<PROTO>} value.
    *
    * @param v the source of element values. This may be {@code null} to produce a value for which
@@ -715,7 +712,6 @@
    */
   public static Value protoEnumArray(@Nullable Iterable<Long> v, String protoTypeFqn) {
     return new ProtoEnumArrayImpl(v == null, v != null ? immutableCopyOf(v) : null, protoTypeFqn);
->>>>>>> f4efd7af
   }
 
   /**
@@ -876,13 +872,13 @@
   }
 
   /**
-<<<<<<< HEAD
    * Returns the value of a {@code PG_OID}-typed instance.
    *
    * @throws IllegalStateException if {@code isNull()} or the value is not of the expected type
    */
   public abstract long getPgOid();
-=======
+
+  /**
    * Returns the value of a {@code PROTO}-typed instance.
    *
    * @throws IllegalStateException if {@code isNull()} or the value is not of the expected type
@@ -900,7 +896,6 @@
       Function<Integer, ProtocolMessageEnum> method) {
     throw new UnsupportedOperationException("Not implemented");
   }
->>>>>>> f4efd7af
 
   /**
    * Returns the value of a {@code BYTES}-typed instance.
@@ -1003,18 +998,19 @@
   }
 
   /**
-<<<<<<< HEAD
    * Returns the value of an {@code ARRAY<PG_OID>}-typed instance. While the returned list itself
-=======
+   * will never be {@code null}, elements of that list may be null.
+   *
+   * @throws IllegalStateException if {@code isNull()} or the value is not of the expected type
+   */
+  public abstract List<Long> getPgOidArray();
+
+  /**
    * Returns the value of an {@code ARRAY<PROTO>}-typed instance. While the returned list itself
->>>>>>> f4efd7af
    * will never be {@code null}, elements of that list may be null.
    *
    * @throws IllegalStateException if {@code isNull()} or the value is not of the expected type
    */
-<<<<<<< HEAD
-  public abstract List<Long> getPgOidArray();
-=======
   public <T extends AbstractMessage> List<T> getProtoMessageArray(T m) {
     throw new UnsupportedOperationException("Not implemented");
   }
@@ -1029,7 +1025,6 @@
       Function<Integer, ProtocolMessageEnum> method) {
     throw new UnsupportedOperationException("Not implemented");
   }
->>>>>>> f4efd7af
 
   /**
    * Returns the value of an {@code ARRAY<BYTES>}-typed instance. While the returned list itself
@@ -1183,7 +1178,6 @@
           return new Int64ArrayImpl(isNull, nulls, values);
         }
       };
-<<<<<<< HEAD
 
   private static final PrimitiveArrayValueFactory<long[], Long> pgOidArrayFactory =
       new PrimitiveArrayValueFactory<long[], Long>() {
@@ -1194,7 +1188,15 @@
 
         @Override
         void set(long[] arr, int i, Long value) {
-=======
+          arr[i] = value;
+        }
+
+        @Override
+        Value newValue(boolean isNull, BitSet nulls, long[] values) {
+          return new PgOidArrayImpl(isNull, nulls, values);
+        }
+      };
+
   private static final PrimitiveArrayValueFactory<float[], Float> float32ArrayFactory =
       new PrimitiveArrayValueFactory<float[], Float>() {
         @Override
@@ -1204,23 +1206,14 @@
 
         @Override
         void set(float[] arr, int i, Float value) {
->>>>>>> f4efd7af
           arr[i] = value;
         }
 
         @Override
-<<<<<<< HEAD
-        Value newValue(boolean isNull, BitSet nulls, long[] values) {
-          return new PgOidArrayImpl(isNull, nulls, values);
-        }
-      };
-
-=======
         Value newValue(boolean isNull, BitSet nulls, float[] values) {
           return new Float32ArrayImpl(isNull, nulls, values);
         }
       };
->>>>>>> f4efd7af
   private static final PrimitiveArrayValueFactory<double[], Double> float64ArrayFactory =
       new PrimitiveArrayValueFactory<double[], Double>() {
         @Override
