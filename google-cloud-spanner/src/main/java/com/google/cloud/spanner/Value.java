/*
 * Copyright 2017 Google LLC
 *
 * Licensed under the Apache License, Version 2.0 (the "License");
 * you may not use this file except in compliance with the License.
 * You may obtain a copy of the License at
 *
 *       http://www.apache.org/licenses/LICENSE-2.0
 *
 * Unless required by applicable law or agreed to in writing, software
 * distributed under the License is distributed on an "AS IS" BASIS,
 * WITHOUT WARRANTIES OR CONDITIONS OF ANY KIND, either express or implied.
 * See the License for the specific language governing permissions and
 * limitations under the License.
 */

package com.google.cloud.spanner;

import com.google.cloud.ByteArray;
import com.google.cloud.Date;
import com.google.cloud.Timestamp;
import com.google.cloud.spanner.AbstractResultSet.LazyByteArray;
import com.google.cloud.spanner.Type.Code;
import com.google.common.base.Joiner;
import com.google.common.base.Preconditions;
import com.google.common.collect.ImmutableList;
import com.google.common.collect.Iterables;
import com.google.common.collect.Lists;
import com.google.common.io.CharSource;
import com.google.protobuf.AbstractMessage;
import com.google.protobuf.Descriptors.Descriptor;
import com.google.protobuf.Descriptors.EnumDescriptor;
import com.google.protobuf.InvalidProtocolBufferException;
import com.google.protobuf.ListValue;
import com.google.protobuf.NullValue;
import com.google.protobuf.ProtocolMessageEnum;
import com.google.protobuf.Value.KindCase;
import java.io.IOException;
import java.io.Serializable;
import java.math.BigDecimal;
import java.nio.charset.StandardCharsets;
import java.util.ArrayList;
import java.util.Arrays;
import java.util.Base64;
import java.util.BitSet;
import java.util.Collection;
import java.util.Collections;
import java.util.List;
import java.util.Objects;
import java.util.UUID;
import java.util.function.Function;
import java.util.stream.Collectors;
import javax.annotation.Nonnull;
import javax.annotation.Nullable;
import javax.annotation.concurrent.Immutable;

/**
 * Represents a value to be consumed by the Cloud Spanner API. A value can be {@code NULL} or
 * non-{@code NULL}; regardless, values always have an associated type.
 *
 * <p>The {@code Value} API is optimized for construction, since this is the majority use-case when
 * using this class with the Cloud Spanner libraries. The factory method signatures and internal
 * representations are design to minimize memory usage and object creation while still maintaining
 * the immutability contract of this class. In particular, arrays of primitive types can be
 * constructed without requiring boxing into collections of wrapper types. The getters in this class
 * are intended primarily for test purposes, and so do not share the same performance
 * characteristics; in particular, getters for array types may be expensive.
 *
 * <p>{@code Value} instances are immutable.
 */
@Immutable
public abstract class Value implements Serializable {

  /**
   * Placeholder value to be passed to a mutation to make Cloud Spanner store the commit timestamp
   * in that column. The commit timestamp is the timestamp corresponding to when Cloud Spanner
   * commits the transaction containing the mutation.
   *
   * <p>Note that this particular timestamp instance has no semantic meaning. In particular the
   * value of seconds and nanoseconds in this timestamp are meaningless. This placeholder can only
   * be used for columns that have set the option "(allow_commit_timestamp=true)" in the schema.
   *
   * <p>When reading the value stored in such a column, the value returned is an actual timestamp
   * corresponding to the commit time of the transaction, which has no relation to this placeholder.
   *
   * @see <a href="https://cloud.google.com/spanner/docs/transactions#rw_transaction_semantics">
   *     Transaction Semantics</a>
   */
  public static final Timestamp COMMIT_TIMESTAMP = Timestamp.ofTimeMicroseconds(0L);

  static final com.google.protobuf.Value NULL_PROTO =
      com.google.protobuf.Value.newBuilder().setNullValue(NullValue.NULL_VALUE).build();

  /** Constant to specify a PG Numeric NaN value. */
  public static final String NAN = "NaN";

  private static final int MAX_DEBUG_STRING_LENGTH = 36;
  private static final String ELLIPSIS = "...";
  private static final String NULL_STRING = "NULL";
  private static final char LIST_SEPARATOR = ',';
  private static final char LIST_OPEN = '[';
  private static final char LIST_CLOSE = ']';
  private static final long serialVersionUID = -5289864325087675338L;

  /**
   * Returns a {@link Value} that wraps the given proto value. This can be used to construct a value
   * without a specific type, and let the backend infer the type based on the statement where it is
   * used.
   *
   * @param value the non-null proto value (a {@link NullValue} is allowed)
   */
  public static Value untyped(com.google.protobuf.Value value) {
    return new ProtoBackedValueImpl(Preconditions.checkNotNull(value), null);
  }

  /** Returns a generic Value backed by a protobuf value. This is used for unrecognized types. */
  static Value unrecognized(com.google.protobuf.Value value, Type type) {
    Preconditions.checkArgument(
        type.getCode() == Code.UNRECOGNIZED
            || type.getCode() == Code.ARRAY
                && type.getArrayElementType().getCode() == Code.UNRECOGNIZED);
    return new ProtoBackedValueImpl(Preconditions.checkNotNull(value), type);
  }

  /**
   * Returns a {@code BOOL} value.
   *
   * @param v the value, which may be null
   */
  public static Value bool(@Nullable Boolean v) {
    return new BoolImpl(v == null, v == null ? false : v);
  }

  /** Returns a {@code BOOL} value. */
  public static Value bool(boolean v) {
    return new BoolImpl(false, v);
  }

  /**
   * Returns an {@code INT64} value.
   *
   * @param v the value, which may be null
   */
  public static Value int64(@Nullable Long v) {
    return new Int64Impl(v == null, v == null ? 0 : v);
  }

  /** Returns an {@code INT64} value. */
  public static Value int64(long v) {
    return new Int64Impl(false, v);
  }

  /**
   * Returns a {@code FLOAT32} value.
   *
   * @param v the value, which may be null
   */
  public static Value float32(@Nullable Float v) {
    return new Float32Impl(v == null, v == null ? 0 : v);
  }

  /** Returns a {@code FLOAT32} value. */
  public static Value float32(float v) {
    return new Float32Impl(false, v);
  }

  /**
   * Returns a {@code FLOAT64} value.
   *
   * @param v the value, which may be null
   */
  public static Value float64(@Nullable Double v) {
    return new Float64Impl(v == null, v == null ? 0 : v);
  }

  /** Returns a {@code FLOAT64} value. */
  public static Value float64(double v) {
    return new Float64Impl(false, v);
  }

  /**
   * Returns a {@code NUMERIC} value. The valid value range for the whole component of the {@link
   * BigDecimal} is from -9,999,999,999,999,999,999,999,999 to +9,999,999,999,999,999,999,999,999
   * (both inclusive), i.e. the max length of the whole component is 29 digits. The max length of
   * the fractional part is 9 digits. Trailing zeros in the fractional part are not considered and
   * will be lost, as Cloud Spanner does not preserve the precision of a numeric value.
   *
   * <p>If you set a numeric value of a record to for example 0.10, Cloud Spanner will return this
   * value as 0.1 in subsequent queries. Use {@link BigDecimal#stripTrailingZeros()} to compare
   * inserted values with retrieved values if your application might insert numeric values with
   * trailing zeros.
   *
   * @param v the value, which may be null
   */
  public static Value numeric(@Nullable BigDecimal v) {
    if (v != null) {
      // Cloud Spanner does not preserve the precision, so 0.1 is considered equal to 0.10.
      BigDecimal test = v.stripTrailingZeros();
      if (test.scale() > 9) {
        throw SpannerExceptionFactory.newSpannerException(
            ErrorCode.OUT_OF_RANGE,
            String.format(
                "Max scale for a numeric is 9. The requested numeric has scale %d", test.scale()));
      }
      if (test.precision() - test.scale() > 29) {
        throw SpannerExceptionFactory.newSpannerException(
            ErrorCode.OUT_OF_RANGE,
            String.format(
                "Max precision for the whole component of a numeric is 29. The requested numeric has a whole component with precision %d",
                test.precision() - test.scale()));
      }
    }
    return new NumericImpl(v == null, v);
  }

  /**
   * Returns a {@code PG NUMERIC} value. This value has flexible precision and scale which is
   * specified in the Database DDL. This value also supports {@code NaNs}, which can be specified
   * with {@code Value.pgNumeric(Value.NAN)} or simply as {@code Value.pgNumeric("NaN")}.
   *
   * <p>Note that this flavour of numeric is different than Spanner numerics ({@link
   * Value#numeric(BigDecimal)}). It should be used only for handling numerics in the PostgreSQL
   * dialect.
   *
   * @param v the value, which may be null
   */
  public static Value pgNumeric(@Nullable String v) {
    return new PgNumericImpl(v == null, v);
  }

  /**
   * Returns a {@code STRING} value.
   *
   * @param v the value, which may be null
   */
  public static Value string(@Nullable String v) {
    return new StringImpl(v == null, v);
  }

  /**
   * Returns a {@code JSON} value.
   *
   * @param v the value, which may be null
   */
  public static Value json(@Nullable String v) {
    return new JsonImpl(v == null, v);
  }

  /**
   * Returns a {@code INTERVAL} value.
   *
   * @param interval the value, which may be null
   */
  public static Value interval(@Nullable Interval interval) {
    return new IntervalImpl(interval == null, interval);
  }

  /**
   * Returns a {@code PG JSONB} value.
   *
   * @param v the value, which may be null
   */
  public static Value pgJsonb(@Nullable String v) {
    return new PgJsonbImpl(v == null, v);
  }

  /**
   * Returns an {@code PG_OID} value.
   *
   * @param v the value, which may be null
   */
  public static Value pgOid(@Nullable Long v) {
    return new PgOidImpl(v == null, v == null ? 0 : v);
  }

  /** Returns an {@code PG_OID} value. */
  public static Value pgOid(long v) {
    return new PgOidImpl(false, v);
  }

  /**
   * Return a {@code PROTO} value for not null proto messages.
   *
   * @param v Not null Proto message.
   */
  public static Value protoMessage(AbstractMessage v) {
    Preconditions.checkNotNull(
        v, "Use protoMessage((ByteArray) null, MyProtoClass.getDescriptor()) for null values.");
    return protoMessage(
        ByteArray.copyFrom(v.toByteArray()), v.getDescriptorForType().getFullName());
  }

  /**
   * Return a {@code PROTO} value
   *
   * @param v Serialized Proto Array, which may be null.
   * @param protoTypeFqn Fully qualified name of proto representing the proto definition. Use static
   *     method from proto class {@code MyProtoClass.getDescriptor().getFullName()}
   */
  public static Value protoMessage(@Nullable ByteArray v, String protoTypeFqn) {
    return new ProtoMessageImpl(v == null, v, protoTypeFqn);
  }

  /**
   * Return a {@code PROTO} value
   *
   * @param v Serialized Proto Array, which may be null.
   * @param descriptor Proto Type Descriptor, use static method from proto class {@code
   *     MyProtoClass.getDescriptor()}.
   */
  public static Value protoMessage(@Nullable ByteArray v, Descriptor descriptor) {
    Preconditions.checkNotNull(descriptor, "descriptor can't be null.");
    return protoMessage(v, descriptor.getFullName());
  }

  /**
   * Return a {@code ENUM} value for not null proto messages.
   *
   * @param v Proto Enum, which may be null.
   */
  public static Value protoEnum(ProtocolMessageEnum v) {
    Preconditions.checkNotNull(
        v, "Use protoEnum((Long) null, MyProtoEnum.getDescriptor()) for null values.");
    return protoEnum(v.getNumber(), v.getDescriptorForType().getFullName());
  }

  /**
   * Return a {@code ENUM} value.
   *
   * @param v Enum non-primitive Integer constant.
   * @param protoTypeFqn Fully qualified name of proto representing the enum definition. Use static
   *     method from proto class {@code MyProtoEnum.getDescriptor().getFullName()}
   */
  public static Value protoEnum(@Nullable Long v, String protoTypeFqn) {
    return new ProtoEnumImpl(v == null, v, protoTypeFqn);
  }

  /**
   * Return a {@code ENUM} value.
   *
   * @param v Enum non-primitive Integer constant.
   * @param enumDescriptor Enum Type Descriptor. Use static method from proto class {@code *
   *     MyProtoEnum.getDescriptor()}.
   */
  public static Value protoEnum(@Nullable Long v, EnumDescriptor enumDescriptor) {
    Preconditions.checkNotNull(enumDescriptor, "descriptor can't be null.");
    return protoEnum(v, enumDescriptor.getFullName());
  }

  /**
   * Return a {@code ENUM} value.
   *
   * @param v Enum integer primitive constant.
   * @param protoTypeFqn Fully qualified name of proto representing the enum definition. Use static
   *     method from proto class {@code MyProtoEnum.getDescriptor().getFullName()}
   */
  public static Value protoEnum(long v, String protoTypeFqn) {
    return new ProtoEnumImpl(false, v, protoTypeFqn);
  }

  /**
   * e Returns a {@code BYTES} value. Returns a {@code BYTES} value.
   *
   * @param v the value, which may be null
   */
  public static Value bytes(@Nullable ByteArray v) {
    return new LazyBytesImpl(v == null, v);
  }

  /**
   * Returns a {@code BYTES} value.
   *
   * @param base64String the value in Base64 encoding, which may be null. This value must be a valid
   *     base64 string.
   */
  public static Value bytesFromBase64(@Nullable String base64String) {
    return new LazyBytesImpl(
        base64String == null, base64String == null ? null : new LazyByteArray(base64String));
  }

  static Value internalBytes(@Nullable LazyByteArray bytes) {
    return new LazyBytesImpl(bytes == null, bytes);
  }

  /** Returns a {@code TIMESTAMP} value. */
  public static Value timestamp(@Nullable Timestamp v) {
    return new TimestampImpl(v == null, v == Value.COMMIT_TIMESTAMP, v);
  }

  /**
   * Returns a {@code DATE} value. The range [1678-01-01, 2262-01-01) is the legal interval for
   * cloud spanner dates. A write to a date column is rejected if the value is outside of that
   * interval.
   */
  public static Value date(@Nullable Date v) {
    return new DateImpl(v == null, v);
  }

  public static Value uuid(@Nullable UUID v) {
    return new UuidImpl(v == null, v);
  }

  /** Returns a non-{@code NULL} {#code STRUCT} value. */
  public static Value struct(Struct v) {
    Preconditions.checkNotNull(v, "Illegal call to create a NULL struct value.");
    return new StructImpl(v);
  }

  /**
   * Returns a {@code STRUCT} value of {@code Type} type.
   *
   * @param type the type of the {@code STRUCT} value
   * @param v the struct {@code STRUCT} value. This may be {@code null} to produce a value for which
   *     {@code isNull()} is {@code true}. If non-{@code null}, {@link Struct#getType()} must match
   *     type.
   */
  public static Value struct(Type type, @Nullable Struct v) {
    if (v == null) {
      Preconditions.checkArgument(
          type.getCode() == Code.STRUCT,
          "Illegal call to create a NULL struct with a non-struct type.");
      return new StructImpl(type);
    } else {
      Preconditions.checkArgument(
          type.equals(v.getType()), "Mismatch between struct value and type.");
      return new StructImpl(v);
    }
  }

  /**
   * Returns an {@code ARRAY<BOOL>} value.
   *
   * @param v the source of element values, which may be null to produce a value for which {@code
   *     isNull()} is {@code true}
   */
  public static Value boolArray(@Nullable boolean[] v) {
    return boolArray(v, 0, v == null ? 0 : v.length);
  }

  /**
   * Returns an {@code ARRAY<BOOL>} value that takes its elements from a region of an array.
   *
   * @param v the source of element values, which may be null to produce a value for which {@code
   *     isNull()} is {@code true}
   * @param pos the start position of {@code v} to copy values from. Ignored if {@code v} is {@code
   *     null}.
   * @param length the number of values to copy from {@code v}. Ignored if {@code v} is {@code
   *     null}.
   */
  public static Value boolArray(@Nullable boolean[] v, int pos, int length) {
    return boolArrayFactory.create(v, pos, length);
  }

  /**
   * Returns an {@code ARRAY<BOOL>} value.
   *
   * @param v the source of element values. This may be {@code null} to produce a value for which
   *     {@code isNull()} is {@code true}. Individual elements may also be {@code null}.
   */
  public static Value boolArray(@Nullable Iterable<Boolean> v) {
    // TODO(user): Consider memory optimizing boolArray() to use BitSet instead of boolean[].
    return boolArrayFactory.create(v);
  }

  /**
   * Returns an {@code ARRAY<INT64>} value.
   *
   * @param v the source of element values, which may be null to produce a value for which {@code
   *     isNull()} is {@code true}
   */
  public static Value int64Array(@Nullable long[] v) {
    return int64Array(v, 0, v == null ? 0 : v.length);
  }

  /**
   * Returns an {@code ARRAY<INT64>} value that takes its elements from a region of an array.
   *
   * @param v the source of element values, which may be null to produce a value for which {@code
   *     isNull()} is {@code true}
   * @param pos the start position of {@code v} to copy values from. Ignored if {@code v} is {@code
   *     null}.
   * @param length the number of values to copy from {@code v}. Ignored if {@code v} is {@code
   *     null}.
   */
  public static Value int64Array(@Nullable long[] v, int pos, int length) {
    return int64ArrayFactory.create(v, pos, length);
  }

  /**
   * Returns an {@code ARRAY<INT64>} value.
   *
   * @param v the source of element values. This may be {@code null} to produce a value for which
   *     {@code isNull()} is {@code true}. Individual elements may also be {@code null}.
   */
  public static Value int64Array(@Nullable Iterable<Long> v) {
    return int64ArrayFactory.create(v);
  }

  /**
   * Returns an {@code ARRAY<FLOAT32>} value.
   *
   * @param v the source of element values, which may be null to produce a value for which {@code
   *     isNull()} is {@code true}
   */
  public static Value float32Array(@Nullable float[] v) {
    return float32Array(v, 0, v == null ? 0 : v.length);
  }

  /**
   * Returns an {@code ARRAY<FLOAT32>} value that takes its elements from a region of an array.
   *
   * @param v the source of element values, which may be null to produce a value for which {@code
   *     isNull()} is {@code true}
   * @param pos the start position of {@code v} to copy values from. Ignored if {@code v} is {@code
   *     null}.
   * @param length the number of values to copy from {@code v}. Ignored if {@code v} is {@code
   *     null}.
   */
  public static Value float32Array(@Nullable float[] v, int pos, int length) {
    return float32ArrayFactory.create(v, pos, length);
  }

  /**
   * Returns an {@code ARRAY<FLOAT32>} value.
   *
   * @param v the source of element values. This may be {@code null} to produce a value for which
   *     {@code isNull()} is {@code true}. Individual elements may also be {@code null}.
   */
  public static Value float32Array(@Nullable Iterable<Float> v) {
    return float32ArrayFactory.create(v);
  }

  /**
   * Returns an {@code ARRAY<FLOAT64>} value.
   *
   * @param v the source of element values, which may be null to produce a value for which {@code
   *     isNull()} is {@code true}
   */
  public static Value float64Array(@Nullable double[] v) {
    return float64Array(v, 0, v == null ? 0 : v.length);
  }

  /**
   * Returns an {@code ARRAY<FLOAT64>} value that takes its elements from a region of an array.
   *
   * @param v the source of element values, which may be null to produce a value for which {@code
   *     isNull()} is {@code true}
   * @param pos the start position of {@code v} to copy values from. Ignored if {@code v} is {@code
   *     null}.
   * @param length the number of values to copy from {@code v}. Ignored if {@code v} is {@code
   *     null}.
   */
  public static Value float64Array(@Nullable double[] v, int pos, int length) {
    return float64ArrayFactory.create(v, pos, length);
  }

  /**
   * Returns an {@code ARRAY<FLOAT64>} value.
   *
   * @param v the source of element values. This may be {@code null} to produce a value for which
   *     {@code isNull()} is {@code true}. Individual elements may also be {@code null}.
   */
  public static Value float64Array(@Nullable Iterable<Double> v) {
    return float64ArrayFactory.create(v);
  }

  /**
   * Returns an {@code ARRAY<NUMERIC>} value.
   *
   * @param v the source of element values. This may be {@code null} to produce a value for which
   *     {@code isNull()} is {@code true}. Individual elements may also be {@code null}.
   */
  public static Value numericArray(@Nullable Iterable<BigDecimal> v) {
    return new NumericArrayImpl(v == null, v == null ? null : immutableCopyOf(v));
  }

  /**
   * Returns an {@code ARRAY<PG_NUMERIC>} value.
   *
   * @param v the source of element values. This may be {@code null} to produce a value for which
   *     {@code isNull()} is {@code true}. Individual elements may also be {@code null}. Individual
   *     elements may be {@code "NaN"} or {@link Value#NAN}.
   */
  public static Value pgNumericArray(@Nullable Iterable<String> v) {
    return new PgNumericArrayImpl(v == null, v == null ? null : immutableCopyOf(v));
  }

  /**
   * Returns an {@code ARRAY<STRING>} value.
   *
   * @param v the source of element values. This may be {@code null} to produce a value for which
   *     {@code isNull()} is {@code true}. Individual elements may also be {@code null}.
   */
  public static Value stringArray(@Nullable Iterable<String> v) {
    return new StringArrayImpl(v == null, v == null ? null : immutableCopyOf(v));
  }

  /**
   * Returns an {@code ARRAY<JSON>} value.
   *
   * @param v the source of element values. This may be {@code null} to produce a value for which
   *     {@code isNull()} is {@code true}. Individual elements may also be {@code null}.
   */
  public static Value jsonArray(@Nullable Iterable<String> v) {
    return new JsonArrayImpl(v == null, v == null ? null : immutableCopyOf(v));
  }

  /**
   * Returns an {@code ARRAY<JSONB>} value.
   *
   * @param v the source of element values. This may be {@code null} to produce a value for which
   *     {@code isNull()} is {@code true}. Individual elements may also be {@code null}.
   */
  public static Value pgJsonbArray(@Nullable Iterable<String> v) {
    return new PgJsonbArrayImpl(v == null, v == null ? null : immutableCopyOf(v));
  }

  /**
   * Returns an {@code ARRAY<PG_OID>} value.
   *
   * @param v the source of element values, which may be null to produce a value for which {@code
   *     isNull()} is {@code true}
   */
  public static Value pgOidArray(@Nullable long[] v) {
    return pgOidArray(v, 0, v == null ? 0 : v.length);
  }

  /**
   * Returns an {@code ARRAY<PG_OID>} value that takes its elements from a region of an array.
   *
   * @param v the source of element values, which may be null to produce a value for which {@code
   *     isNull()} is {@code true}
   * @param pos the start position of {@code v} to copy values from. Ignored if {@code v} is {@code
   *     null}.
   * @param length the number of values to copy from {@code v}. Ignored if {@code v} is {@code
   *     null}.
   */
  public static Value pgOidArray(@Nullable long[] v, int pos, int length) {
    return pgOidArrayFactory.create(v, pos, length);
  }

  /**
   * Returns an {@code ARRAY<PG_OID>} value.
   *
   * @param v the source of element values. This may be {@code null} to produce a value for which
   *     {@code isNull()} is {@code true}. Individual elements may also be {@code null}.
   */
  public static Value pgOidArray(@Nullable Iterable<Long> v) {
    return pgOidArrayFactory.create(v);
  }

  /**
   * Returns an {@code ARRAY<PROTO>} value.
   *
   * @param v the source of element values. This may be {@code null} to produce a value for which
   *     {@code isNull()} is {@code true}. Individual elements may also be {@code null}.
   * @param descriptor Proto Type Descriptor, use static method from proto class {@code
   *     MyProtoClass.getDescriptor()}.
   */
  public static Value protoMessageArray(
      @Nullable Iterable<AbstractMessage> v, Descriptor descriptor) {
    if (v == null) {
      return new ProtoMessageArrayImpl(true, null, descriptor.getFullName());
    }

    List<ByteArray> serializedArray = new ArrayList<>();
    v.forEach(
        (message) -> {
          if (message != null) {
            serializedArray.add(ByteArray.copyFrom(message.toByteArray()));
          } else {
            serializedArray.add(null);
          }
        });

    return new ProtoMessageArrayImpl(false, serializedArray, descriptor.getFullName());
  }

  /**
   * Returns an {@code ARRAY<PROTO>} value.
   *
   * @param v the source of element values. This may be {@code null} to produce a value for which
   *     {@code isNull()} is {@code true}. Individual elements may also be {@code null}.
   * @param protoTypeFqn Fully qualified name of proto representing the proto definition. Use static
   *     method from proto class {@code MyProtoClass.getDescriptor().getFullName()}
   */
  public static Value protoMessageArray(@Nullable Iterable<ByteArray> v, String protoTypeFqn) {
    return new ProtoMessageArrayImpl(
        v == null, v != null ? immutableCopyOf(v) : null, protoTypeFqn);
  }

  /**
   * Returns an {@code ARRAY<ENUM>} value.
   *
   * @param v the source of element values. This may be {@code null} to produce a value for which
   *     {@code isNull()} is {@code true}. Individual elements may also be {@code null}.
   * @param descriptor Proto Type Descriptor, use static method from proto class {@code
   *     MyProtoClass.getDescriptor()}.
   */
  public static Value protoEnumArray(
      @Nullable Iterable<ProtocolMessageEnum> v, EnumDescriptor descriptor) {
    if (v == null) {
      return new ProtoEnumArrayImpl(true, null, descriptor.getFullName());
    }

    List<Long> enumConstValues = new ArrayList<>();
    v.forEach(
        (protoEnum) -> {
          if (protoEnum != null) {
            enumConstValues.add((long) protoEnum.getNumber());
          } else {
            enumConstValues.add(null);
          }
        });

    return new ProtoEnumArrayImpl(false, enumConstValues, descriptor.getFullName());
  }

  /**
   * Returns an {@code ARRAY<ENUM>} value.
   *
   * @param v the source of element values. This may be {@code null} to produce a value for which
   *     {@code isNull()} is {@code true}. Individual elements may also be {@code null}.
   * @param protoTypeFqn Fully qualified name of proto representing the enum definition. Use static
   *     method from proto class {@code MyProtoEnum.getDescriptor().getFullName()}
   */
  public static Value protoEnumArray(@Nullable Iterable<Long> v, String protoTypeFqn) {
    return new ProtoEnumArrayImpl(v == null, v != null ? immutableCopyOf(v) : null, protoTypeFqn);
  }

  /**
   * Returns an {@code ARRAY<BYTES>} value.
   *
   * @param v the source of element values. This may be {@code null} to produce a value for which
   *     {@code isNull()} is {@code true}. Individual elements may also be {@code null}.
   */
  public static Value bytesArray(@Nullable Iterable<ByteArray> v) {
    return new LazyBytesArrayImpl(v == null, v == null ? null : byteArraysToLazyByteArrayList(v));
  }

  private static List<LazyByteArray> byteArraysToLazyByteArrayList(Iterable<ByteArray> byteArrays) {
    List<LazyByteArray> list = new ArrayList<>();
    for (ByteArray byteArray : byteArrays) {
      list.add(byteArray == null ? null : new LazyByteArray(byteArray));
    }
    return Collections.unmodifiableList(list);
  }

  /**
   * Returns an {@code ARRAY<BYTES>} value.
   *
   * @param base64Strings the source of element values. This may be {@code null} to produce a value
   *     for which {@code isNull()} is {@code true}. Individual elements may also be {@code null}.
   *     Non-null values must be a valid Base64 string.
   */
  public static Value bytesArrayFromBase64(@Nullable Iterable<String> base64Strings) {
    return new LazyBytesArrayImpl(
        base64Strings == null,
        base64Strings == null ? null : base64StringsToLazyByteArrayList(base64Strings));
  }

  private static List<LazyByteArray> base64StringsToLazyByteArrayList(
      Iterable<String> base64Strings) {
    List<LazyByteArray> list = new ArrayList<>();
    for (String base64 : base64Strings) {
      list.add(base64 == null ? null : new LazyByteArray(base64));
    }
    return Collections.unmodifiableList(list);
  }

  /**
   * Returns an {@code ARRAY<TIMESTAMP>} value.
   *
   * @param v the source of element values. This may be {@code null} to produce a value for which
   *     {@code isNull()} is {@code true}. Individual elements may also be {@code null}.
   */
  public static Value timestampArray(@Nullable Iterable<Timestamp> v) {
    return new TimestampArrayImpl(v == null, v == null ? null : immutableCopyOf(v));
  }

  /**
   * Returns an {@code ARRAY<DATE>} value. The range [1678-01-01, 2262-01-01) is the legal interval
   * for cloud spanner dates. A write to a date column is rejected if the value is outside of that
   * interval.
   *
   * @param v the source of element values. This may be {@code null} to produce a value for which
   *     {@code isNull()} is {@code true}. Individual elements may also be {@code null}.
   */
  public static Value dateArray(@Nullable Iterable<Date> v) {
    return new DateArrayImpl(v == null, v == null ? null : immutableCopyOf(v));
  }

  public static Value uuidArray(@Nullable Iterable<UUID> v) {
    return new UuidArrayImpl(v == null, v == null ? null : immutableCopyOf(v));
  }

  /**
   * Returns an {@code ARRAY<Interval>} value.
   *
   * @param v the source of element values. This may be {@code null} to produce a value for which
   *     {@code isNull()} is {@code true}. Individual elements may also be {@code null}.
   */
  public static Value intervalArray(@Nullable Iterable<Interval> v) {
    return new IntervalArrayImpl(v == null, v == null ? null : immutableCopyOf(v));
  }

  /**
   * Returns an {@code ARRAY<STRUCT<...>>} value.
   *
   * @param elementType
   * @param v the source of element values. This may be {@code null} to produce a value for which
   *     {@code isNull()} is {@code true}. Individual elements may also be {@code null}.
   */
  public static Value structArray(Type elementType, @Nullable Iterable<Struct> v) {
    if (v == null) {
      Preconditions.checkArgument(
          elementType.getCode() == Code.STRUCT,
          "Illegal call to create a NULL array-of-struct with a non-struct element type.");
      return new StructArrayImpl(elementType, null);
    }
    List<Struct> values = immutableCopyOf(v);
    for (Struct value : values) {
      if (value != null) {
        Preconditions.checkArgument(
            value.getType().equals(elementType),
            "Members of v must have type %s (found %s)",
            elementType,
            value.getType());
      }
    }
    return new StructArrayImpl(elementType, values);
  }

  private Value() {}

  /** Returns the type of this value. This will return a type even if {@code isNull()} is true. */
  public abstract Type getType();

  /** Returns {@code true} if this instance represents a {@code NULL} value. */
  public abstract boolean isNull();

  /**
   * Returns the value of a {@code BOOL}-typed instance.
   *
   * @throws IllegalStateException if {@code isNull()} or the value is not of the expected type
   */
  public abstract boolean getBool();

  /**
   * Returns the value of a {@code INT64}-typed instance.
   *
   * @throws IllegalStateException if {@code isNull()} or the value is not of the expected type
   */
  public abstract long getInt64();

  /**
   * Returns the value of a {@code FLOAT32}-typed instance.
   *
   * @throws IllegalStateException if {@code isNull()} or the value is not of the expected type
   */
  public abstract float getFloat32();

  /**
   * Returns the value of a {@code FLOAT64}-typed instance.
   *
   * @throws IllegalStateException if {@code isNull()} or the value is not of the expected type
   */
  public abstract double getFloat64();

  /**
   * Returns the value of a {@code NUMERIC}-typed instance.
   *
   * @throws IllegalStateException if {@code isNull()} or the value is not of the expected type
   */
  public abstract BigDecimal getNumeric();

  /**
   * Returns the value of a {@code STRING}-typed instance.
   *
   * @throws IllegalStateException if {@code isNull()} or the value is not of the expected type
   */
  public abstract String getString();

  /**
   * Returns the value of a {@code JSON}-typed instance.
   *
   * @throws IllegalStateException if {@code isNull()} or the value is not of the expected type
   */
  public String getJson() {
    throw new UnsupportedOperationException("Not implemented");
  }

  /**
   * Returns the value of a {@code JSONB}-typed instance.
   *
   * @throws IllegalStateException if {@code isNull()} or the value is not of the expected type
   */
  public String getPgJsonb() {
    throw new UnsupportedOperationException("Not implemented");
  }

  /**
   * Returns the value of a {@code PROTO}-typed instance.
   *
   * @throws IllegalStateException if {@code isNull()} or the value is not of the expected type
   */
  public <T extends AbstractMessage> T getProtoMessage(T m) {
    throw new UnsupportedOperationException("Not implemented");
  }

  /**
   * Returns the value of a {@code ENUM}-typed instance.
   *
   * @throws IllegalStateException if {@code isNull()} or the value is not of the expected type
   */
  public <T extends ProtocolMessageEnum> T getProtoEnum(
      Function<Integer, ProtocolMessageEnum> method) {
    throw new UnsupportedOperationException("Not implemented");
  }

  /**
   * Returns the value of a {@code BYTES}-typed instance.
   *
   * @throws IllegalStateException if {@code isNull()} or the value is not of the expected type
   */
  public abstract ByteArray getBytes();

  /**
   * Returns the value of a {@code TIMESTAMP}-typed instance.
   *
   * @throws IllegalStateException if {@code isNull()} or the value is not of the expected type or
   *     {@link #isCommitTimestamp()}.
   */
  public abstract Timestamp getTimestamp();

  /** Returns true if this is a commit timestamp value. */
  public abstract boolean isCommitTimestamp();

  /**
   * Returns the value of a {@code DATE}-typed instance.
   *
   * @throws IllegalStateException if {@code isNull()} or the value is not of the expected type
   */
  public abstract Date getDate();

  public abstract UUID getUuid();

  /**
   * Returns the value of a {@code INTERVAL}-typed instance.
   *
   * @throws IllegalStateException if {@code isNull()} or the value is not of the expected type
   */
  public abstract Interval getInterval();

  /**
   * Returns the value of a {@code STRUCT}-typed instance.
   *
   * @throws IllegalStateException if {@code isNull()} or the value is not of the expected type
   */
  public abstract Struct getStruct();

  /**
   * Returns the value of an {@code ARRAY<BOOL>}-typed instance. While the returned list itself will
   * never be {@code null}, elements of that list may be null.
   *
   * @throws IllegalStateException if {@code isNull()} or the value is not of the expected type
   */
  public abstract List<Boolean> getBoolArray();

  /**
   * Returns the value of an {@code ARRAY<INT64>}-typed instance. While the returned list itself
   * will never be {@code null}, elements of that list may be null.
   *
   * @throws IllegalStateException if {@code isNull()} or the value is not of the expected type
   */
  public abstract List<Long> getInt64Array();

  /**
   * Returns the value of an {@code ARRAY<FLOAT32>}-typed instance. While the returned list itself
   * will never be {@code null}, elements of that list may be null.
   *
   * @throws IllegalStateException if {@code isNull()} or the value is not of the expected type
   */
  public abstract List<Float> getFloat32Array();

  /**
   * Returns the value of an {@code ARRAY<FLOAT64>}-typed instance. While the returned list itself
   * will never be {@code null}, elements of that list may be null.
   *
   * @throws IllegalStateException if {@code isNull()} or the value is not of the expected type
   */
  public abstract List<Double> getFloat64Array();

  /**
   * Returns the value of an {@code ARRAY<NUMERIC>}-typed instance. While the returned list itself
   * will never be {@code null}, elements of that list may be null.
   *
   * @throws IllegalStateException if {@code isNull()} or the value is not of the expected type
   */
  public abstract List<BigDecimal> getNumericArray();

  /**
   * Returns the value of an {@code ARRAY<STRING>}-typed instance. While the returned list itself
   * will never be {@code null}, elements of that list may be null.
   *
   * @throws IllegalStateException if {@code isNull()} or the value is not of the expected type
   */
  public abstract List<String> getStringArray();

  /**
   * Returns the value of an {@code ARRAY<JSON>}-typed instance. While the returned list itself will
   * never be {@code null}, elements of that list may be null.
   *
   * @throws IllegalStateException if {@code isNull()} or the value is not of the expected type
   */
  public List<String> getJsonArray() {
    throw new UnsupportedOperationException("Not implemented");
  }

  /**
   * Returns the value of an {@code ARRAY<JSONB>}-typed instance. While the returned list itself
   * will never be {@code null}, elements of that list may be null.
   *
   * @throws IllegalStateException if {@code isNull()} or the value is not of the expected type
   */
  public List<String> getPgJsonbArray() {
    throw new UnsupportedOperationException("Not implemented");
  }

  /**
   * Returns the value of an {@code ARRAY<PROTO>}-typed instance. While the returned list itself
   * will never be {@code null}, elements of that list may be null.
   *
   * @throws IllegalStateException if {@code isNull()} or the value is not of the expected type
   */
  public <T extends AbstractMessage> List<T> getProtoMessageArray(T m) {
    throw new UnsupportedOperationException("Not implemented");
  }

  /**
   * Returns the value of an {@code ARRAY<ENUM>}-typed instance. While the returned list itself will
   * never be {@code null}, elements of that list may be null.
   *
   * @throws IllegalStateException if {@code isNull()} or the value is not of the expected type
   */
  public <T extends ProtocolMessageEnum> List<T> getProtoEnumArray(
      Function<Integer, ProtocolMessageEnum> method) {
    throw new UnsupportedOperationException("Not implemented");
  }

  /**
   * Returns the value of an {@code ARRAY<BYTES>}-typed instance. While the returned list itself
   * will never be {@code null}, elements of that list may be null.
   *
   * @throws IllegalStateException if {@code isNull()} or the value is not of the expected type
   */
  public abstract List<ByteArray> getBytesArray();

  /**
   * Returns the value of an {@code ARRAY<TIMESTAMP>}-typed instance. While the returned list itself
   * will never be {@code null}, elements of that list may be null.
   *
   * @throws IllegalStateException if {@code isNull()} or the value is not of the expected type
   */
  public abstract List<Timestamp> getTimestampArray();

  /**
   * Returns the value of an {@code ARRAY<DATE>}-typed instance. While the returned list itself will
   * never be {@code null}, elements of that list may be null.
   *
   * @throws IllegalStateException if {@code isNull()} or the value is not of the expected type
   */
  public abstract List<Date> getDateArray();

  public abstract List<UUID> getUuidArray();

  /**
   * Returns the value of an {@code ARRAY<INTERVAL>}-typed instance. While the returned list itself
   * will never be {@code null}, elements of that list may be null.
   *
   * @throws IllegalStateException if {@code isNull()} or the value is not of the expected type
   */
  public abstract List<Interval> getIntervalArray();

  /**
   * Returns the value of an {@code ARRAY<STRUCT<...>>}-typed instance. While the returned list
   * itself will never be {@code null}, elements of that list may be null.
   *
   * @throws IllegalStateException if {@code isNull()} or the value is not of the expected type
   */
  public abstract List<Struct> getStructArray();

  @Override
  public String toString() {
    StringBuilder b = new StringBuilder();
    toString(b);
    return b.toString();
  }

  /**
   * Returns this value as a raw string representation. This is guaranteed to work for all values,
   * regardless of the underlying data type, and is guaranteed not to be truncated.
   *
   * <p>Returns the string "NULL" for null values.
   */
  @Nonnull
  public String getAsString() {
    return toString();
  }

  /**
   * Returns this value as a list of raw string representations. This is guaranteed to work for all
   * values, regardless of the underlying data type, and the strings are guaranteed not to be
   * truncated. The method returns a singleton list for non-array values and a list containing as
   * many elements as there are in the array for array values. This method can be used instead of
   * the {@link #getAsString()} method if you need to quote the individual elements in an array.
   *
   * <p>Returns the string "NULL" for null values.
   */
  @Nonnull
  public ImmutableList<String> getAsStringList() {
    return ImmutableList.of(toString());
  }

  // END OF PUBLIC API.

  static com.google.protobuf.Value toProto(Value value) {
    return value == null ? NULL_PROTO : value.toProto();
  }

  /**
   * Appends a string representation of this value to the given builder. The string representation
   * can be truncated.
   */
  abstract void toString(StringBuilder b);

  abstract com.google.protobuf.Value toProto();

  private static <T> List<T> immutableCopyOf(Iterable<T> v) {
    ArrayList<T> copy = new ArrayList<>();
    Iterables.addAll(copy, v);
    return Collections.unmodifiableList(copy);
  }

  private abstract static class PrimitiveArrayValueFactory<A, T> {
    Value create(A v, int pos, int length) {
      if (v == null) {
        return newValue(true, null, null);
      }
      A copy = newArray(length);
      System.arraycopy(v, pos, copy, 0, length);
      return newValue(false, null, copy);
    }

    Value create(@Nullable Iterable<T> v) {
      if (v == null) {
        return newValue(true, null, null);
      }
      Collection<T> values;
      if (v instanceof Collection) {
        values = (Collection<T>) v;
      } else {
        // The wrapper objects already exist (or would be created in our iterator below), and we
        // need to do the same amount of array buffering to come up with a backing array of the
        // correct size; it is as CPU-efficient to simply copy into an ArrayList (except in the rare
        // case where the underlying ArrayList buffer is exactly the size of the data - in that
        // case, we incur an additional buffer copy over managing the array ourselves).  Note that
        // this simpler strategy does use more memory for booleans though as Boolean[] uses more
        // memory than a boolean[] of the same size.
        values = Lists.newArrayList(v);
      }
      BitSet nulls = null;
      A arr = newArray(values.size());
      int i = 0;
      for (T element : values) {
        if (element == null) {
          if (nulls == null) {
            nulls = new BitSet();
          }
          nulls.set(i);
        } else {
          set(arr, i, element);
        }
        ++i;
      }
      return newValue(false, nulls, arr);
    }

    abstract A newArray(int size);

    abstract void set(A arr, int i, T value);

    abstract Value newValue(boolean isNull, BitSet nulls, A values);
  }

  private static final PrimitiveArrayValueFactory<long[], Long> int64ArrayFactory =
      new PrimitiveArrayValueFactory<long[], Long>() {
        @Override
        long[] newArray(int size) {
          return new long[size];
        }

        @Override
        void set(long[] arr, int i, Long value) {
          arr[i] = value;
        }

        @Override
        Value newValue(boolean isNull, BitSet nulls, long[] values) {
          return new Int64ArrayImpl(isNull, nulls, values);
        }
      };

  private static final PrimitiveArrayValueFactory<long[], Long> pgOidArrayFactory =
      new PrimitiveArrayValueFactory<long[], Long>() {
        @Override
        long[] newArray(int size) {
          return new long[size];
        }

        @Override
        void set(long[] arr, int i, Long value) {
          arr[i] = value;
        }

        @Override
        Value newValue(boolean isNull, BitSet nulls, long[] values) {
          return new PgOidArrayImpl(isNull, nulls, values);
        }
      };

  private static final PrimitiveArrayValueFactory<float[], Float> float32ArrayFactory =
      new PrimitiveArrayValueFactory<float[], Float>() {
        @Override
        float[] newArray(int size) {
          return new float[size];
        }

        @Override
        void set(float[] arr, int i, Float value) {
          arr[i] = value;
        }

        @Override
        Value newValue(boolean isNull, BitSet nulls, float[] values) {
          return new Float32ArrayImpl(isNull, nulls, values);
        }
      };
  private static final PrimitiveArrayValueFactory<double[], Double> float64ArrayFactory =
      new PrimitiveArrayValueFactory<double[], Double>() {
        @Override
        double[] newArray(int size) {
          return new double[size];
        }

        @Override
        void set(double[] arr, int i, Double value) {
          arr[i] = value;
        }

        @Override
        Value newValue(boolean isNull, BitSet nulls, double[] values) {
          return new Float64ArrayImpl(isNull, nulls, values);
        }
      };
  private static final PrimitiveArrayValueFactory<boolean[], Boolean> boolArrayFactory =
      new PrimitiveArrayValueFactory<boolean[], Boolean>() {
        @Override
        boolean[] newArray(int size) {
          return new boolean[size];
        }

        @Override
        void set(boolean[] arr, int i, Boolean value) {
          arr[i] = value;
        }

        @Override
        Value newValue(boolean isNull, BitSet nulls, boolean[] values) {
          return new BoolArrayImpl(isNull, nulls, values);
        }
      };

  /** Template class for {@code Value} implementations. */
  private abstract static class AbstractValue extends Value {
    private final boolean isNull;
    private final Type type;

    private AbstractValue(boolean isNull, Type type) {
      this.isNull = isNull;
      this.type = type;
    }

    @Override
    public Type getType() {
      return type;
    }

    @Override
    public final boolean isNull() {
      return isNull;
    }

    @Override
    public boolean isCommitTimestamp() {
      return false;
    }

    @Override
    public boolean getBool() {
      throw defaultGetter(Type.bool());
    }

    @Override
    public long getInt64() {
      throw defaultGetter(Type.int64());
    }

    @Override
    public float getFloat32() {
      throw defaultGetter(Type.float32());
    }

    @Override
    public double getFloat64() {
      throw defaultGetter(Type.float64());
    }

    @Override
    public BigDecimal getNumeric() {
      throw defaultGetter(Type.numeric());
    }

    @Override
    public String getString() {
      throw defaultGetter(Type.string());
    }

    @Override
    public String getJson() {
      throw defaultGetter(Type.json());
    }

    @Override
    public String getPgJsonb() {
      throw defaultGetter(Type.pgJsonb());
    }

    @Override
    public ByteArray getBytes() {
      throw defaultGetter(Type.bytes());
    }

    @Override
    public Timestamp getTimestamp() {
      throw defaultGetter(Type.timestamp());
    }

    @Override
    public Date getDate() {
      throw defaultGetter(Type.date());
    }

    @Override
<<<<<<< HEAD
    public UUID getUuid() {
      throw defaultGetter(Type.uuid());
=======
    public Interval getInterval() {
      throw defaultGetter(Type.interval());
>>>>>>> b382999f
    }

    @Override
    public Struct getStruct() {
      if (getType().getCode() != Type.Code.STRUCT) {
        throw new IllegalStateException(
            "Illegal call to getter of incorrect type. Expected: STRUCT<...> actual: " + getType());
      }
      throw new AssertionError("Should have been overridden");
    }

    @Override
    public List<Boolean> getBoolArray() {
      throw defaultGetter(Type.array(Type.bool()));
    }

    @Override
    public List<Long> getInt64Array() {
      throw defaultGetter(Type.array(Type.int64()));
    }

    @Override
    public List<Float> getFloat32Array() {
      throw defaultGetter(Type.array(Type.float32()));
    }

    @Override
    public List<Double> getFloat64Array() {
      throw defaultGetter(Type.array(Type.float64()));
    }

    @Override
    public List<BigDecimal> getNumericArray() {
      throw defaultGetter(Type.array(Type.numeric()));
    }

    @Override
    public List<String> getStringArray() {
      throw defaultGetter(Type.array(Type.string()));
    }

    @Override
    public List<String> getJsonArray() {
      throw defaultGetter(Type.array(Type.json()));
    }

    @Override
    public List<String> getPgJsonbArray() {
      throw defaultGetter(Type.array(Type.pgJsonb()));
    }

    @Override
    public List<ByteArray> getBytesArray() {
      throw defaultGetter(Type.array(Type.bytes()));
    }

    @Override
    public List<Timestamp> getTimestampArray() {
      throw defaultGetter(Type.array(Type.timestamp()));
    }

    @Override
    public List<Date> getDateArray() {
      throw defaultGetter(Type.array(Type.date()));
    }

    @Override
<<<<<<< HEAD
    public List<UUID> getUuidArray() {
      throw defaultGetter(Type.array(Type.uuid()));
=======
    public List<Interval> getIntervalArray() {
      throw defaultGetter(Type.array(Type.interval()));
>>>>>>> b382999f
    }

    @Override
    public List<Struct> getStructArray() {
      if (getType().getCode() != Type.Code.ARRAY
          || getType().getArrayElementType().getCode() != Type.Code.STRUCT) {
        throw new IllegalStateException(
            "Illegal call to getter of incorrect type.  Expected: ARRAY<STRUCT<...>> actual: "
                + getType());
      }
      throw new AssertionError("Should have been overridden");
    }

    @Override
    final void toString(StringBuilder b) {
      // TODO(user): Truncate long arrays.
      if (isNull()) {
        b.append(NULL_STRING);
      } else {
        valueToString(b);
      }
    }

    /**
     * Appends a representation of {@code this} to {@code b}. {@code this} is guaranteed to
     * represent a non-null value. This value could be truncated if the underlying value is long.
     */
    abstract void valueToString(StringBuilder b);

    @Override
    final com.google.protobuf.Value toProto() {
      return isNull() ? NULL_PROTO : valueToProto();
    }

    /**
     * Returns a proto representation of this value. {@code this} is guaranteed to represent a
     * non-null value.
     */
    abstract com.google.protobuf.Value valueToProto();

    @Override
    public final boolean equals(Object o) {
      if (this == o) {
        return true;
      }
      if (o == null || getClass() != o.getClass()) {
        return false;
      }

      AbstractValue that = (AbstractValue) o;
      if (!Objects.equals(getType(), that.getType()) || isNull != that.isNull) {
        return false;
      }

      return isNull || valueEquals(that);
    }

    /**
     * Returns true if {@code v} has the same value as {@code this}. {@code v} is guaranteed to have
     * the same Java class as {@code this}, and both {@code this} and {@code v} are guaranteed to
     * represent a non-null values.
     */
    abstract boolean valueEquals(Value v);

    @Override
    public final int hashCode() {
      Type typeToHash = getType();
      int valueHash = isNull ? 0 : valueHash();

      /**
       * We are relaxing equality values here, making sure that Double.NaNs and Float.NaNs are equal
       * to each other. This is because our Cloud Spanner Import / Export template in Apache Beam
       * uses the mutation equality to check for modifications before committing. We noticed that
       * when NaNs where used the template would always indicate a modification was present, when it
       * turned out not to be the case.
       *
       * <p>With FLOAT32 being introduced, we want to ensure the backward compatibility of the NaN
       * equality checks that existed for FLOAT64. We're promoting the type to FLOAT64 while
       * calculating the type hash when the value is a NaN. We're doing a similar type promotion
       * while calculating valueHash of Float32 type. Note that this is not applicable for composite
       * types containing FLOAT32.
       */
      if (type.getCode() == Type.Code.FLOAT32 && !isNull && Float.isNaN(getFloat32())) {
        typeToHash = Type.float64();
      }

      int result = Objects.hash(typeToHash, isNull);
      if (!isNull) {
        result = 31 * result + valueHash;
      }
      return result;
    }

    /**
     * Returns a hash code for the underlying value. {@code this} is guaranteed to represent a
     * non-null value.
     */
    abstract int valueHash();

    private AssertionError defaultGetter(Type expectedType) {
      checkType(expectedType);
      throw new AssertionError("Should have been overridden");
    }

    final void checkType(Type expected) {
      if (!getType().equals(expected)) {
        throw new IllegalStateException(
            "Illegal call to getter of incorrect type.  Expected: "
                + expected
                + " actual: "
                + getType());
      }
    }

    final void checkNotNull() {
      Preconditions.checkState(!isNull(), "Illegal call to getter of null value.");
    }
  }

  /**
   * This {@link Value} implementation is backed by a generic protobuf Value instance. It is used
   * for untyped Values that are created by users, and for values with an unrecognized types that
   * coming from the backend.
   */
  private static class ProtoBackedValueImpl extends AbstractValue {
    private final com.google.protobuf.Value value;

    private ProtoBackedValueImpl(com.google.protobuf.Value value, @Nullable Type type) {
      super(value.hasNullValue(), type);
      this.value = value;
    }

    @Override
    public boolean getBool() {
      checkNotNull();
      Preconditions.checkState(value.hasBoolValue(), "This value does not contain a bool value");
      return value.getBoolValue();
    }

    @Override
    public String getString() {
      checkNotNull();
      Preconditions.checkState(
          value.hasStringValue(), "This value does not contain a string value");
      return value.getStringValue();
    }

    @Override
    public double getFloat64() {
      checkNotNull();
      Preconditions.checkState(
          value.hasNumberValue(), "This value does not contain a number value");
      return value.getNumberValue();
    }

    @Nonnull
    @Override
    public String getAsString() {
      switch (value.getKindCase()) {
        case NULL_VALUE:
          return NULL_STRING;
        case NUMBER_VALUE:
          return Double.toString(value.getNumberValue());
        case STRING_VALUE:
          return value.getStringValue();
        case BOOL_VALUE:
          return Boolean.toString(value.getBoolValue());
        case LIST_VALUE:
          return value.getListValue().getValuesList().stream()
              .map(element -> Value.untyped(element).getAsString())
              .collect(Collectors.joining(",", "[", "]"));
        case STRUCT_VALUE:
          throw new IllegalArgumentException(
              "Struct value with unrecognized type is not supported");
        case KIND_NOT_SET:
        default:
          throw new IllegalArgumentException("Kind of value is not set or unknown");
      }
    }

    @Nonnull
    @Override
    public ImmutableList<String> getAsStringList() {
      if (value.getKindCase() == KindCase.LIST_VALUE) {
        ImmutableList.Builder<String> builder = ImmutableList.builder();
        value.getListValue().getValuesList().stream()
            .map(v -> Value.untyped(v).getAsString())
            .forEach(builder::add);
        return builder.build();
      }
      return ImmutableList.of(getAsString());
    }

    @Override
    void valueToString(StringBuilder b) {
      b.append(value);
    }

    @Override
    com.google.protobuf.Value valueToProto() {
      return value;
    }

    @Override
    boolean valueEquals(Value v) {
      return ((ProtoBackedValueImpl) v).value.equals(value);
    }

    @Override
    int valueHash() {
      return value.hashCode();
    }
  }

  private static class BoolImpl extends AbstractValue {
    private final boolean value;

    private BoolImpl(boolean isNull, boolean value) {
      super(isNull, Type.bool());
      this.value = value;
    }

    @Override
    public boolean getBool() {
      checkNotNull();
      return value;
    }

    @Override
    com.google.protobuf.Value valueToProto() {
      return com.google.protobuf.Value.newBuilder().setBoolValue(value).build();
    }

    @Override
    void valueToString(StringBuilder b) {
      b.append(value);
    }

    @Override
    boolean valueEquals(Value v) {
      return ((BoolImpl) v).value == value;
    }

    @Override
    int valueHash() {
      return Boolean.valueOf(value).hashCode();
    }
  }

  private static class Int64Impl extends AbstractValue {
    private final long value;

    private Int64Impl(boolean isNull, long value) {
      super(isNull, Type.int64());
      this.value = value;
    }

    @Override
    public long getInt64() {
      checkNotNull();
      return value;
    }

    @Override
    public <T extends ProtocolMessageEnum> T getProtoEnum(
        Function<Integer, ProtocolMessageEnum> method) {
      Preconditions.checkNotNull(
          method, "Method may not be null. Use 'MyProtoEnum::forNumber' as a parameter value.");
      checkNotNull();
      return (T) method.apply((int) value);
    }

    @Override
    com.google.protobuf.Value valueToProto() {
      return com.google.protobuf.Value.newBuilder().setStringValue(Long.toString(value)).build();
    }

    @Override
    void valueToString(StringBuilder b) {
      b.append(value);
    }

    @Override
    boolean valueEquals(Value v) {
      return ((Int64Impl) v).value == value;
    }

    @Override
    int valueHash() {
      return Long.valueOf(value).hashCode();
    }
  }

  private static class Float32Impl extends AbstractValue {
    private final float value;

    private Float32Impl(boolean isNull, float value) {
      super(isNull, Type.float32());
      this.value = value;
    }

    @Override
    public float getFloat32() {
      checkNotNull();
      return value;
    }

    @Override
    com.google.protobuf.Value valueToProto() {
      return com.google.protobuf.Value.newBuilder().setNumberValue(value).build();
    }

    @Override
    void valueToString(StringBuilder b) {
      b.append(value);
    }

    @Override
    boolean valueEquals(Value v) {
      // NaN == NaN always returns false, so we need a custom check.
      if (Float.isNaN(this.value)) {
        return Float.isNaN(((Float32Impl) v).value);
      }
      return ((Float32Impl) v).value == value;
    }

    @Override
    int valueHash() {
      // For backward compatibility of NaN equality checks with Float64 NaNs.
      // Refer the comment in `Value.hashCode()` for more details.
      if (!isNull() && Float.isNaN(value)) {
        return Double.valueOf(Double.NaN).hashCode();
      }
      return Float.valueOf(value).hashCode();
    }
  }

  private static class Float64Impl extends AbstractValue {
    private final double value;

    private Float64Impl(boolean isNull, double value) {
      super(isNull, Type.float64());
      this.value = value;
    }

    @Override
    public double getFloat64() {
      checkNotNull();
      return value;
    }

    @Override
    com.google.protobuf.Value valueToProto() {
      return com.google.protobuf.Value.newBuilder().setNumberValue(value).build();
    }

    @Override
    void valueToString(StringBuilder b) {
      b.append(value);
    }

    @Override
    boolean valueEquals(Value v) {
      // NaN == NaN always returns false, so we need a custom check.
      if (Double.isNaN(this.value)) {
        return Double.isNaN(((Float64Impl) v).value);
      }
      return ((Float64Impl) v).value == value;
    }

    @Override
    int valueHash() {
      return Double.valueOf(value).hashCode();
    }
  }

  abstract static class AbstractObjectValue<T> extends AbstractValue {
    final T value;

    private AbstractObjectValue(boolean isNull, Type type, T value) {
      super(isNull, type);
      this.value = value;
    }

    @Override
    com.google.protobuf.Value valueToProto() {
      return com.google.protobuf.Value.newBuilder().setStringValue(value.toString()).build();
    }

    @SuppressWarnings("unchecked")
    @Override
    boolean valueEquals(Value v) {
      return ((AbstractObjectValue<T>) v).value.equals(value);
    }

    @Override
    int valueHash() {
      return value.hashCode();
    }
  }

  private static class DateImpl extends AbstractObjectValue<Date> {

    private DateImpl(boolean isNull, Date value) {
      super(isNull, Type.date(), value);
    }

    @Override
    public Date getDate() {
      checkNotNull();
      return value;
    }

    @Override
    void valueToString(StringBuilder b) {
      b.append(value);
    }
  }

<<<<<<< HEAD
  private static class UuidImpl extends AbstractObjectValue<UUID> {

    private UuidImpl(boolean isNull, UUID value) {
      super(isNull, Type.uuid(), value);
    }

    @Override
    public UUID getUuid() {
=======
  private static class IntervalImpl extends AbstractObjectValue<Interval> {

    private IntervalImpl(boolean isNull, Interval value) {
      super(isNull, Type.interval(), value);
    }

    @Override
    public Interval getInterval() {
>>>>>>> b382999f
      checkNotNull();
      return value;
    }

    @Override
    void valueToString(StringBuilder b) {
<<<<<<< HEAD
      b.append(value);
=======
      b.append(value.toISO8601());
    }

    @Override
    com.google.protobuf.Value valueToProto() {
      return com.google.protobuf.Value.newBuilder().setStringValue(value.toISO8601()).build();
    }

    @Nonnull
    @Override
    public String getAsString() {
      return isNull() ? NULL_STRING : value.toISO8601();
>>>>>>> b382999f
    }
  }

  private static class StringImpl extends AbstractObjectValue<String> {

    private StringImpl(boolean isNull, @Nullable String value) {
      super(isNull, Type.string(), value);
    }

    @Override
    public String getString() {
      checkNotNull();
      return value;
    }

    @Nonnull
    @Override
    public String getAsString() {
      return isNull() ? NULL_STRING : value;
    }

    @Override
    void valueToString(StringBuilder b) {
      if (value.length() > MAX_DEBUG_STRING_LENGTH) {
        b.append(value, 0, MAX_DEBUG_STRING_LENGTH - ELLIPSIS.length()).append(ELLIPSIS);
      } else {
        b.append(value);
      }
    }
  }

  private static class JsonImpl extends AbstractObjectValue<String> {

    private JsonImpl(boolean isNull, @Nullable String value) {
      super(isNull, Type.json(), value);
    }

    @Override
    public String getJson() {
      checkNotNull();
      return value;
    }

    @Nonnull
    @Override
    public String getAsString() {
      return isNull() ? NULL_STRING : value;
    }

    @Override
    public String getString() {
      return getJson();
    }

    @Override
    void valueToString(StringBuilder b) {
      if (value.length() > MAX_DEBUG_STRING_LENGTH) {
        b.append(value, 0, MAX_DEBUG_STRING_LENGTH - ELLIPSIS.length()).append(ELLIPSIS);
      } else {
        b.append(value);
      }
    }
  }

  private static class PgJsonbImpl extends AbstractObjectValue<String> {

    private PgJsonbImpl(boolean isNull, @Nullable String value) {
      super(isNull, Type.pgJsonb(), value);
    }

    @Override
    public String getPgJsonb() {
      checkNotNull();
      return value;
    }

    @Nonnull
    @Override
    public String getAsString() {
      return isNull() ? NULL_STRING : value;
    }

    @Override
    public String getString() {
      return getPgJsonb();
    }

    @Override
    void valueToString(StringBuilder b) {
      if (value.length() > MAX_DEBUG_STRING_LENGTH) {
        b.append(value, 0, MAX_DEBUG_STRING_LENGTH - ELLIPSIS.length()).append(ELLIPSIS);
      } else {
        b.append(value);
      }
    }
  }

  private static class PgOidImpl extends AbstractValue {
    private final long value;

    private PgOidImpl(boolean isNull, long value) {
      super(isNull, Type.pgOid());
      this.value = value;
    }

    @Override
    public long getInt64() {
      checkNotNull();
      return value;
    }

    @Override
    com.google.protobuf.Value valueToProto() {
      return com.google.protobuf.Value.newBuilder().setStringValue(Long.toString(value)).build();
    }

    @Override
    void valueToString(StringBuilder b) {
      b.append(value);
    }

    @Override
    boolean valueEquals(Value v) {
      return ((PgOidImpl) v).value == value;
    }

    @Override
    int valueHash() {
      return Long.valueOf(value).hashCode();
    }
  }

  private static class LazyBytesImpl extends AbstractObjectValue<LazyByteArray> {

    private LazyBytesImpl(boolean isNull, LazyByteArray value) {
      super(isNull, Type.bytes(), value);
    }

    private LazyBytesImpl(boolean isNull, ByteArray value) {
      super(isNull, Type.bytes(), value == null ? null : new LazyByteArray(value));
    }

    @Override
    public ByteArray getBytes() {
      checkNotNull();
      return value.getByteArray();
    }

    @Override
    public <T extends AbstractMessage> T getProtoMessage(T m) {
      Preconditions.checkNotNull(
          m,
          "Proto message may not be null. Use MyProtoClass.getDefaultInstance() as a parameter value.");
      checkNotNull();
      try {
        return (T)
            m.toBuilder()
                .mergeFrom(
                    Base64.getDecoder()
                        .wrap(
                            CharSource.wrap(value.getBase64String())
                                .asByteSource(StandardCharsets.UTF_8)
                                .openStream()))
                .build();
      } catch (IOException ioException) {
        throw SpannerExceptionFactory.asSpannerException(ioException);
      }
    }

    @Override
    com.google.protobuf.Value valueToProto() {
      return com.google.protobuf.Value.newBuilder().setStringValue(value.getBase64String()).build();
    }

    @Nonnull
    @Override
    public String getAsString() {
      return value == null ? NULL_STRING : value.getBase64String();
    }

    @Override
    void valueToString(StringBuilder b) {
      b.append(value == null ? null : value.toString());
    }
  }

  private static class ProtoMessageImpl extends AbstractObjectValue<ByteArray> {

    private ProtoMessageImpl(boolean isNull, ByteArray serializedProtoArray, String protoTypeFqn) {
      super(isNull, Type.proto(protoTypeFqn), serializedProtoArray);
    }

    @Override
    public ByteArray getBytes() {
      checkNotNull();
      return value;
    }

    @Override
    public <T extends AbstractMessage> T getProtoMessage(T m) {
      Preconditions.checkNotNull(
          m,
          "Proto message may not be null. Use MyProtoClass.getDefaultInstance() as a parameter value.");
      checkNotNull();
      try {
        return (T) m.toBuilder().mergeFrom(value.toByteArray()).build();
      } catch (InvalidProtocolBufferException e) {
        throw SpannerExceptionFactory.asSpannerException(e);
      }
    }

    @Override
    com.google.protobuf.Value valueToProto() {
      String base64EncodedString = value.toBase64();
      return com.google.protobuf.Value.newBuilder().setStringValue(base64EncodedString).build();
    }

    @Nonnull
    @Override
    public String getAsString() {
      return value == null ? NULL_STRING : value.toBase64();
    }

    @Override
    void valueToString(StringBuilder b) {
      b.append(value.toBase64());
    }
  }

  private static class ProtoEnumImpl extends AbstractObjectValue<Long> {

    private ProtoEnumImpl(boolean isNull, Long enumValue, String protoTypeFqn) {
      super(isNull, Type.protoEnum(protoTypeFqn), enumValue);
    }

    @Override
    public long getInt64() {
      checkNotNull();
      return value;
    }

    @Override
    public <T extends ProtocolMessageEnum> T getProtoEnum(
        Function<Integer, ProtocolMessageEnum> method) {
      Preconditions.checkNotNull(
          method, "Method may not be null. Use 'MyProtoEnum::forNumber' as a parameter value.");
      checkNotNull();
      return (T) method.apply(value.intValue());
    }

    @Override
    void valueToString(StringBuilder b) {
      b.append(value.toString());
    }

    @Override
    com.google.protobuf.Value valueToProto() {
      return com.google.protobuf.Value.newBuilder().setStringValue(Long.toString(value)).build();
    }
  }

  private static class TimestampImpl extends AbstractObjectValue<Timestamp> {

    private static final String COMMIT_TIMESTAMP_STRING = "spanner.commit_timestamp()";
    private final boolean isCommitTimestamp;

    private TimestampImpl(boolean isNull, boolean isCommitTimestamp, Timestamp value) {
      super(isNull, Type.timestamp(), value);
      this.isCommitTimestamp = isCommitTimestamp;
    }

    @Override
    public Timestamp getTimestamp() {
      checkNotNull();
      Preconditions.checkState(!isCommitTimestamp, "Commit timestamp value");
      return value;
    }

    @Override
    public boolean isCommitTimestamp() {
      return isCommitTimestamp;
    }

    @Override
    com.google.protobuf.Value valueToProto() {
      if (isCommitTimestamp) {
        return com.google.protobuf.Value.newBuilder()
            .setStringValue(COMMIT_TIMESTAMP_STRING)
            .build();
      }
      return super.valueToProto();
    }

    @Override
    void valueToString(StringBuilder b) {
      if (isCommitTimestamp()) {
        b.append(COMMIT_TIMESTAMP_STRING);
      } else {
        b.append(value);
      }
    }

    @Override
    boolean valueEquals(Value v) {
      if (isCommitTimestamp) {
        return v.isCommitTimestamp();
      }
      if (v.isCommitTimestamp()) {
        return isCommitTimestamp;
      }
      return ((TimestampImpl) v).value.equals(value);
    }

    @Override
    int valueHash() {
      if (isCommitTimestamp) {
        return Objects.hashCode(isCommitTimestamp);
      }
      return value.hashCode();
    }
  }

  private static class NumericImpl extends AbstractObjectValue<BigDecimal> {

    private NumericImpl(boolean isNull, BigDecimal value) {
      super(isNull, Type.numeric(), value);
    }

    @Override
    public BigDecimal getNumeric() {
      checkNotNull();
      return value;
    }

    @Override
    void valueToString(StringBuilder b) {
      b.append(value);
    }
  }

  private static class PgNumericImpl extends AbstractObjectValue<String> {
    private BigDecimal valueAsBigDecimal;
    private NumberFormatException bigDecimalConversionError;
    private Double valueAsDouble;
    private NumberFormatException doubleConversionError;

    private PgNumericImpl(boolean isNull, String value) {
      super(isNull, Type.pgNumeric(), value);
    }

    @Override
    public String getString() {
      checkNotNull();
      return value;
    }

    @Override
    public BigDecimal getNumeric() {
      checkNotNull();
      if (bigDecimalConversionError != null) {
        throw bigDecimalConversionError;
      }
      if (valueAsBigDecimal == null) {
        try {
          valueAsBigDecimal = new BigDecimal(value);
        } catch (NumberFormatException e) {
          bigDecimalConversionError = e;
          throw e;
        }
      }
      return valueAsBigDecimal;
    }

    @Override
    public double getFloat64() {
      checkNotNull();
      if (doubleConversionError != null) {
        throw doubleConversionError;
      }
      if (valueAsDouble == null) {
        try {
          valueAsDouble = Double.parseDouble(value);
        } catch (NumberFormatException e) {
          doubleConversionError = e;
          throw e;
        }
      }
      return valueAsDouble;
    }

    @Override
    void valueToString(StringBuilder b) {
      b.append(value);
    }
  }

  private abstract static class PrimitiveArrayImpl<T> extends AbstractValue {
    private final BitSet nulls;

    private PrimitiveArrayImpl(boolean isNull, Type elementType, BitSet nulls) {
      super(isNull, Type.array(elementType));
      this.nulls = nulls;
    }

    boolean isElementNull(int i) {
      return nulls != null && nulls.get(i);
    }

    List<T> getArray() {
      checkNotNull();
      List<T> r = new ArrayList<>(size());
      for (int i = 0; i < size(); ++i) {
        r.add(isElementNull(i) ? null : getValue(i));
      }
      return r;
    }

    abstract int size();

    abstract T getValue(int i);

    abstract com.google.protobuf.Value getValueAsProto(int i);

    @Nonnull
    @Override
    public ImmutableList<String> getAsStringList() {
      ImmutableList.Builder<String> builder = ImmutableList.builder();
      for (int i = 0; i < size(); i++) {
        builder.add(isElementNull(i) ? NULL_STRING : String.valueOf(getValue(i)));
      }
      return builder.build();
    }

    @Override
    void valueToString(StringBuilder b) {
      b.append(LIST_OPEN);
      for (int i = 0; i < size(); ++i) {
        if (i > 0) {
          b.append(LIST_SEPARATOR);
        }
        if (nulls != null && nulls.get(i)) {
          b.append(NULL_STRING);
        } else {
          b.append(getValue(i));
        }
      }
      b.append(LIST_CLOSE);
    }

    @Override
    int valueHash() {
      return 31 * Objects.hashCode(nulls) + arrayHash();
    }

    abstract int arrayHash();

    @Override
    com.google.protobuf.Value valueToProto() {
      ListValue.Builder list = ListValue.newBuilder();
      for (int i = 0; i < size(); ++i) {
        if (isElementNull(i)) {
          list.addValues(NULL_PROTO);
        } else {
          list.addValues(getValueAsProto(i));
        }
      }
      return com.google.protobuf.Value.newBuilder().setListValue(list).build();
    }
  }

  private static class BoolArrayImpl extends PrimitiveArrayImpl<Boolean> {
    private final boolean[] values;

    private BoolArrayImpl(boolean isNull, BitSet nulls, boolean[] values) {
      super(isNull, Type.bool(), nulls);
      this.values = values;
    }

    @Override
    public List<Boolean> getBoolArray() {
      return getArray();
    }

    @Override
    boolean valueEquals(Value v) {
      BoolArrayImpl that = (BoolArrayImpl) v;
      return Arrays.equals(values, that.values);
    }

    @Override
    int size() {
      return values.length;
    }

    @Override
    Boolean getValue(int i) {
      return values[i];
    }

    @Override
    com.google.protobuf.Value getValueAsProto(int i) {
      return com.google.protobuf.Value.newBuilder().setBoolValue(values[i]).build();
    }

    @Override
    int arrayHash() {
      return Arrays.hashCode(values);
    }
  }

  private static class Int64ArrayImpl extends PrimitiveArrayImpl<Long> {
    private final long[] values;

    private Int64ArrayImpl(boolean isNull, BitSet nulls, long[] values) {
      super(isNull, Type.int64(), nulls);
      this.values = values;
    }

    @Override
    public List<Long> getInt64Array() {
      return getArray();
    }

    @Override
    public <T extends ProtocolMessageEnum> List<T> getProtoEnumArray(
        Function<Integer, ProtocolMessageEnum> method) {
      Preconditions.checkNotNull(
          method, "Method may not be null. Use 'MyProtoEnum::forNumber' as a parameter value.");
      checkNotNull();

      List<T> protoEnumList = new ArrayList<>();
      for (Long enumIntValue : values) {
        if (enumIntValue == null) {
          protoEnumList.add(null);
        } else {
          protoEnumList.add((T) method.apply(enumIntValue.intValue()));
        }
      }
      return protoEnumList;
    }

    @Override
    boolean valueEquals(Value v) {
      Int64ArrayImpl that = (Int64ArrayImpl) v;
      return Arrays.equals(values, that.values);
    }

    @Override
    int size() {
      return values.length;
    }

    @Override
    Long getValue(int i) {
      return values[i];
    }

    @Override
    com.google.protobuf.Value getValueAsProto(int i) {
      return com.google.protobuf.Value.newBuilder()
          .setStringValue(Long.toString(values[i]))
          .build();
    }

    @Override
    int arrayHash() {
      return Arrays.hashCode(values);
    }
  }

  private static class Float32ArrayImpl extends PrimitiveArrayImpl<Float> {
    private final float[] values;

    private Float32ArrayImpl(boolean isNull, BitSet nulls, float[] values) {
      super(isNull, Type.float32(), nulls);
      this.values = values;
    }

    @Override
    public List<Float> getFloat32Array() {
      return getArray();
    }

    @Override
    boolean valueEquals(Value v) {
      Float32ArrayImpl that = (Float32ArrayImpl) v;
      return Arrays.equals(values, that.values);
    }

    @Override
    int size() {
      return values.length;
    }

    @Override
    Float getValue(int i) {
      return values[i];
    }

    @Override
    com.google.protobuf.Value getValueAsProto(int i) {
      return com.google.protobuf.Value.newBuilder().setNumberValue(values[i]).build();
    }

    @Override
    int arrayHash() {
      return Arrays.hashCode(values);
    }
  }

  private static class Float64ArrayImpl extends PrimitiveArrayImpl<Double> {
    private final double[] values;

    private Float64ArrayImpl(boolean isNull, BitSet nulls, double[] values) {
      super(isNull, Type.float64(), nulls);
      this.values = values;
    }

    @Override
    public List<Double> getFloat64Array() {
      return getArray();
    }

    @Override
    boolean valueEquals(Value v) {
      Float64ArrayImpl that = (Float64ArrayImpl) v;
      return Arrays.equals(values, that.values);
    }

    @Override
    int size() {
      return values.length;
    }

    @Override
    Double getValue(int i) {
      return values[i];
    }

    @Override
    com.google.protobuf.Value getValueAsProto(int i) {
      return com.google.protobuf.Value.newBuilder().setNumberValue(values[i]).build();
    }

    @Override
    int arrayHash() {
      return Arrays.hashCode(values);
    }
  }

  abstract static class AbstractArrayValue<T> extends AbstractObjectValue<List<T>> {

    private AbstractArrayValue(boolean isNull, Type elementType, @Nullable List<T> values) {
      super(isNull, Type.array(elementType), values);
    }

    @Override
    com.google.protobuf.Value valueToProto() {
      ListValue.Builder list = ListValue.newBuilder();
      for (T element : value) {
        if (element == null) {
          list.addValues(NULL_PROTO);
        } else {
          list.addValuesBuilder().setStringValue(elementToString(element));
        }
      }
      return com.google.protobuf.Value.newBuilder().setListValue(list).build();
    }

    @Nonnull
    @Override
    public ImmutableList<String> getAsStringList() {
      ImmutableList.Builder<String> builder = ImmutableList.builder();
      for (T element : value) {
        builder.add(element == null ? NULL_STRING : elementToString(element));
      }
      return builder.build();
    }

    String elementToString(T element) {
      return element.toString();
    }

    abstract void appendElement(StringBuilder b, T element);

    @Override
    void valueToString(StringBuilder b) {
      b.append(LIST_OPEN);
      for (int i = 0; i < value.size(); ++i) {
        if (i > 0) {
          b.append(LIST_SEPARATOR);
        }
        T v = value.get(i);
        if (v == null) {
          b.append(NULL_STRING);
        } else {
          appendElement(b, v);
        }
      }
      b.append(LIST_CLOSE);
    }
  }

  private static class StringArrayImpl extends AbstractArrayValue<String> {

    private StringArrayImpl(boolean isNull, @Nullable List<String> values) {
      super(isNull, Type.string(), values);
    }

    @Override
    public List<String> getStringArray() {
      checkNotNull();
      return value;
    }

    @Override
    void appendElement(StringBuilder b, String element) {
      b.append(element);
    }
  }

  private static class JsonArrayImpl extends AbstractArrayValue<String> {

    private JsonArrayImpl(boolean isNull, @Nullable List<String> values) {
      super(isNull, Type.json(), values);
    }

    @Override
    public List<String> getJsonArray() {
      checkNotNull();
      return value;
    }

    @Override
    public List<String> getStringArray() {
      return getJsonArray();
    }

    @Override
    void appendElement(StringBuilder b, String element) {
      b.append(element);
    }
  }

  private static class PgJsonbArrayImpl extends AbstractArrayValue<String> {

    private PgJsonbArrayImpl(boolean isNull, @Nullable List<String> values) {
      super(isNull, Type.pgJsonb(), values);
    }

    @Override
    public List<String> getPgJsonbArray() {
      checkNotNull();
      return value;
    }

    @Override
    public List<String> getStringArray() {
      return this.getPgJsonbArray();
    }

    @Override
    void appendElement(StringBuilder b, String element) {
      b.append(element);
    }
  }

  private static class PgOidArrayImpl extends PrimitiveArrayImpl<Long> {
    private final long[] values;

    private PgOidArrayImpl(boolean isNull, BitSet nulls, long[] values) {
      super(isNull, Type.pgOid(), nulls);
      this.values = values;
    }

    @Override
    public List<Long> getInt64Array() {
      return getArray();
    }

    @Override
    boolean valueEquals(Value v) {
      PgOidArrayImpl that = (PgOidArrayImpl) v;
      return Arrays.equals(values, that.values);
    }

    @Override
    int size() {
      return values.length;
    }

    @Override
    Long getValue(int i) {
      return values[i];
    }

    @Override
    com.google.protobuf.Value getValueAsProto(int i) {
      return com.google.protobuf.Value.newBuilder()
          .setStringValue(Long.toString(values[i]))
          .build();
    }

    @Override
    int arrayHash() {
      return Arrays.hashCode(values);
    }
  }

  private static class LazyBytesArrayImpl extends AbstractArrayValue<LazyByteArray> {
    private transient AbstractLazyInitializer<List<ByteArray>> bytesArray = defaultInitializer();

    private LazyBytesArrayImpl(boolean isNull, @Nullable List<LazyByteArray> values) {
      super(isNull, Type.bytes(), values);
    }

    private AbstractLazyInitializer<List<ByteArray>> defaultInitializer() {
      return new AbstractLazyInitializer<List<ByteArray>>() {
        @Override
        protected List<ByteArray> initialize() {
          return value.stream()
              .map(element -> element == null ? null : element.getByteArray())
              .collect(Collectors.toList());
        }
      };
    }

    private void readObject(java.io.ObjectInputStream in)
        throws IOException, ClassNotFoundException {
      in.defaultReadObject();
      bytesArray = defaultInitializer();
    }

    @Override
    public List<ByteArray> getBytesArray() {
      checkNotNull();
      try {
        return bytesArray.get();
      } catch (Exception e) {
        throw SpannerExceptionFactory.asSpannerException(e);
      }
    }

    @Override
    public <T extends AbstractMessage> List<T> getProtoMessageArray(T m) {
      Preconditions.checkNotNull(
          m,
          "Proto message may not be null. Use MyProtoClass.getDefaultInstance() as a parameter value.");
      checkNotNull();
      try {
        List<T> protoMessagesList = new ArrayList<>(value.size());
        for (LazyByteArray protoMessageBytes : value) {
          if (protoMessageBytes == null) {
            protoMessagesList.add(null);
          } else {
            protoMessagesList.add(
                (T)
                    m.toBuilder()
                        .mergeFrom(
                            Base64.getDecoder()
                                .wrap(
                                    CharSource.wrap(protoMessageBytes.getBase64String())
                                        .asByteSource(StandardCharsets.UTF_8)
                                        .openStream()))
                        .build());
          }
        }
        return protoMessagesList;
      } catch (IOException e) {
        throw new RuntimeException(e);
      }
    }

    @Override
    String elementToString(LazyByteArray element) {
      return element.getBase64String();
    }

    @Override
    void appendElement(StringBuilder b, LazyByteArray element) {
      b.append(elementToString(element));
    }
  }

  private static class TimestampArrayImpl extends AbstractArrayValue<Timestamp> {

    private TimestampArrayImpl(boolean isNull, @Nullable List<Timestamp> values) {
      super(isNull, Type.timestamp(), values);
    }

    @Override
    public List<Timestamp> getTimestampArray() {
      checkNotNull();
      return value;
    }

    @Override
    void appendElement(StringBuilder b, Timestamp element) {
      b.append(element);
    }
  }

  private static class ProtoMessageArrayImpl extends AbstractArrayValue<ByteArray> {

    private ProtoMessageArrayImpl(
        boolean isNull, @Nullable List<ByteArray> values, String protoTypeFqn) {
      super(isNull, Type.proto(protoTypeFqn), values);
    }

    @Override
    public List<ByteArray> getBytesArray() {
      return value;
    }

    @Override
    public <T extends AbstractMessage> List<T> getProtoMessageArray(T m) {
      Preconditions.checkNotNull(
          m,
          "Proto message may not be null. Use MyProtoClass.getDefaultInstance() as a parameter value.");
      checkNotNull();
      try {
        List<T> protoMessagesList = new ArrayList<>(value.size());
        for (ByteArray protoMessageBytes : value) {
          if (protoMessageBytes == null) {
            protoMessagesList.add(null);
          } else {
            protoMessagesList.add(
                (T) m.toBuilder().mergeFrom(protoMessageBytes.toByteArray()).build());
          }
        }
        return protoMessagesList;
      } catch (InvalidProtocolBufferException e) {
        throw SpannerExceptionFactory.asSpannerException(e);
      }
    }

    @Override
    String elementToString(ByteArray element) {
      return element.toBase64();
    }

    @Override
    void appendElement(StringBuilder b, ByteArray element) {
      b.append(element.toBase64());
    }
  }

  private static class ProtoEnumArrayImpl extends AbstractArrayValue<Long> {

    private ProtoEnumArrayImpl(boolean isNull, @Nullable List<Long> values, String protoTypeFqn) {
      super(isNull, Type.protoEnum(protoTypeFqn), values);
    }

    @Override
    public List<Long> getInt64Array() {
      return value;
    }

    @Override
    public <T extends ProtocolMessageEnum> List<T> getProtoEnumArray(
        Function<Integer, ProtocolMessageEnum> method) {
      Preconditions.checkNotNull(
          method, "Method may not be null. Use 'MyProtoEnum::forNumber' as a parameter value.");
      checkNotNull();

      List<T> protoEnumList = new ArrayList<>();
      for (Long enumIntValue : value) {
        if (enumIntValue == null) {
          protoEnumList.add(null);
        } else {
          protoEnumList.add((T) method.apply(enumIntValue.intValue()));
        }
      }
      return protoEnumList;
    }

    @Override
    String elementToString(Long element) {
      return Long.toString(element);
    }

    @Override
    void appendElement(StringBuilder b, Long element) {
      b.append(element);
    }
  }

  private static class DateArrayImpl extends AbstractArrayValue<Date> {

    private DateArrayImpl(boolean isNull, @Nullable List<Date> values) {
      super(isNull, Type.date(), values);
    }

    @Override
    public List<Date> getDateArray() {
      checkNotNull();
      return value;
    }

    @Override
    void appendElement(StringBuilder b, Date element) {
      b.append(element);
    }
  }

<<<<<<< HEAD
  private static class UuidArrayImpl extends AbstractArrayValue<UUID> {

    private UuidArrayImpl(boolean isNull, @Nullable List<UUID> values) {
      super(isNull, Type.uuid(), values);
    }

    @Override
    public List<UUID> getUuidArray() {
=======
  private static class IntervalArrayImpl extends AbstractArrayValue<Interval> {

    private IntervalArrayImpl(boolean isNull, @Nullable List<Interval> values) {
      super(isNull, Type.interval(), values);
    }

    @Override
    public List<Interval> getIntervalArray() {
>>>>>>> b382999f
      checkNotNull();
      return value;
    }

    @Override
<<<<<<< HEAD
    void appendElement(StringBuilder b, UUID element) {
      b.append(element);
=======
    void appendElement(StringBuilder b, Interval element) {
      b.append(element.toISO8601());
    }

    @Override
    String elementToString(Interval element) {
      return element.toISO8601();
>>>>>>> b382999f
    }
  }

  private static class NumericArrayImpl extends AbstractArrayValue<BigDecimal> {

    private NumericArrayImpl(boolean isNull, @Nullable List<BigDecimal> values) {
      super(isNull, Type.numeric(), values);
    }

    @Override
    public List<BigDecimal> getNumericArray() {
      checkNotNull();
      return value;
    }

    @Override
    void appendElement(StringBuilder b, BigDecimal element) {
      b.append(element);
    }
  }

  private static class PgNumericArrayImpl extends AbstractArrayValue<String> {

    private List<BigDecimal> valuesAsBigDecimal;
    private NumberFormatException bigDecimalConversionError;
    private List<Double> valuesAsDouble;
    private NumberFormatException doubleConversionError;

    private PgNumericArrayImpl(boolean isNull, @Nullable List<String> values) {
      super(isNull, Type.pgNumeric(), values);
    }

    @Override
    public List<String> getStringArray() {
      checkNotNull();
      return value;
    }

    @Override
    public List<BigDecimal> getNumericArray() {
      checkNotNull();
      if (bigDecimalConversionError != null) {
        throw bigDecimalConversionError;
      }
      if (valuesAsBigDecimal == null) {
        try {
          valuesAsBigDecimal =
              value.stream()
                  .map(v -> v == null ? null : new BigDecimal(v))
                  .collect(Collectors.toList());
        } catch (NumberFormatException e) {
          bigDecimalConversionError = e;
          throw e;
        }
      }
      return valuesAsBigDecimal;
    }

    @Override
    public List<Double> getFloat64Array() {
      checkNotNull();
      if (doubleConversionError != null) {
        throw doubleConversionError;
      }
      if (valuesAsDouble == null) {
        try {
          valuesAsDouble =
              value.stream()
                  .map(v -> v == null ? null : Double.valueOf(v))
                  .collect(Collectors.toList());
        } catch (NumberFormatException e) {
          doubleConversionError = e;
          throw e;
        }
      }
      return valuesAsDouble;
    }

    @Override
    void appendElement(StringBuilder b, String element) {
      b.append(element);
    }
  }

  private static class StructImpl extends AbstractObjectValue<Struct> {

    // Constructor for non-NULL struct values.
    private StructImpl(Struct value) {
      super(false, value.getType(), value);
    }

    // Constructor for NULL struct values.
    private StructImpl(Type structType) {
      super(true, structType, null);
    }

    @Override
    public Struct getStruct() {
      checkNotNull();
      return value;
    }

    @Override
    void valueToString(StringBuilder b) {
      b.append(value);
    }

    @Override
    int valueHash() {
      return value.hashCode();
    }

    @Override
    boolean valueEquals(Value v) {
      return ((StructImpl) v).value.equals(value);
    }

    private Value getValue(int fieldIndex) {
      Type fieldType = value.getColumnType(fieldIndex);
      switch (fieldType.getCode()) {
        case BOOL:
          return Value.bool(value.getBoolean(fieldIndex));
        case INT64:
          return Value.int64(value.getLong(fieldIndex));
        case STRING:
          return Value.string(value.getString(fieldIndex));
        case JSON:
          return Value.json(value.getJson(fieldIndex));
        case PG_JSONB:
          return Value.pgJsonb(value.getPgJsonb(fieldIndex));
        case BYTES:
          return Value.bytes(value.getBytes(fieldIndex));
        case FLOAT32:
          return Value.float32(value.getFloat(fieldIndex));
        case FLOAT64:
          return Value.float64(value.getDouble(fieldIndex));
        case NUMERIC:
          return Value.numeric(value.getBigDecimal(fieldIndex));
        case PG_NUMERIC:
          return Value.pgNumeric(value.getString(fieldIndex));
        case PG_OID:
          return Value.pgOid(value.getLong(fieldIndex));
        case DATE:
          return Value.date(value.getDate(fieldIndex));
        case UUID:
          return Value.uuid(value.getUuid(fieldIndex));
        case TIMESTAMP:
          return Value.timestamp(value.getTimestamp(fieldIndex));
        case INTERVAL:
          return Value.interval(value.getInterval(fieldIndex));
        case PROTO:
          return Value.protoMessage(value.getBytes(fieldIndex), fieldType.getProtoTypeFqn());
        case ENUM:
          return Value.protoEnum(value.getLong(fieldIndex), fieldType.getProtoTypeFqn());
        case STRUCT:
          return Value.struct(value.getStruct(fieldIndex));
        case ARRAY:
          {
            Type elementType = fieldType.getArrayElementType();
            switch (elementType.getCode()) {
              case BOOL:
                return Value.boolArray(value.getBooleanList(fieldIndex));
              case INT64:
              case ENUM:
                return Value.int64Array(value.getLongList(fieldIndex));
              case STRING:
                return Value.stringArray(value.getStringList(fieldIndex));
              case JSON:
                return Value.jsonArray(value.getJsonList(fieldIndex));
              case PG_JSONB:
                return Value.pgJsonbArray(value.getPgJsonbList(fieldIndex));
              case PG_OID:
                return Value.pgOidArray(value.getLongList(fieldIndex));
              case BYTES:
              case PROTO:
                return Value.bytesArray(value.getBytesList(fieldIndex));
              case FLOAT32:
                return Value.float32Array(value.getFloatList(fieldIndex));
              case FLOAT64:
                return Value.float64Array(value.getDoubleList(fieldIndex));
              case NUMERIC:
                return Value.numericArray(value.getBigDecimalList(fieldIndex));
              case PG_NUMERIC:
                return Value.pgNumericArray(value.getStringList(fieldIndex));
              case DATE:
                return Value.dateArray(value.getDateList(fieldIndex));
              case UUID:
                return Value.uuidArray(value.getUuidList(fieldIndex));
              case TIMESTAMP:
                return Value.timestampArray(value.getTimestampList(fieldIndex));
              case INTERVAL:
                return Value.intervalArray(value.getIntervalList(fieldIndex));
              case STRUCT:
                return Value.structArray(elementType, value.getStructList(fieldIndex));
              case ARRAY:
                throw new UnsupportedOperationException(
                    "ARRAY<ARRAY...> field types are not "
                        + "supported inside STRUCT-typed values.");
              default:
                throw new IllegalArgumentException(
                    "Unrecognized array element type : " + fieldType);
            }
          }
        default:
          throw new IllegalArgumentException("Unrecognized field type : " + fieldType);
      }
    }

    @Override
    com.google.protobuf.Value valueToProto() {
      checkNotNull();
      ListValue.Builder struct = ListValue.newBuilder();
      for (int fieldIndex = 0; fieldIndex < value.getColumnCount(); ++fieldIndex) {
        if (value.isNull(fieldIndex)) {
          struct.addValues(NULL_PROTO);
        } else {
          struct.addValues(getValue(fieldIndex).toProto());
        }
      }
      return com.google.protobuf.Value.newBuilder().setListValue(struct).build();
    }
  }

  private static class StructArrayImpl extends AbstractArrayValue<Struct> {
    private static final Joiner joiner = Joiner.on(LIST_SEPARATOR).useForNull(NULL_STRING);

    private StructArrayImpl(Type elementType, @Nullable List<Struct> values) {
      super(values == null, elementType, values);
    }

    @Override
    public List<Struct> getStructArray() {
      checkNotNull();
      return value;
    }

    @Override
    com.google.protobuf.Value valueToProto() {
      ListValue.Builder list = ListValue.newBuilder();
      for (Struct element : value) {
        if (element == null) {
          list.addValues(NULL_PROTO);
        } else {
          list.addValues(Value.struct(element).toProto());
        }
      }
      return com.google.protobuf.Value.newBuilder().setListValue(list).build();
    }

    @Override
    void appendElement(StringBuilder b, Struct element) {
      b.append(element);
    }

    @Override
    void valueToString(StringBuilder b) {
      b.append(LIST_OPEN);
      joiner.appendTo(b, value);
      b.append(LIST_CLOSE);
    }

    @Override
    boolean valueEquals(Value v) {
      return ((StructArrayImpl) v).value.equals(value);
    }

    @Override
    int valueHash() {
      return value.hashCode();
    }
  }
}<|MERGE_RESOLUTION|>--- conflicted
+++ resolved
@@ -790,6 +790,12 @@
     return new DateArrayImpl(v == null, v == null ? null : immutableCopyOf(v));
   }
 
+  /**
+   * Returns an {@code ARRAY<UUID>} value.
+   *
+   * @param v the source of element values. This may be {@code null} to produce a value for which
+   *     {@code isNull()} is {@code true}. Individual elements may also be {@code null}.
+   */
   public static Value uuidArray(@Nullable Iterable<UUID> v) {
     return new UuidArrayImpl(v == null, v == null ? null : immutableCopyOf(v));
   }
@@ -943,6 +949,11 @@
    */
   public abstract Date getDate();
 
+  /**
+   * Returns the value of a {@code UUID}-typed instance.
+   *
+   * @throws IllegalStateException if {@code isNull()} or the value is not of the expected type
+   */
   public abstract UUID getUuid();
 
   /**
@@ -1072,6 +1083,12 @@
    */
   public abstract List<Date> getDateArray();
 
+  /**
+   * Returns the value of an {@code ARRAY<UUID>}-typed instance. While the returned list itself will
+   * never be {@code null}, elements of that list may be null.
+   *
+   * @throws IllegalStateException if {@code isNull()} or the value is not of the expected type
+   */
   public abstract List<UUID> getUuidArray();
 
   /**
@@ -1362,13 +1379,13 @@
     }
 
     @Override
-<<<<<<< HEAD
     public UUID getUuid() {
       throw defaultGetter(Type.uuid());
-=======
+    }
+
+    @Override
     public Interval getInterval() {
       throw defaultGetter(Type.interval());
->>>>>>> b382999f
     }
 
     @Override
@@ -1436,13 +1453,13 @@
     }
 
     @Override
-<<<<<<< HEAD
     public List<UUID> getUuidArray() {
       throw defaultGetter(Type.array(Type.uuid()));
-=======
+    }
+
+    @Override
     public List<Interval> getIntervalArray() {
       throw defaultGetter(Type.array(Type.interval()));
->>>>>>> b382999f
     }
 
     @Override
@@ -1862,7 +1879,6 @@
     }
   }
 
-<<<<<<< HEAD
   private static class UuidImpl extends AbstractObjectValue<UUID> {
 
     private UuidImpl(boolean isNull, UUID value) {
@@ -1871,7 +1887,16 @@
 
     @Override
     public UUID getUuid() {
-=======
+      checkNotNull();
+      return value;
+    }
+
+    @Override
+    void valueToString(StringBuilder b) {
+      b.append(value);
+    }
+  }
+
   private static class IntervalImpl extends AbstractObjectValue<Interval> {
 
     private IntervalImpl(boolean isNull, Interval value) {
@@ -1880,16 +1905,12 @@
 
     @Override
     public Interval getInterval() {
->>>>>>> b382999f
       checkNotNull();
       return value;
     }
 
     @Override
     void valueToString(StringBuilder b) {
-<<<<<<< HEAD
-      b.append(value);
-=======
       b.append(value.toISO8601());
     }
 
@@ -1902,7 +1923,6 @@
     @Override
     public String getAsString() {
       return isNull() ? NULL_STRING : value.toISO8601();
->>>>>>> b382999f
     }
   }
 
@@ -2908,7 +2928,6 @@
     }
   }
 
-<<<<<<< HEAD
   private static class UuidArrayImpl extends AbstractArrayValue<UUID> {
 
     private UuidArrayImpl(boolean isNull, @Nullable List<UUID> values) {
@@ -2917,7 +2936,16 @@
 
     @Override
     public List<UUID> getUuidArray() {
-=======
+      checkNotNull();
+      return value;
+    }
+
+    @Override
+    void appendElement(StringBuilder b, UUID element) {
+      b.append(element);
+    }
+  }
+
   private static class IntervalArrayImpl extends AbstractArrayValue<Interval> {
 
     private IntervalArrayImpl(boolean isNull, @Nullable List<Interval> values) {
@@ -2926,16 +2954,11 @@
 
     @Override
     public List<Interval> getIntervalArray() {
->>>>>>> b382999f
       checkNotNull();
       return value;
     }
 
     @Override
-<<<<<<< HEAD
-    void appendElement(StringBuilder b, UUID element) {
-      b.append(element);
-=======
     void appendElement(StringBuilder b, Interval element) {
       b.append(element.toISO8601());
     }
@@ -2943,7 +2966,6 @@
     @Override
     String elementToString(Interval element) {
       return element.toISO8601();
->>>>>>> b382999f
     }
   }
 
