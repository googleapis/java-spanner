/*
 * Copyright 2017 Google LLC
 *
 * Licensed under the Apache License, Version 2.0 (the "License");
 * you may not use this file except in compliance with the License.
 * You may obtain a copy of the License at
 *
 *       http://www.apache.org/licenses/LICENSE-2.0
 *
 * Unless required by applicable law or agreed to in writing, software
 * distributed under the License is distributed on an "AS IS" BASIS,
 * WITHOUT WARRANTIES OR CONDITIONS OF ANY KIND, either express or implied.
 * See the License for the specific language governing permissions and
 * limitations under the License.
 */

package com.google.cloud.spanner;

import com.google.cloud.ByteArray;
import com.google.cloud.Date;
import com.google.cloud.Timestamp;
import com.google.cloud.spanner.AbstractResultSet.LazyByteArray;
import com.google.cloud.spanner.Type.Code;
import com.google.common.base.Joiner;
import com.google.common.base.Preconditions;
import com.google.common.collect.ImmutableList;
import com.google.common.collect.Iterables;
import com.google.common.collect.Lists;
<<<<<<< HEAD
=======
import com.google.common.io.CharSource;
>>>>>>> dee7cdab
import com.google.protobuf.AbstractMessage;
import com.google.protobuf.Descriptors.Descriptor;
import com.google.protobuf.Descriptors.EnumDescriptor;
import com.google.protobuf.InvalidProtocolBufferException;
import com.google.protobuf.ListValue;
import com.google.protobuf.NullValue;
import com.google.protobuf.ProtocolMessageEnum;
import com.google.protobuf.Value.KindCase;
import java.io.IOException;
import java.io.Serializable;
import java.math.BigDecimal;
import java.nio.charset.StandardCharsets;
import java.util.ArrayList;
import java.util.Arrays;
import java.util.Base64;
import java.util.BitSet;
import java.util.Collection;
import java.util.Collections;
import java.util.List;
import java.util.Objects;
import java.util.function.Function;
import java.util.stream.Collectors;
import javax.annotation.Nonnull;
import javax.annotation.Nullable;
import javax.annotation.concurrent.Immutable;

/**
 * Represents a value to be consumed by the Cloud Spanner API. A value can be {@code NULL} or
 * non-{@code NULL}; regardless, values always have an associated type.
 *
 * <p>The {@code Value} API is optimized for construction, since this is the majority use-case when
 * using this class with the Cloud Spanner libraries. The factory method signatures and internal
 * representations are design to minimize memory usage and object creation while still maintaining
 * the immutability contract of this class. In particular, arrays of primitive types can be
 * constructed without requiring boxing into collections of wrapper types. The getters in this class
 * are intended primarily for test purposes, and so do not share the same performance
 * characteristics; in particular, getters for array types may be expensive.
 *
 * <p>{@code Value} instances are immutable.
 */
@Immutable
public abstract class Value implements Serializable {

  /**
   * Placeholder value to be passed to a mutation to make Cloud Spanner store the commit timestamp
   * in that column. The commit timestamp is the timestamp corresponding to when Cloud Spanner
   * commits the transaction containing the mutation.
   *
   * <p>Note that this particular timestamp instance has no semantic meaning. In particular the
   * value of seconds and nanoseconds in this timestamp are meaningless. This placeholder can only
   * be used for columns that have set the option "(allow_commit_timestamp=true)" in the schema.
   *
   * <p>When reading the value stored in such a column, the value returned is an actual timestamp
   * corresponding to the commit time of the transaction, which has no relation to this placeholder.
   *
   * @see <a href="https://cloud.google.com/spanner/docs/transactions#rw_transaction_semantics">
   *     Transaction Semantics</a>
   */
  public static final Timestamp COMMIT_TIMESTAMP = Timestamp.ofTimeMicroseconds(0L);

  static final com.google.protobuf.Value NULL_PROTO =
      com.google.protobuf.Value.newBuilder().setNullValue(NullValue.NULL_VALUE).build();

  /** Constant to specify a PG Numeric NaN value. */
  public static final String NAN = "NaN";

  private static final int MAX_DEBUG_STRING_LENGTH = 36;
  private static final String ELLIPSIS = "...";
  private static final String NULL_STRING = "NULL";
  private static final char LIST_SEPARATOR = ',';
  private static final char LIST_OPEN = '[';
  private static final char LIST_CLOSE = ']';
  private static final long serialVersionUID = -5289864325087675338L;

  /**
   * Returns a {@link Value} that wraps the given proto value. This can be used to construct a value
   * without a specific type, and let the backend infer the type based on the statement where it is
   * used.
   *
   * @param value the non-null proto value (a {@link NullValue} is allowed)
   */
  public static Value untyped(com.google.protobuf.Value value) {
    return new ProtoBackedValueImpl(Preconditions.checkNotNull(value), null);
  }

  /** Returns a generic Value backed by a protobuf value. This is used for unrecognized types. */
  static Value unrecognized(com.google.protobuf.Value value, Type type) {
    Preconditions.checkArgument(
        type.getCode() == Code.UNRECOGNIZED
            || type.getCode() == Code.ARRAY
                && type.getArrayElementType().getCode() == Code.UNRECOGNIZED);
    return new ProtoBackedValueImpl(Preconditions.checkNotNull(value), type);
  }

  /**
   * Returns a {@code BOOL} value.
   *
   * @param v the value, which may be null
   */
  public static Value bool(@Nullable Boolean v) {
    return new BoolImpl(v == null, v == null ? false : v);
  }

  /** Returns a {@code BOOL} value. */
  public static Value bool(boolean v) {
    return new BoolImpl(false, v);
  }

  /**
   * Returns an {@code INT64} value.
   *
   * @param v the value, which may be null
   */
  public static Value int64(@Nullable Long v) {
    return new Int64Impl(v == null, v == null ? 0 : v);
  }

  /** Returns an {@code INT64} value. */
  public static Value int64(long v) {
    return new Int64Impl(false, v);
  }

  /**
   * Returns a {@code FLOAT32} value.
   *
   * @param v the value, which may be null
   */
  public static Value float32(@Nullable Float v) {
    return new Float32Impl(v == null, v == null ? 0 : v);
  }

  /** Returns a {@code FLOAT32} value. */
  public static Value float32(float v) {
    return new Float32Impl(false, v);
  }

  /**
   * Returns a {@code FLOAT64} value.
   *
   * @param v the value, which may be null
   */
  public static Value float64(@Nullable Double v) {
    return new Float64Impl(v == null, v == null ? 0 : v);
  }

  /** Returns a {@code FLOAT64} value. */
  public static Value float64(double v) {
    return new Float64Impl(false, v);
  }

  /**
   * Returns a {@code NUMERIC} value. The valid value range for the whole component of the {@link
   * BigDecimal} is from -9,999,999,999,999,999,999,999,999 to +9,999,999,999,999,999,999,999,999
   * (both inclusive), i.e. the max length of the whole component is 29 digits. The max length of
   * the fractional part is 9 digits. Trailing zeros in the fractional part are not considered and
   * will be lost, as Cloud Spanner does not preserve the precision of a numeric value.
   *
   * <p>If you set a numeric value of a record to for example 0.10, Cloud Spanner will return this
   * value as 0.1 in subsequent queries. Use {@link BigDecimal#stripTrailingZeros()} to compare
   * inserted values with retrieved values if your application might insert numeric values with
   * trailing zeros.
   *
   * @param v the value, which may be null
   */
  public static Value numeric(@Nullable BigDecimal v) {
    if (v != null) {
      // Cloud Spanner does not preserve the precision, so 0.1 is considered equal to 0.10.
      BigDecimal test = v.stripTrailingZeros();
      if (test.scale() > 9) {
        throw SpannerExceptionFactory.newSpannerException(
            ErrorCode.OUT_OF_RANGE,
            String.format(
                "Max scale for a numeric is 9. The requested numeric has scale %d", test.scale()));
      }
      if (test.precision() - test.scale() > 29) {
        throw SpannerExceptionFactory.newSpannerException(
            ErrorCode.OUT_OF_RANGE,
            String.format(
                "Max precision for the whole component of a numeric is 29. The requested numeric has a whole component with precision %d",
                test.precision() - test.scale()));
      }
    }
    return new NumericImpl(v == null, v);
  }

  /**
   * Returns a {@code PG NUMERIC} value. This value has flexible precision and scale which is
   * specified in the Database DDL. This value also supports {@code NaNs}, which can be specified
   * with {@code Value.pgNumeric(Value.NAN)} or simply as {@code Value.pgNumeric("NaN")}.
   *
   * <p>Note that this flavour of numeric is different than Spanner numerics ({@link
   * Value#numeric(BigDecimal)}). It should be used only for handling numerics in the PostgreSQL
   * dialect.
   *
   * @param v the value, which may be null
   */
  public static Value pgNumeric(@Nullable String v) {
    return new PgNumericImpl(v == null, v);
  }

  /**
   * Returns a {@code STRING} value.
   *
   * @param v the value, which may be null
   */
  public static Value string(@Nullable String v) {
    return new StringImpl(v == null, v);
  }

  /**
   * Returns a {@code JSON} value.
   *
   * @param v the value, which may be null
   */
  public static Value json(@Nullable String v) {
    return new JsonImpl(v == null, v);
  }

  /**
   * Returns a {@code PG JSONB} value.
   *
   * @param v the value, which may be null
   */
  public static Value pgJsonb(@Nullable String v) {
    return new PgJsonbImpl(v == null, v);
  }

  /**
<<<<<<< HEAD
=======
   * Returns an {@code PG_OID} value.
   *
   * @param v the value, which may be null
   */
  public static Value pgOid(@Nullable Long v) {
    return new PgOidImpl(v == null, v == null ? 0 : v);
  }

  /** Returns an {@code PG_OID} value. */
  public static Value pgOid(long v) {
    return new PgOidImpl(false, v);
  }

  /**
>>>>>>> dee7cdab
   * Return a {@code PROTO} value for not null proto messages.
   *
   * @param v Not null Proto message.
   */
  public static Value protoMessage(AbstractMessage v) {
    Preconditions.checkNotNull(
        v, "Use protoMessage((ByteArray) null, MyProtoClass.getDescriptor()) for null values.");
    return protoMessage(
        ByteArray.copyFrom(v.toByteArray()), v.getDescriptorForType().getFullName());
  }

  /**
   * Return a {@code PROTO} value
   *
   * @param v Serialized Proto Array, which may be null.
   * @param protoTypeFqn Fully qualified name of proto representing the proto definition. Use static
   *     method from proto class {@code MyProtoClass.getDescriptor().getFullName()}
   */
  public static Value protoMessage(@Nullable ByteArray v, String protoTypeFqn) {
    return new ProtoMessageImpl(v == null, v, protoTypeFqn);
  }

  /**
   * Return a {@code PROTO} value
   *
   * @param v Serialized Proto Array, which may be null.
   * @param descriptor Proto Type Descriptor, use static method from proto class {@code
   *     MyProtoClass.getDescriptor()}.
   */
  public static Value protoMessage(@Nullable ByteArray v, Descriptor descriptor) {
    Preconditions.checkNotNull(descriptor, "descriptor can't be null.");
    return protoMessage(v, descriptor.getFullName());
  }

  /**
   * Return a {@code ENUM} value for not null proto messages.
   *
   * @param v Proto Enum, which may be null.
   */
  public static Value protoEnum(ProtocolMessageEnum v) {
    Preconditions.checkNotNull(
        v, "Use protoEnum((Long) null, MyProtoEnum.getDescriptor()) for null values.");
    return protoEnum(v.getNumber(), v.getDescriptorForType().getFullName());
  }

  /**
   * Return a {@code ENUM} value.
   *
   * @param v Enum non-primitive Integer constant.
   * @param protoTypeFqn Fully qualified name of proto representing the enum definition. Use static
   *     method from proto class {@code MyProtoEnum.getDescriptor().getFullName()}
   */
  public static Value protoEnum(@Nullable Long v, String protoTypeFqn) {
    return new ProtoEnumImpl(v == null, v, protoTypeFqn);
  }

  /**
   * Return a {@code ENUM} value.
   *
   * @param v Enum non-primitive Integer constant.
   * @param enumDescriptor Enum Type Descriptor. Use static method from proto class {@code *
   *     MyProtoEnum.getDescriptor()}.
   */
  public static Value protoEnum(@Nullable Long v, EnumDescriptor enumDescriptor) {
    Preconditions.checkNotNull(enumDescriptor, "descriptor can't be null.");
    return protoEnum(v, enumDescriptor.getFullName());
  }

  /**
   * Return a {@code ENUM} value.
   *
   * @param v Enum integer primitive constant.
   * @param protoTypeFqn Fully qualified name of proto representing the enum definition. Use static
   *     method from proto class {@code MyProtoEnum.getDescriptor().getFullName()}
   */
  public static Value protoEnum(long v, String protoTypeFqn) {
    return new ProtoEnumImpl(false, v, protoTypeFqn);
  }

  /**
   * e Returns a {@code BYTES} value. Returns a {@code BYTES} value.
   *
   * @param v the value, which may be null
   */
  public static Value bytes(@Nullable ByteArray v) {
    return new LazyBytesImpl(v == null, v);
  }

  /**
   * Returns a {@code BYTES} value.
   *
   * @param base64String the value in Base64 encoding, which may be null. This value must be a valid
   *     base64 string.
   */
  public static Value bytesFromBase64(@Nullable String base64String) {
    return new LazyBytesImpl(
        base64String == null, base64String == null ? null : new LazyByteArray(base64String));
  }

  static Value internalBytes(@Nullable LazyByteArray bytes) {
    return new LazyBytesImpl(bytes == null, bytes);
  }

  /** Returns a {@code TIMESTAMP} value. */
  public static Value timestamp(@Nullable Timestamp v) {
    return new TimestampImpl(v == null, v == Value.COMMIT_TIMESTAMP, v);
  }

  /**
   * Returns a {@code DATE} value. The range [1678-01-01, 2262-01-01) is the legal interval for
   * cloud spanner dates. A write to a date column is rejected if the value is outside of that
   * interval.
   */
  public static Value date(@Nullable Date v) {
    return new DateImpl(v == null, v);
  }

  /** Returns a non-{@code NULL} {#code STRUCT} value. */
  public static Value struct(Struct v) {
    Preconditions.checkNotNull(v, "Illegal call to create a NULL struct value.");
    return new StructImpl(v);
  }

  /**
   * Returns a {@code STRUCT} value of {@code Type} type.
   *
   * @param type the type of the {@code STRUCT} value
   * @param v the struct {@code STRUCT} value. This may be {@code null} to produce a value for which
   *     {@code isNull()} is {@code true}. If non-{@code null}, {@link Struct#getType()} must match
   *     type.
   */
  public static Value struct(Type type, @Nullable Struct v) {
    if (v == null) {
      Preconditions.checkArgument(
          type.getCode() == Code.STRUCT,
          "Illegal call to create a NULL struct with a non-struct type.");
      return new StructImpl(type);
    } else {
      Preconditions.checkArgument(
          type.equals(v.getType()), "Mismatch between struct value and type.");
      return new StructImpl(v);
    }
  }

  /**
   * Returns an {@code ARRAY<BOOL>} value.
   *
   * @param v the source of element values, which may be null to produce a value for which {@code
   *     isNull()} is {@code true}
   */
  public static Value boolArray(@Nullable boolean[] v) {
    return boolArray(v, 0, v == null ? 0 : v.length);
  }

  /**
   * Returns an {@code ARRAY<BOOL>} value that takes its elements from a region of an array.
   *
   * @param v the source of element values, which may be null to produce a value for which {@code
   *     isNull()} is {@code true}
   * @param pos the start position of {@code v} to copy values from. Ignored if {@code v} is {@code
   *     null}.
   * @param length the number of values to copy from {@code v}. Ignored if {@code v} is {@code
   *     null}.
   */
  public static Value boolArray(@Nullable boolean[] v, int pos, int length) {
    return boolArrayFactory.create(v, pos, length);
  }

  /**
   * Returns an {@code ARRAY<BOOL>} value.
   *
   * @param v the source of element values. This may be {@code null} to produce a value for which
   *     {@code isNull()} is {@code true}. Individual elements may also be {@code null}.
   */
  public static Value boolArray(@Nullable Iterable<Boolean> v) {
    // TODO(user): Consider memory optimizing boolArray() to use BitSet instead of boolean[].
    return boolArrayFactory.create(v);
  }

  /**
   * Returns an {@code ARRAY<INT64>} value.
   *
   * @param v the source of element values, which may be null to produce a value for which {@code
   *     isNull()} is {@code true}
   */
  public static Value int64Array(@Nullable long[] v) {
    return int64Array(v, 0, v == null ? 0 : v.length);
  }

  /**
   * Returns an {@code ARRAY<INT64>} value that takes its elements from a region of an array.
   *
   * @param v the source of element values, which may be null to produce a value for which {@code
   *     isNull()} is {@code true}
   * @param pos the start position of {@code v} to copy values from. Ignored if {@code v} is {@code
   *     null}.
   * @param length the number of values to copy from {@code v}. Ignored if {@code v} is {@code
   *     null}.
   */
  public static Value int64Array(@Nullable long[] v, int pos, int length) {
    return int64ArrayFactory.create(v, pos, length);
  }

  /**
   * Returns an {@code ARRAY<INT64>} value.
   *
   * @param v the source of element values. This may be {@code null} to produce a value for which
   *     {@code isNull()} is {@code true}. Individual elements may also be {@code null}.
   */
  public static Value int64Array(@Nullable Iterable<Long> v) {
    return int64ArrayFactory.create(v);
  }

  /**
   * Returns an {@code ARRAY<FLOAT32>} value.
   *
   * @param v the source of element values, which may be null to produce a value for which {@code
   *     isNull()} is {@code true}
   */
  public static Value float32Array(@Nullable float[] v) {
    return float32Array(v, 0, v == null ? 0 : v.length);
  }

  /**
   * Returns an {@code ARRAY<FLOAT32>} value that takes its elements from a region of an array.
   *
   * @param v the source of element values, which may be null to produce a value for which {@code
   *     isNull()} is {@code true}
   * @param pos the start position of {@code v} to copy values from. Ignored if {@code v} is {@code
   *     null}.
   * @param length the number of values to copy from {@code v}. Ignored if {@code v} is {@code
   *     null}.
   */
  public static Value float32Array(@Nullable float[] v, int pos, int length) {
    return float32ArrayFactory.create(v, pos, length);
  }

  /**
   * Returns an {@code ARRAY<FLOAT32>} value.
   *
   * @param v the source of element values. This may be {@code null} to produce a value for which
   *     {@code isNull()} is {@code true}. Individual elements may also be {@code null}.
   */
  public static Value float32Array(@Nullable Iterable<Float> v) {
    return float32ArrayFactory.create(v);
  }

  /**
   * Returns an {@code ARRAY<FLOAT64>} value.
   *
   * @param v the source of element values, which may be null to produce a value for which {@code
   *     isNull()} is {@code true}
   */
  public static Value float64Array(@Nullable double[] v) {
    return float64Array(v, 0, v == null ? 0 : v.length);
  }

  /**
   * Returns an {@code ARRAY<FLOAT64>} value that takes its elements from a region of an array.
   *
   * @param v the source of element values, which may be null to produce a value for which {@code
   *     isNull()} is {@code true}
   * @param pos the start position of {@code v} to copy values from. Ignored if {@code v} is {@code
   *     null}.
   * @param length the number of values to copy from {@code v}. Ignored if {@code v} is {@code
   *     null}.
   */
  public static Value float64Array(@Nullable double[] v, int pos, int length) {
    return float64ArrayFactory.create(v, pos, length);
  }

  /**
   * Returns an {@code ARRAY<FLOAT64>} value.
   *
   * @param v the source of element values. This may be {@code null} to produce a value for which
   *     {@code isNull()} is {@code true}. Individual elements may also be {@code null}.
   */
  public static Value float64Array(@Nullable Iterable<Double> v) {
    return float64ArrayFactory.create(v);
  }

  /**
   * Returns an {@code ARRAY<NUMERIC>} value.
   *
   * @param v the source of element values. This may be {@code null} to produce a value for which
   *     {@code isNull()} is {@code true}. Individual elements may also be {@code null}.
   */
  public static Value numericArray(@Nullable Iterable<BigDecimal> v) {
    return new NumericArrayImpl(v == null, v == null ? null : immutableCopyOf(v));
  }

  /**
   * Returns an {@code ARRAY<PG_NUMERIC>} value.
   *
   * @param v the source of element values. This may be {@code null} to produce a value for which
   *     {@code isNull()} is {@code true}. Individual elements may also be {@code null}. Individual
   *     elements may be {@code "NaN"} or {@link Value#NAN}.
   */
  public static Value pgNumericArray(@Nullable Iterable<String> v) {
    return new PgNumericArrayImpl(v == null, v == null ? null : immutableCopyOf(v));
  }

  /**
   * Returns an {@code ARRAY<STRING>} value.
   *
   * @param v the source of element values. This may be {@code null} to produce a value for which
   *     {@code isNull()} is {@code true}. Individual elements may also be {@code null}.
   */
  public static Value stringArray(@Nullable Iterable<String> v) {
    return new StringArrayImpl(v == null, v == null ? null : immutableCopyOf(v));
  }

  /**
   * Returns an {@code ARRAY<JSON>} value.
   *
   * @param v the source of element values. This may be {@code null} to produce a value for which
   *     {@code isNull()} is {@code true}. Individual elements may also be {@code null}.
   */
  public static Value jsonArray(@Nullable Iterable<String> v) {
    return new JsonArrayImpl(v == null, v == null ? null : immutableCopyOf(v));
  }

  /**
   * Returns an {@code ARRAY<JSONB>} value.
   *
   * @param v the source of element values. This may be {@code null} to produce a value for which
   *     {@code isNull()} is {@code true}. Individual elements may also be {@code null}.
   */
  public static Value pgJsonbArray(@Nullable Iterable<String> v) {
    return new PgJsonbArrayImpl(v == null, v == null ? null : immutableCopyOf(v));
  }

  /**
<<<<<<< HEAD
=======
   * Returns an {@code ARRAY<PG_OID>} value.
   *
   * @param v the source of element values, which may be null to produce a value for which {@code
   *     isNull()} is {@code true}
   */
  public static Value pgOidArray(@Nullable long[] v) {
    return pgOidArray(v, 0, v == null ? 0 : v.length);
  }

  /**
   * Returns an {@code ARRAY<PG_OID>} value that takes its elements from a region of an array.
   *
   * @param v the source of element values, which may be null to produce a value for which {@code
   *     isNull()} is {@code true}
   * @param pos the start position of {@code v} to copy values from. Ignored if {@code v} is {@code
   *     null}.
   * @param length the number of values to copy from {@code v}. Ignored if {@code v} is {@code
   *     null}.
   */
  public static Value pgOidArray(@Nullable long[] v, int pos, int length) {
    return pgOidArrayFactory.create(v, pos, length);
  }

  /**
   * Returns an {@code ARRAY<PG_OID>} value.
   *
   * @param v the source of element values. This may be {@code null} to produce a value for which
   *     {@code isNull()} is {@code true}. Individual elements may also be {@code null}.
   */
  public static Value pgOidArray(@Nullable Iterable<Long> v) {
    return pgOidArrayFactory.create(v);
  }

  /**
>>>>>>> dee7cdab
   * Returns an {@code ARRAY<PROTO>} value.
   *
   * @param v the source of element values. This may be {@code null} to produce a value for which
   *     {@code isNull()} is {@code true}. Individual elements may also be {@code null}.
   * @param descriptor Proto Type Descriptor, use static method from proto class {@code
   *     MyProtoClass.getDescriptor()}.
   */
  public static Value protoMessageArray(
      @Nullable Iterable<AbstractMessage> v, Descriptor descriptor) {
    if (v == null) {
      return new ProtoMessageArrayImpl(true, null, descriptor.getFullName());
    }

    List<ByteArray> serializedArray = new ArrayList<>();
    v.forEach(
        (message) -> {
          if (message != null) {
            serializedArray.add(ByteArray.copyFrom(message.toByteArray()));
          } else {
            serializedArray.add(null);
          }
        });

    return new ProtoMessageArrayImpl(false, serializedArray, descriptor.getFullName());
  }

  /**
   * Returns an {@code ARRAY<PROTO>} value.
   *
   * @param v the source of element values. This may be {@code null} to produce a value for which
   *     {@code isNull()} is {@code true}. Individual elements may also be {@code null}.
   * @param protoTypeFqn Fully qualified name of proto representing the proto definition. Use static
   *     method from proto class {@code MyProtoClass.getDescriptor().getFullName()}
   */
  public static Value protoMessageArray(@Nullable Iterable<ByteArray> v, String protoTypeFqn) {
    return new ProtoMessageArrayImpl(
        v == null, v != null ? immutableCopyOf(v) : null, protoTypeFqn);
  }

  /**
   * Returns an {@code ARRAY<ENUM>} value.
   *
   * @param v the source of element values. This may be {@code null} to produce a value for which
   *     {@code isNull()} is {@code true}. Individual elements may also be {@code null}.
   * @param descriptor Proto Type Descriptor, use static method from proto class {@code
   *     MyProtoClass.getDescriptor()}.
   */
  public static Value protoEnumArray(
      @Nullable Iterable<ProtocolMessageEnum> v, EnumDescriptor descriptor) {
    if (v == null) {
      return new ProtoEnumArrayImpl(true, null, descriptor.getFullName());
    }

    List<Long> enumConstValues = new ArrayList<>();
    v.forEach(
        (protoEnum) -> {
          if (protoEnum != null) {
            enumConstValues.add((long) protoEnum.getNumber());
          } else {
            enumConstValues.add(null);
          }
        });

    return new ProtoEnumArrayImpl(false, enumConstValues, descriptor.getFullName());
  }

  /**
   * Returns an {@code ARRAY<ENUM>} value.
   *
   * @param v the source of element values. This may be {@code null} to produce a value for which
   *     {@code isNull()} is {@code true}. Individual elements may also be {@code null}.
   * @param protoTypeFqn Fully qualified name of proto representing the enum definition. Use static
   *     method from proto class {@code MyProtoEnum.getDescriptor().getFullName()}
   */
  public static Value protoEnumArray(@Nullable Iterable<Long> v, String protoTypeFqn) {
    return new ProtoEnumArrayImpl(v == null, v != null ? immutableCopyOf(v) : null, protoTypeFqn);
  }

  /**
   * Returns an {@code ARRAY<BYTES>} value.
   *
   * @param v the source of element values. This may be {@code null} to produce a value for which
   *     {@code isNull()} is {@code true}. Individual elements may also be {@code null}.
   */
  public static Value bytesArray(@Nullable Iterable<ByteArray> v) {
    return new LazyBytesArrayImpl(v == null, v == null ? null : byteArraysToLazyByteArrayList(v));
  }

  private static List<LazyByteArray> byteArraysToLazyByteArrayList(Iterable<ByteArray> byteArrays) {
    List<LazyByteArray> list = new ArrayList<>();
    for (ByteArray byteArray : byteArrays) {
      list.add(byteArray == null ? null : new LazyByteArray(byteArray));
    }
    return Collections.unmodifiableList(list);
  }

  /**
   * Returns an {@code ARRAY<BYTES>} value.
   *
   * @param base64Strings the source of element values. This may be {@code null} to produce a value
   *     for which {@code isNull()} is {@code true}. Individual elements may also be {@code null}.
   *     Non-null values must be a valid Base64 string.
   */
  public static Value bytesArrayFromBase64(@Nullable Iterable<String> base64Strings) {
    return new LazyBytesArrayImpl(
        base64Strings == null,
        base64Strings == null ? null : base64StringsToLazyByteArrayList(base64Strings));
  }

  private static List<LazyByteArray> base64StringsToLazyByteArrayList(
      Iterable<String> base64Strings) {
    List<LazyByteArray> list = new ArrayList<>();
    for (String base64 : base64Strings) {
      list.add(base64 == null ? null : new LazyByteArray(base64));
    }
    return Collections.unmodifiableList(list);
  }

  /**
   * Returns an {@code ARRAY<TIMESTAMP>} value.
   *
   * @param v the source of element values. This may be {@code null} to produce a value for which
   *     {@code isNull()} is {@code true}. Individual elements may also be {@code null}.
   */
  public static Value timestampArray(@Nullable Iterable<Timestamp> v) {
    return new TimestampArrayImpl(v == null, v == null ? null : immutableCopyOf(v));
  }

  /**
   * Returns an {@code ARRAY<DATE>} value. The range [1678-01-01, 2262-01-01) is the legal interval
   * for cloud spanner dates. A write to a date column is rejected if the value is outside of that
   * interval.
   *
   * @param v the source of element values. This may be {@code null} to produce a value for which
   *     {@code isNull()} is {@code true}. Individual elements may also be {@code null}.
   */
  public static Value dateArray(@Nullable Iterable<Date> v) {
    return new DateArrayImpl(v == null, v == null ? null : immutableCopyOf(v));
  }

  /**
   * Returns an {@code ARRAY<STRUCT<...>>} value.
   *
   * @param elementType
   * @param v the source of element values. This may be {@code null} to produce a value for which
   *     {@code isNull()} is {@code true}. Individual elements may also be {@code null}.
   */
  public static Value structArray(Type elementType, @Nullable Iterable<Struct> v) {
    if (v == null) {
      Preconditions.checkArgument(
          elementType.getCode() == Code.STRUCT,
          "Illegal call to create a NULL array-of-struct with a non-struct element type.");
      return new StructArrayImpl(elementType, null);
    }
    List<Struct> values = immutableCopyOf(v);
    for (Struct value : values) {
      if (value != null) {
        Preconditions.checkArgument(
            value.getType().equals(elementType),
            "Members of v must have type %s (found %s)",
            elementType,
            value.getType());
      }
    }
    return new StructArrayImpl(elementType, values);
  }

  private Value() {}

  /** Returns the type of this value. This will return a type even if {@code isNull()} is true. */
  public abstract Type getType();

  /** Returns {@code true} if this instance represents a {@code NULL} value. */
  public abstract boolean isNull();

  /**
   * Returns the value of a {@code BOOL}-typed instance.
   *
   * @throws IllegalStateException if {@code isNull()} or the value is not of the expected type
   */
  public abstract boolean getBool();

  /**
   * Returns the value of a {@code INT64}-typed instance.
   *
   * @throws IllegalStateException if {@code isNull()} or the value is not of the expected type
   */
  public abstract long getInt64();

  /**
   * Returns the value of a {@code FLOAT32}-typed instance.
   *
   * @throws IllegalStateException if {@code isNull()} or the value is not of the expected type
   */
  public abstract float getFloat32();

  /**
   * Returns the value of a {@code FLOAT64}-typed instance.
   *
   * @throws IllegalStateException if {@code isNull()} or the value is not of the expected type
   */
  public abstract double getFloat64();

  /**
   * Returns the value of a {@code NUMERIC}-typed instance.
   *
   * @throws IllegalStateException if {@code isNull()} or the value is not of the expected type
   */
  public abstract BigDecimal getNumeric();

  /**
   * Returns the value of a {@code STRING}-typed instance.
   *
   * @throws IllegalStateException if {@code isNull()} or the value is not of the expected type
   */
  public abstract String getString();

  /**
   * Returns the value of a {@code JSON}-typed instance.
   *
   * @throws IllegalStateException if {@code isNull()} or the value is not of the expected type
   */
  public String getJson() {
    throw new UnsupportedOperationException("Not implemented");
  }

  /**
   * Returns the value of a {@code JSONB}-typed instance.
   *
   * @throws IllegalStateException if {@code isNull()} or the value is not of the expected type
   */
  public String getPgJsonb() {
    throw new UnsupportedOperationException("Not implemented");
  }

  /**
   * Returns the value of a {@code PROTO}-typed instance.
   *
   * @throws IllegalStateException if {@code isNull()} or the value is not of the expected type
   */
  public <T extends AbstractMessage> T getProtoMessage(T m) {
    throw new UnsupportedOperationException("Not implemented");
  }

  /**
   * Returns the value of a {@code ENUM}-typed instance.
   *
   * @throws IllegalStateException if {@code isNull()} or the value is not of the expected type
   */
  public <T extends ProtocolMessageEnum> T getProtoEnum(
      Function<Integer, ProtocolMessageEnum> method) {
    throw new UnsupportedOperationException("Not implemented");
  }

  /**
   * Returns the value of a {@code BYTES}-typed instance.
   *
   * @throws IllegalStateException if {@code isNull()} or the value is not of the expected type
   */
  public abstract ByteArray getBytes();

  /**
   * Returns the value of a {@code TIMESTAMP}-typed instance.
   *
   * @throws IllegalStateException if {@code isNull()} or the value is not of the expected type or
   *     {@link #isCommitTimestamp()}.
   */
  public abstract Timestamp getTimestamp();

  /** Returns true if this is a commit timestamp value. */
  public abstract boolean isCommitTimestamp();

  /**
   * Returns the value of a {@code DATE}-typed instance.
   *
   * @throws IllegalStateException if {@code isNull()} or the value is not of the expected type
   */
  public abstract Date getDate();

  /**
   * Returns the value of a {@code STRUCT}-typed instance.
   *
   * @throws IllegalStateException if {@code isNull()} or the value is not of the expected type
   */
  public abstract Struct getStruct();

  /**
   * Returns the value of an {@code ARRAY<BOOL>}-typed instance. While the returned list itself will
   * never be {@code null}, elements of that list may be null.
   *
   * @throws IllegalStateException if {@code isNull()} or the value is not of the expected type
   */
  public abstract List<Boolean> getBoolArray();

  /**
   * Returns the value of an {@code ARRAY<INT64>}-typed instance. While the returned list itself
   * will never be {@code null}, elements of that list may be null.
   *
   * @throws IllegalStateException if {@code isNull()} or the value is not of the expected type
   */
  public abstract List<Long> getInt64Array();

  /**
   * Returns the value of an {@code ARRAY<FLOAT32>}-typed instance. While the returned list itself
   * will never be {@code null}, elements of that list may be null.
   *
   * @throws IllegalStateException if {@code isNull()} or the value is not of the expected type
   */
  public abstract List<Float> getFloat32Array();

  /**
   * Returns the value of an {@code ARRAY<FLOAT64>}-typed instance. While the returned list itself
   * will never be {@code null}, elements of that list may be null.
   *
   * @throws IllegalStateException if {@code isNull()} or the value is not of the expected type
   */
  public abstract List<Double> getFloat64Array();

  /**
   * Returns the value of an {@code ARRAY<NUMERIC>}-typed instance. While the returned list itself
   * will never be {@code null}, elements of that list may be null.
   *
   * @throws IllegalStateException if {@code isNull()} or the value is not of the expected type
   */
  public abstract List<BigDecimal> getNumericArray();

  /**
   * Returns the value of an {@code ARRAY<STRING>}-typed instance. While the returned list itself
   * will never be {@code null}, elements of that list may be null.
   *
   * @throws IllegalStateException if {@code isNull()} or the value is not of the expected type
   */
  public abstract List<String> getStringArray();

  /**
   * Returns the value of an {@code ARRAY<JSON>}-typed instance. While the returned list itself will
   * never be {@code null}, elements of that list may be null.
   *
   * @throws IllegalStateException if {@code isNull()} or the value is not of the expected type
   */
  public List<String> getJsonArray() {
    throw new UnsupportedOperationException("Not implemented");
  }

  /**
   * Returns the value of an {@code ARRAY<JSONB>}-typed instance. While the returned list itself
   * will never be {@code null}, elements of that list may be null.
   *
   * @throws IllegalStateException if {@code isNull()} or the value is not of the expected type
   */
  public List<String> getPgJsonbArray() {
    throw new UnsupportedOperationException("Not implemented");
  }

  /**
   * Returns the value of an {@code ARRAY<PROTO>}-typed instance. While the returned list itself
   * will never be {@code null}, elements of that list may be null.
   *
   * @throws IllegalStateException if {@code isNull()} or the value is not of the expected type
   */
  public <T extends AbstractMessage> List<T> getProtoMessageArray(T m) {
    throw new UnsupportedOperationException("Not implemented");
  }

  /**
   * Returns the value of an {@code ARRAY<ENUM>}-typed instance. While the returned list itself will
   * never be {@code null}, elements of that list may be null.
   *
   * @throws IllegalStateException if {@code isNull()} or the value is not of the expected type
   */
  public <T extends ProtocolMessageEnum> List<T> getProtoEnumArray(
      Function<Integer, ProtocolMessageEnum> method) {
    throw new UnsupportedOperationException("Not implemented");
  }

  /**
   * Returns the value of an {@code ARRAY<BYTES>}-typed instance. While the returned list itself
   * will never be {@code null}, elements of that list may be null.
   *
   * @throws IllegalStateException if {@code isNull()} or the value is not of the expected type
   */
  public abstract List<ByteArray> getBytesArray();

  /**
   * Returns the value of an {@code ARRAY<TIMESTAMP>}-typed instance. While the returned list itself
   * will never be {@code null}, elements of that list may be null.
   *
   * @throws IllegalStateException if {@code isNull()} or the value is not of the expected type
   */
  public abstract List<Timestamp> getTimestampArray();

  /**
   * Returns the value of an {@code ARRAY<DATE>}-typed instance. While the returned list itself will
   * never be {@code null}, elements of that list may be null.
   *
   * @throws IllegalStateException if {@code isNull()} or the value is not of the expected type
   */
  public abstract List<Date> getDateArray();

  /**
   * Returns the value of an {@code ARRAY<STRUCT<...>>}-typed instance. While the returned list
   * itself will never be {@code null}, elements of that list may be null.
   *
   * @throws IllegalStateException if {@code isNull()} or the value is not of the expected type
   */
  public abstract List<Struct> getStructArray();

  @Override
  public String toString() {
    StringBuilder b = new StringBuilder();
    toString(b);
    return b.toString();
  }

  /**
   * Returns this value as a raw string representation. This is guaranteed to work for all values,
   * regardless of the underlying data type, and is guaranteed not to be truncated.
   *
   * <p>Returns the string "NULL" for null values.
   */
  @Nonnull
  public String getAsString() {
    return toString();
  }

  /**
   * Returns this value as a list of raw string representations. This is guaranteed to work for all
   * values, regardless of the underlying data type, and the strings are guaranteed not to be
   * truncated. The method returns a singleton list for non-array values and a list containing as
   * many elements as there are in the array for array values. This method can be used instead of
   * the {@link #getAsString()} method if you need to quote the individual elements in an array.
   *
   * <p>Returns the string "NULL" for null values.
   */
  @Nonnull
  public ImmutableList<String> getAsStringList() {
    return ImmutableList.of(toString());
  }

  // END OF PUBLIC API.

  static com.google.protobuf.Value toProto(Value value) {
    return value == null ? NULL_PROTO : value.toProto();
  }

  /**
   * Appends a string representation of this value to the given builder. The string representation
   * can be truncated.
   */
  abstract void toString(StringBuilder b);

  abstract com.google.protobuf.Value toProto();

  private static <T> List<T> immutableCopyOf(Iterable<T> v) {
    ArrayList<T> copy = new ArrayList<>();
    Iterables.addAll(copy, v);
    return Collections.unmodifiableList(copy);
  }

  private abstract static class PrimitiveArrayValueFactory<A, T> {
    Value create(A v, int pos, int length) {
      if (v == null) {
        return newValue(true, null, null);
      }
      A copy = newArray(length);
      System.arraycopy(v, pos, copy, 0, length);
      return newValue(false, null, copy);
    }

    Value create(@Nullable Iterable<T> v) {
      if (v == null) {
        return newValue(true, null, null);
      }
      Collection<T> values;
      if (v instanceof Collection) {
        values = (Collection<T>) v;
      } else {
        // The wrapper objects already exist (or would be created in our iterator below), and we
        // need to do the same amount of array buffering to come up with a backing array of the
        // correct size; it is as CPU-efficient to simply copy into an ArrayList (except in the rare
        // case where the underlying ArrayList buffer is exactly the size of the data - in that
        // case, we incur an additional buffer copy over managing the array ourselves).  Note that
        // this simpler strategy does use more memory for booleans though as Boolean[] uses more
        // memory than a boolean[] of the same size.
        values = Lists.newArrayList(v);
      }
      BitSet nulls = null;
      A arr = newArray(values.size());
      int i = 0;
      for (T element : values) {
        if (element == null) {
          if (nulls == null) {
            nulls = new BitSet();
          }
          nulls.set(i);
        } else {
          set(arr, i, element);
        }
        ++i;
      }
      return newValue(false, nulls, arr);
    }

    abstract A newArray(int size);

    abstract void set(A arr, int i, T value);

    abstract Value newValue(boolean isNull, BitSet nulls, A values);
  }

  private static final PrimitiveArrayValueFactory<long[], Long> int64ArrayFactory =
      new PrimitiveArrayValueFactory<long[], Long>() {
        @Override
        long[] newArray(int size) {
          return new long[size];
        }

        @Override
        void set(long[] arr, int i, Long value) {
          arr[i] = value;
        }

        @Override
        Value newValue(boolean isNull, BitSet nulls, long[] values) {
          return new Int64ArrayImpl(isNull, nulls, values);
        }
      };

  private static final PrimitiveArrayValueFactory<long[], Long> pgOidArrayFactory =
      new PrimitiveArrayValueFactory<long[], Long>() {
        @Override
        long[] newArray(int size) {
          return new long[size];
        }

        @Override
        void set(long[] arr, int i, Long value) {
          arr[i] = value;
        }

        @Override
        Value newValue(boolean isNull, BitSet nulls, long[] values) {
          return new PgOidArrayImpl(isNull, nulls, values);
        }
      };

  private static final PrimitiveArrayValueFactory<float[], Float> float32ArrayFactory =
      new PrimitiveArrayValueFactory<float[], Float>() {
        @Override
        float[] newArray(int size) {
          return new float[size];
        }

        @Override
        void set(float[] arr, int i, Float value) {
          arr[i] = value;
        }

        @Override
        Value newValue(boolean isNull, BitSet nulls, float[] values) {
          return new Float32ArrayImpl(isNull, nulls, values);
        }
      };
  private static final PrimitiveArrayValueFactory<double[], Double> float64ArrayFactory =
      new PrimitiveArrayValueFactory<double[], Double>() {
        @Override
        double[] newArray(int size) {
          return new double[size];
        }

        @Override
        void set(double[] arr, int i, Double value) {
          arr[i] = value;
        }

        @Override
        Value newValue(boolean isNull, BitSet nulls, double[] values) {
          return new Float64ArrayImpl(isNull, nulls, values);
        }
      };
  private static final PrimitiveArrayValueFactory<boolean[], Boolean> boolArrayFactory =
      new PrimitiveArrayValueFactory<boolean[], Boolean>() {
        @Override
        boolean[] newArray(int size) {
          return new boolean[size];
        }

        @Override
        void set(boolean[] arr, int i, Boolean value) {
          arr[i] = value;
        }

        @Override
        Value newValue(boolean isNull, BitSet nulls, boolean[] values) {
          return new BoolArrayImpl(isNull, nulls, values);
        }
      };

  /** Template class for {@code Value} implementations. */
  private abstract static class AbstractValue extends Value {
    private final boolean isNull;
    private final Type type;

    private AbstractValue(boolean isNull, Type type) {
      this.isNull = isNull;
      this.type = type;
    }

    @Override
    public Type getType() {
      return type;
    }

    @Override
    public final boolean isNull() {
      return isNull;
    }

    @Override
    public boolean isCommitTimestamp() {
      return false;
    }

    @Override
    public boolean getBool() {
      throw defaultGetter(Type.bool());
    }

    @Override
    public long getInt64() {
      throw defaultGetter(Type.int64());
    }

    @Override
    public float getFloat32() {
      throw defaultGetter(Type.float32());
    }

    @Override
    public double getFloat64() {
      throw defaultGetter(Type.float64());
    }

    @Override
    public BigDecimal getNumeric() {
      throw defaultGetter(Type.numeric());
    }

    @Override
    public String getString() {
      throw defaultGetter(Type.string());
    }

    @Override
    public String getJson() {
      throw defaultGetter(Type.json());
    }

    @Override
    public String getPgJsonb() {
      throw defaultGetter(Type.pgJsonb());
    }

    @Override
    public ByteArray getBytes() {
      throw defaultGetter(Type.bytes());
    }

    @Override
    public Timestamp getTimestamp() {
      throw defaultGetter(Type.timestamp());
    }

    @Override
    public Date getDate() {
      throw defaultGetter(Type.date());
    }

    @Override
    public Struct getStruct() {
      if (getType().getCode() != Type.Code.STRUCT) {
        throw new IllegalStateException(
            "Illegal call to getter of incorrect type. Expected: STRUCT<...> actual: " + getType());
      }
      throw new AssertionError("Should have been overridden");
    }

    @Override
    public List<Boolean> getBoolArray() {
      throw defaultGetter(Type.array(Type.bool()));
    }

    @Override
    public List<Long> getInt64Array() {
      throw defaultGetter(Type.array(Type.int64()));
    }

    @Override
    public List<Float> getFloat32Array() {
      throw defaultGetter(Type.array(Type.float32()));
    }

    @Override
    public List<Double> getFloat64Array() {
      throw defaultGetter(Type.array(Type.float64()));
    }

    @Override
    public List<BigDecimal> getNumericArray() {
      throw defaultGetter(Type.array(Type.numeric()));
    }

    @Override
    public List<String> getStringArray() {
      throw defaultGetter(Type.array(Type.string()));
    }

    @Override
    public List<String> getJsonArray() {
      throw defaultGetter(Type.array(Type.json()));
    }

    @Override
    public List<String> getPgJsonbArray() {
      throw defaultGetter(Type.array(Type.pgJsonb()));
    }

    @Override
    public List<ByteArray> getBytesArray() {
      throw defaultGetter(Type.array(Type.bytes()));
    }

    @Override
    public List<Timestamp> getTimestampArray() {
      throw defaultGetter(Type.array(Type.timestamp()));
    }

    @Override
    public List<Date> getDateArray() {
      throw defaultGetter(Type.array(Type.date()));
    }

    @Override
    public List<Struct> getStructArray() {
      if (getType().getCode() != Type.Code.ARRAY
          || getType().getArrayElementType().getCode() != Type.Code.STRUCT) {
        throw new IllegalStateException(
            "Illegal call to getter of incorrect type.  Expected: ARRAY<STRUCT<...>> actual: "
                + getType());
      }
      throw new AssertionError("Should have been overridden");
    }

    @Override
    final void toString(StringBuilder b) {
      // TODO(user): Truncate long arrays.
      if (isNull()) {
        b.append(NULL_STRING);
      } else {
        valueToString(b);
      }
    }

    /**
     * Appends a representation of {@code this} to {@code b}. {@code this} is guaranteed to
     * represent a non-null value. This value could be truncated if the underlying value is long.
     */
    abstract void valueToString(StringBuilder b);

    @Override
    final com.google.protobuf.Value toProto() {
      return isNull() ? NULL_PROTO : valueToProto();
    }

    /**
     * Returns a proto representation of this value. {@code this} is guaranteed to represent a
     * non-null value.
     */
    abstract com.google.protobuf.Value valueToProto();

    @Override
    public final boolean equals(Object o) {
      if (this == o) {
        return true;
      }
      if (o == null || getClass() != o.getClass()) {
        return false;
      }

      AbstractValue that = (AbstractValue) o;
      if (!Objects.equals(getType(), that.getType()) || isNull != that.isNull) {
        return false;
      }

      return isNull || valueEquals(that);
    }

    /**
     * Returns true if {@code v} has the same value as {@code this}. {@code v} is guaranteed to have
     * the same Java class as {@code this}, and both {@code this} and {@code v} are guaranteed to
     * represent a non-null values.
     */
    abstract boolean valueEquals(Value v);

    @Override
    public final int hashCode() {
      Type typeToHash = getType();
      int valueHash = isNull ? 0 : valueHash();

      /**
       * We are relaxing equality values here, making sure that Double.NaNs and Float.NaNs are equal
       * to each other. This is because our Cloud Spanner Import / Export template in Apache Beam
       * uses the mutation equality to check for modifications before committing. We noticed that
       * when NaNs where used the template would always indicate a modification was present, when it
       * turned out not to be the case.
       *
       * <p>With FLOAT32 being introduced, we want to ensure the backward compatibility of the NaN
       * equality checks that existed for FLOAT64. We're promoting the type to FLOAT64 while
       * calculating the type hash when the value is a NaN. We're doing a similar type promotion
       * while calculating valueHash of Float32 type. Note that this is not applicable for composite
       * types containing FLOAT32.
       */
      if (type.getCode() == Type.Code.FLOAT32 && !isNull && Float.isNaN(getFloat32())) {
        typeToHash = Type.float64();
      }

      int result = Objects.hash(typeToHash, isNull);
      if (!isNull) {
        result = 31 * result + valueHash;
      }
      return result;
    }

    /**
     * Returns a hash code for the underlying value. {@code this} is guaranteed to represent a
     * non-null value.
     */
    abstract int valueHash();

    private AssertionError defaultGetter(Type expectedType) {
      checkType(expectedType);
      throw new AssertionError("Should have been overridden");
    }

    final void checkType(Type expected) {
      if (!getType().equals(expected)) {
        throw new IllegalStateException(
            "Illegal call to getter of incorrect type.  Expected: "
                + expected
                + " actual: "
                + getType());
      }
    }

    final void checkNotNull() {
      Preconditions.checkState(!isNull(), "Illegal call to getter of null value.");
    }
  }

  /**
   * This {@link Value} implementation is backed by a generic protobuf Value instance. It is used
   * for untyped Values that are created by users, and for values with an unrecognized types that
   * coming from the backend.
   */
  private static class ProtoBackedValueImpl extends AbstractValue {
    private final com.google.protobuf.Value value;

    private ProtoBackedValueImpl(com.google.protobuf.Value value, @Nullable Type type) {
      super(value.hasNullValue(), type);
      this.value = value;
    }

    @Override
    public boolean getBool() {
      checkNotNull();
      Preconditions.checkState(value.hasBoolValue(), "This value does not contain a bool value");
      return value.getBoolValue();
    }

    @Override
    public String getString() {
      checkNotNull();
      Preconditions.checkState(
          value.hasStringValue(), "This value does not contain a string value");
      return value.getStringValue();
    }

    @Override
    public double getFloat64() {
      checkNotNull();
      Preconditions.checkState(
          value.hasNumberValue(), "This value does not contain a number value");
      return value.getNumberValue();
    }

    @Nonnull
    @Override
    public String getAsString() {
      switch (value.getKindCase()) {
        case NULL_VALUE:
          return NULL_STRING;
        case NUMBER_VALUE:
          return Double.toString(value.getNumberValue());
        case STRING_VALUE:
          return value.getStringValue();
        case BOOL_VALUE:
          return Boolean.toString(value.getBoolValue());
        case LIST_VALUE:
          return value.getListValue().getValuesList().stream()
              .map(element -> Value.untyped(element).getAsString())
              .collect(Collectors.joining(",", "[", "]"));
        case STRUCT_VALUE:
          throw new IllegalArgumentException(
              "Struct value with unrecognized type is not supported");
        case KIND_NOT_SET:
        default:
          throw new IllegalArgumentException("Kind of value is not set or unknown");
      }
    }

    @Nonnull
    @Override
    public ImmutableList<String> getAsStringList() {
      if (value.getKindCase() == KindCase.LIST_VALUE) {
        ImmutableList.Builder<String> builder = ImmutableList.builder();
        value.getListValue().getValuesList().stream()
            .map(v -> Value.untyped(v).getAsString())
            .forEach(builder::add);
        return builder.build();
      }
      return ImmutableList.of(getAsString());
    }

    @Override
    void valueToString(StringBuilder b) {
      b.append(value);
    }

    @Override
    com.google.protobuf.Value valueToProto() {
      return value;
    }

    @Override
    boolean valueEquals(Value v) {
      return ((ProtoBackedValueImpl) v).value.equals(value);
    }

    @Override
    int valueHash() {
      return value.hashCode();
    }
  }

  private static class BoolImpl extends AbstractValue {
    private final boolean value;

    private BoolImpl(boolean isNull, boolean value) {
      super(isNull, Type.bool());
      this.value = value;
    }

    @Override
    public boolean getBool() {
      checkNotNull();
      return value;
    }

    @Override
    com.google.protobuf.Value valueToProto() {
      return com.google.protobuf.Value.newBuilder().setBoolValue(value).build();
    }

    @Override
    void valueToString(StringBuilder b) {
      b.append(value);
    }

    @Override
    boolean valueEquals(Value v) {
      return ((BoolImpl) v).value == value;
    }

    @Override
    int valueHash() {
      return Boolean.valueOf(value).hashCode();
    }
  }

  private static class Int64Impl extends AbstractValue {
    private final long value;

    private Int64Impl(boolean isNull, long value) {
      super(isNull, Type.int64());
      this.value = value;
    }

    @Override
    public long getInt64() {
      checkNotNull();
      return value;
    }

    @Override
    public <T extends ProtocolMessageEnum> T getProtoEnum(
        Function<Integer, ProtocolMessageEnum> method) {
      Preconditions.checkNotNull(
          method, "Method may not be null. Use 'MyProtoEnum::forNumber' as a parameter value.");
      checkNotNull();
      return (T) method.apply((int) value);
    }

    @Override
    com.google.protobuf.Value valueToProto() {
      return com.google.protobuf.Value.newBuilder().setStringValue(Long.toString(value)).build();
    }

    @Override
    void valueToString(StringBuilder b) {
      b.append(value);
    }

    @Override
    boolean valueEquals(Value v) {
      return ((Int64Impl) v).value == value;
    }

    @Override
    int valueHash() {
      return Long.valueOf(value).hashCode();
    }
  }

  private static class Float32Impl extends AbstractValue {
    private final float value;

    private Float32Impl(boolean isNull, float value) {
      super(isNull, Type.float32());
      this.value = value;
    }

    @Override
    public float getFloat32() {
      checkNotNull();
      return value;
    }

    @Override
    com.google.protobuf.Value valueToProto() {
      return com.google.protobuf.Value.newBuilder().setNumberValue(value).build();
    }

    @Override
    void valueToString(StringBuilder b) {
      b.append(value);
    }

    @Override
    boolean valueEquals(Value v) {
      // NaN == NaN always returns false, so we need a custom check.
      if (Float.isNaN(this.value)) {
        return Float.isNaN(((Float32Impl) v).value);
      }
      return ((Float32Impl) v).value == value;
    }

    @Override
    int valueHash() {
      // For backward compatibility of NaN equality checks with Float64 NaNs.
      // Refer the comment in `Value.hashCode()` for more details.
      if (!isNull() && Float.isNaN(value)) {
        return Double.valueOf(Double.NaN).hashCode();
      }
      return Float.valueOf(value).hashCode();
    }
  }

  private static class Float64Impl extends AbstractValue {
    private final double value;

    private Float64Impl(boolean isNull, double value) {
      super(isNull, Type.float64());
      this.value = value;
    }

    @Override
    public double getFloat64() {
      checkNotNull();
      return value;
    }

    @Override
    com.google.protobuf.Value valueToProto() {
      return com.google.protobuf.Value.newBuilder().setNumberValue(value).build();
    }

    @Override
    void valueToString(StringBuilder b) {
      b.append(value);
    }

    @Override
    boolean valueEquals(Value v) {
      // NaN == NaN always returns false, so we need a custom check.
      if (Double.isNaN(this.value)) {
        return Double.isNaN(((Float64Impl) v).value);
      }
      return ((Float64Impl) v).value == value;
    }

    @Override
    int valueHash() {
      return Double.valueOf(value).hashCode();
    }
  }

  abstract static class AbstractObjectValue<T> extends AbstractValue {
    final T value;

    private AbstractObjectValue(boolean isNull, Type type, T value) {
      super(isNull, type);
      this.value = value;
    }

    @Override
    com.google.protobuf.Value valueToProto() {
      return com.google.protobuf.Value.newBuilder().setStringValue(value.toString()).build();
    }

    @SuppressWarnings("unchecked")
    @Override
    boolean valueEquals(Value v) {
      return ((AbstractObjectValue<T>) v).value.equals(value);
    }

    @Override
    int valueHash() {
      return value.hashCode();
    }
  }

  private static class DateImpl extends AbstractObjectValue<Date> {

    private DateImpl(boolean isNull, Date value) {
      super(isNull, Type.date(), value);
    }

    @Override
    public Date getDate() {
      checkNotNull();
      return value;
    }

    @Override
    void valueToString(StringBuilder b) {
      b.append(value);
    }
  }

  private static class StringImpl extends AbstractObjectValue<String> {

    private StringImpl(boolean isNull, @Nullable String value) {
      super(isNull, Type.string(), value);
    }

    @Override
    public String getString() {
      checkNotNull();
      return value;
    }

    @Nonnull
    @Override
    public String getAsString() {
      return isNull() ? NULL_STRING : value;
    }

    @Override
    void valueToString(StringBuilder b) {
      if (value.length() > MAX_DEBUG_STRING_LENGTH) {
        b.append(value, 0, MAX_DEBUG_STRING_LENGTH - ELLIPSIS.length()).append(ELLIPSIS);
      } else {
        b.append(value);
      }
    }
  }

  private static class JsonImpl extends AbstractObjectValue<String> {

    private JsonImpl(boolean isNull, @Nullable String value) {
      super(isNull, Type.json(), value);
    }

    @Override
    public String getJson() {
      checkNotNull();
      return value;
    }

    @Nonnull
    @Override
    public String getAsString() {
      return isNull() ? NULL_STRING : value;
    }

    @Override
    public String getString() {
      return getJson();
    }

    @Override
    void valueToString(StringBuilder b) {
      if (value.length() > MAX_DEBUG_STRING_LENGTH) {
        b.append(value, 0, MAX_DEBUG_STRING_LENGTH - ELLIPSIS.length()).append(ELLIPSIS);
      } else {
        b.append(value);
      }
    }
  }

  private static class PgJsonbImpl extends AbstractObjectValue<String> {

    private PgJsonbImpl(boolean isNull, @Nullable String value) {
      super(isNull, Type.pgJsonb(), value);
    }

    @Override
    public String getPgJsonb() {
      checkNotNull();
      return value;
    }

    @Nonnull
    @Override
    public String getAsString() {
      return isNull() ? NULL_STRING : value;
    }

    @Override
    public String getString() {
      return getPgJsonb();
    }

    @Override
    void valueToString(StringBuilder b) {
      if (value.length() > MAX_DEBUG_STRING_LENGTH) {
        b.append(value, 0, MAX_DEBUG_STRING_LENGTH - ELLIPSIS.length()).append(ELLIPSIS);
      } else {
        b.append(value);
      }
    }
  }

  private static class PgOidImpl extends AbstractValue {
    private final long value;

    private PgOidImpl(boolean isNull, long value) {
      super(isNull, Type.pgOid());
      this.value = value;
    }

    @Override
    public long getInt64() {
      checkNotNull();
      return value;
    }

    @Override
    com.google.protobuf.Value valueToProto() {
      return com.google.protobuf.Value.newBuilder().setStringValue(Long.toString(value)).build();
    }

    @Override
    void valueToString(StringBuilder b) {
      b.append(value);
    }

    @Override
    boolean valueEquals(Value v) {
      return ((PgOidImpl) v).value == value;
    }

    @Override
    int valueHash() {
      return Long.valueOf(value).hashCode();
    }
  }

  private static class LazyBytesImpl extends AbstractObjectValue<LazyByteArray> {

    private LazyBytesImpl(boolean isNull, LazyByteArray value) {
      super(isNull, Type.bytes(), value);
    }

    private LazyBytesImpl(boolean isNull, ByteArray value) {
      super(isNull, Type.bytes(), value == null ? null : new LazyByteArray(value));
    }

    @Override
    public ByteArray getBytes() {
      checkNotNull();
      return value.getByteArray();
    }

    @Override
    public <T extends AbstractMessage> T getProtoMessage(T m) {
      Preconditions.checkNotNull(
          m,
          "Proto message may not be null. Use MyProtoClass.getDefaultInstance() as a parameter value.");
      checkNotNull();
      try {
<<<<<<< HEAD
        return (T) m.toBuilder().mergeFrom(value.getByteArray().toByteArray()).build();
      } catch (InvalidProtocolBufferException e) {
        throw SpannerExceptionFactory.asSpannerException(e);
=======
        return (T)
            m.toBuilder()
                .mergeFrom(
                    Base64.getDecoder()
                        .wrap(
                            CharSource.wrap(value.getBase64String())
                                .asByteSource(StandardCharsets.UTF_8)
                                .openStream()))
                .build();
      } catch (IOException ioException) {
        throw SpannerExceptionFactory.asSpannerException(ioException);
>>>>>>> dee7cdab
      }
    }

    @Override
    com.google.protobuf.Value valueToProto() {
      return com.google.protobuf.Value.newBuilder().setStringValue(value.getBase64String()).build();
    }

    @Nonnull
    @Override
    public String getAsString() {
      return value == null ? NULL_STRING : value.getBase64String();
    }

    @Override
    void valueToString(StringBuilder b) {
      b.append(value == null ? null : value.toString());
    }
  }

  private static class ProtoMessageImpl extends AbstractObjectValue<ByteArray> {

    private ProtoMessageImpl(boolean isNull, ByteArray serializedProtoArray, String protoTypeFqn) {
      super(isNull, Type.proto(protoTypeFqn), serializedProtoArray);
    }

    @Override
    public ByteArray getBytes() {
      checkNotNull();
      return value;
    }

    @Override
    public <T extends AbstractMessage> T getProtoMessage(T m) {
      Preconditions.checkNotNull(
          m,
          "Proto message may not be null. Use MyProtoClass.getDefaultInstance() as a parameter value.");
      checkNotNull();
      try {
        return (T) m.toBuilder().mergeFrom(value.toByteArray()).build();
      } catch (InvalidProtocolBufferException e) {
        throw SpannerExceptionFactory.asSpannerException(e);
      }
    }

    @Override
    com.google.protobuf.Value valueToProto() {
      String base64EncodedString = value.toBase64();
      return com.google.protobuf.Value.newBuilder().setStringValue(base64EncodedString).build();
    }

<<<<<<< HEAD
    @Override
    void valueToString(StringBuilder b) {
      b.append(value.toString());
=======
    @Nonnull
    @Override
    public String getAsString() {
      return value == null ? NULL_STRING : value.toBase64();
    }

    @Override
    void valueToString(StringBuilder b) {
      b.append(value.toBase64());
>>>>>>> dee7cdab
    }
  }

  private static class ProtoEnumImpl extends AbstractObjectValue<Long> {

    private ProtoEnumImpl(boolean isNull, Long enumValue, String protoTypeFqn) {
      super(isNull, Type.protoEnum(protoTypeFqn), enumValue);
    }

    @Override
    public long getInt64() {
      checkNotNull();
      return value;
    }

    @Override
    public <T extends ProtocolMessageEnum> T getProtoEnum(
        Function<Integer, ProtocolMessageEnum> method) {
      Preconditions.checkNotNull(
          method, "Method may not be null. Use 'MyProtoEnum::forNumber' as a parameter value.");
      checkNotNull();
      return (T) method.apply(value.intValue());
    }

    @Override
    void valueToString(StringBuilder b) {
      b.append(value.toString());
    }

    @Override
    com.google.protobuf.Value valueToProto() {
      return com.google.protobuf.Value.newBuilder().setStringValue(Long.toString(value)).build();
    }
  }

  private static class TimestampImpl extends AbstractObjectValue<Timestamp> {

    private static final String COMMIT_TIMESTAMP_STRING = "spanner.commit_timestamp()";
    private final boolean isCommitTimestamp;

    private TimestampImpl(boolean isNull, boolean isCommitTimestamp, Timestamp value) {
      super(isNull, Type.timestamp(), value);
      this.isCommitTimestamp = isCommitTimestamp;
    }

    @Override
    public Timestamp getTimestamp() {
      checkNotNull();
      Preconditions.checkState(!isCommitTimestamp, "Commit timestamp value");
      return value;
    }

    @Override
    public boolean isCommitTimestamp() {
      return isCommitTimestamp;
    }

    @Override
    com.google.protobuf.Value valueToProto() {
      if (isCommitTimestamp) {
        return com.google.protobuf.Value.newBuilder()
            .setStringValue(COMMIT_TIMESTAMP_STRING)
            .build();
      }
      return super.valueToProto();
    }

    @Override
    void valueToString(StringBuilder b) {
      if (isCommitTimestamp()) {
        b.append(COMMIT_TIMESTAMP_STRING);
      } else {
        b.append(value);
      }
    }

    @Override
    boolean valueEquals(Value v) {
      if (isCommitTimestamp) {
        return v.isCommitTimestamp();
      }
      if (v.isCommitTimestamp()) {
        return isCommitTimestamp;
      }
      return ((TimestampImpl) v).value.equals(value);
    }

    @Override
    int valueHash() {
      if (isCommitTimestamp) {
        return Objects.hashCode(isCommitTimestamp);
      }
      return value.hashCode();
    }
  }

  private static class NumericImpl extends AbstractObjectValue<BigDecimal> {

    private NumericImpl(boolean isNull, BigDecimal value) {
      super(isNull, Type.numeric(), value);
    }

    @Override
    public BigDecimal getNumeric() {
      checkNotNull();
      return value;
    }

    @Override
    void valueToString(StringBuilder b) {
      b.append(value);
    }
  }

  private static class PgNumericImpl extends AbstractObjectValue<String> {
    private BigDecimal valueAsBigDecimal;
    private NumberFormatException bigDecimalConversionError;
    private Double valueAsDouble;
    private NumberFormatException doubleConversionError;

    private PgNumericImpl(boolean isNull, String value) {
      super(isNull, Type.pgNumeric(), value);
    }

    @Override
    public String getString() {
      checkNotNull();
      return value;
    }

    @Override
    public BigDecimal getNumeric() {
      checkNotNull();
      if (bigDecimalConversionError != null) {
        throw bigDecimalConversionError;
      }
      if (valueAsBigDecimal == null) {
        try {
          valueAsBigDecimal = new BigDecimal(value);
        } catch (NumberFormatException e) {
          bigDecimalConversionError = e;
          throw e;
        }
      }
      return valueAsBigDecimal;
    }

    @Override
    public double getFloat64() {
      checkNotNull();
      if (doubleConversionError != null) {
        throw doubleConversionError;
      }
      if (valueAsDouble == null) {
        try {
          valueAsDouble = Double.parseDouble(value);
        } catch (NumberFormatException e) {
          doubleConversionError = e;
          throw e;
        }
      }
      return valueAsDouble;
    }

    @Override
    void valueToString(StringBuilder b) {
      b.append(value);
    }
  }

  private abstract static class PrimitiveArrayImpl<T> extends AbstractValue {
    private final BitSet nulls;

    private PrimitiveArrayImpl(boolean isNull, Type elementType, BitSet nulls) {
      super(isNull, Type.array(elementType));
      this.nulls = nulls;
    }

    boolean isElementNull(int i) {
      return nulls != null && nulls.get(i);
    }

    List<T> getArray() {
      checkNotNull();
      List<T> r = new ArrayList<>(size());
      for (int i = 0; i < size(); ++i) {
        r.add(isElementNull(i) ? null : getValue(i));
      }
      return r;
    }

    abstract int size();

    abstract T getValue(int i);

    abstract com.google.protobuf.Value getValueAsProto(int i);

    @Nonnull
    @Override
    public ImmutableList<String> getAsStringList() {
      ImmutableList.Builder<String> builder = ImmutableList.builder();
      for (int i = 0; i < size(); i++) {
        builder.add(isElementNull(i) ? NULL_STRING : String.valueOf(getValue(i)));
      }
      return builder.build();
    }

    @Override
    void valueToString(StringBuilder b) {
      b.append(LIST_OPEN);
      for (int i = 0; i < size(); ++i) {
        if (i > 0) {
          b.append(LIST_SEPARATOR);
        }
        if (nulls != null && nulls.get(i)) {
          b.append(NULL_STRING);
        } else {
          b.append(getValue(i));
        }
      }
      b.append(LIST_CLOSE);
    }

    @Override
    int valueHash() {
      return 31 * Objects.hashCode(nulls) + arrayHash();
    }

    abstract int arrayHash();

    @Override
    com.google.protobuf.Value valueToProto() {
      ListValue.Builder list = ListValue.newBuilder();
      for (int i = 0; i < size(); ++i) {
        if (isElementNull(i)) {
          list.addValues(NULL_PROTO);
        } else {
          list.addValues(getValueAsProto(i));
        }
      }
      return com.google.protobuf.Value.newBuilder().setListValue(list).build();
    }
  }

  private static class BoolArrayImpl extends PrimitiveArrayImpl<Boolean> {
    private final boolean[] values;

    private BoolArrayImpl(boolean isNull, BitSet nulls, boolean[] values) {
      super(isNull, Type.bool(), nulls);
      this.values = values;
    }

    @Override
    public List<Boolean> getBoolArray() {
      return getArray();
    }

    @Override
    boolean valueEquals(Value v) {
      BoolArrayImpl that = (BoolArrayImpl) v;
      return Arrays.equals(values, that.values);
    }

    @Override
    int size() {
      return values.length;
    }

    @Override
    Boolean getValue(int i) {
      return values[i];
    }

    @Override
    com.google.protobuf.Value getValueAsProto(int i) {
      return com.google.protobuf.Value.newBuilder().setBoolValue(values[i]).build();
    }

    @Override
    int arrayHash() {
      return Arrays.hashCode(values);
    }
  }

  private static class Int64ArrayImpl extends PrimitiveArrayImpl<Long> {
    private final long[] values;

    private Int64ArrayImpl(boolean isNull, BitSet nulls, long[] values) {
      super(isNull, Type.int64(), nulls);
      this.values = values;
    }

    @Override
    public List<Long> getInt64Array() {
      return getArray();
    }

    @Override
    public <T extends ProtocolMessageEnum> List<T> getProtoEnumArray(
        Function<Integer, ProtocolMessageEnum> method) {
      Preconditions.checkNotNull(
          method, "Method may not be null. Use 'MyProtoEnum::forNumber' as a parameter value.");
      checkNotNull();

      List<T> protoEnumList = new ArrayList<>();
      for (Long enumIntValue : values) {
        if (enumIntValue == null) {
          protoEnumList.add(null);
        } else {
          protoEnumList.add((T) method.apply(enumIntValue.intValue()));
        }
      }
      return protoEnumList;
    }

    @Override
    boolean valueEquals(Value v) {
      Int64ArrayImpl that = (Int64ArrayImpl) v;
      return Arrays.equals(values, that.values);
    }

    @Override
    int size() {
      return values.length;
    }

    @Override
    Long getValue(int i) {
      return values[i];
    }

    @Override
    com.google.protobuf.Value getValueAsProto(int i) {
      return com.google.protobuf.Value.newBuilder()
          .setStringValue(Long.toString(values[i]))
          .build();
    }

    @Override
    int arrayHash() {
      return Arrays.hashCode(values);
    }
  }

  private static class Float32ArrayImpl extends PrimitiveArrayImpl<Float> {
    private final float[] values;

    private Float32ArrayImpl(boolean isNull, BitSet nulls, float[] values) {
      super(isNull, Type.float32(), nulls);
      this.values = values;
    }

    @Override
    public List<Float> getFloat32Array() {
      return getArray();
    }

    @Override
    boolean valueEquals(Value v) {
      Float32ArrayImpl that = (Float32ArrayImpl) v;
      return Arrays.equals(values, that.values);
    }

    @Override
    int size() {
      return values.length;
    }

    @Override
    Float getValue(int i) {
      return values[i];
    }

    @Override
    com.google.protobuf.Value getValueAsProto(int i) {
      return com.google.protobuf.Value.newBuilder().setNumberValue(values[i]).build();
    }

    @Override
    int arrayHash() {
      return Arrays.hashCode(values);
    }
  }

  private static class Float64ArrayImpl extends PrimitiveArrayImpl<Double> {
    private final double[] values;

    private Float64ArrayImpl(boolean isNull, BitSet nulls, double[] values) {
      super(isNull, Type.float64(), nulls);
      this.values = values;
    }

    @Override
    public List<Double> getFloat64Array() {
      return getArray();
    }

    @Override
    boolean valueEquals(Value v) {
      Float64ArrayImpl that = (Float64ArrayImpl) v;
      return Arrays.equals(values, that.values);
    }

    @Override
    int size() {
      return values.length;
    }

    @Override
    Double getValue(int i) {
      return values[i];
    }

    @Override
    com.google.protobuf.Value getValueAsProto(int i) {
      return com.google.protobuf.Value.newBuilder().setNumberValue(values[i]).build();
    }

    @Override
    int arrayHash() {
      return Arrays.hashCode(values);
    }
  }

  abstract static class AbstractArrayValue<T> extends AbstractObjectValue<List<T>> {

    private AbstractArrayValue(boolean isNull, Type elementType, @Nullable List<T> values) {
      super(isNull, Type.array(elementType), values);
    }

    @Override
    com.google.protobuf.Value valueToProto() {
      ListValue.Builder list = ListValue.newBuilder();
      for (T element : value) {
        if (element == null) {
          list.addValues(NULL_PROTO);
        } else {
          list.addValuesBuilder().setStringValue(elementToString(element));
        }
      }
      return com.google.protobuf.Value.newBuilder().setListValue(list).build();
    }

    @Nonnull
    @Override
    public ImmutableList<String> getAsStringList() {
      ImmutableList.Builder<String> builder = ImmutableList.builder();
      for (T element : value) {
        builder.add(element == null ? NULL_STRING : elementToString(element));
      }
      return builder.build();
    }

    String elementToString(T element) {
      return element.toString();
    }

    abstract void appendElement(StringBuilder b, T element);

    @Override
    void valueToString(StringBuilder b) {
      b.append(LIST_OPEN);
      for (int i = 0; i < value.size(); ++i) {
        if (i > 0) {
          b.append(LIST_SEPARATOR);
        }
        T v = value.get(i);
        if (v == null) {
          b.append(NULL_STRING);
        } else {
          appendElement(b, v);
        }
      }
      b.append(LIST_CLOSE);
    }
  }

  private static class StringArrayImpl extends AbstractArrayValue<String> {

    private StringArrayImpl(boolean isNull, @Nullable List<String> values) {
      super(isNull, Type.string(), values);
    }

    @Override
    public List<String> getStringArray() {
      checkNotNull();
      return value;
    }

    @Override
    void appendElement(StringBuilder b, String element) {
      b.append(element);
    }
  }

  private static class JsonArrayImpl extends AbstractArrayValue<String> {

    private JsonArrayImpl(boolean isNull, @Nullable List<String> values) {
      super(isNull, Type.json(), values);
    }

    @Override
    public List<String> getJsonArray() {
      checkNotNull();
      return value;
    }

    @Override
    public List<String> getStringArray() {
      return getJsonArray();
    }

    @Override
    void appendElement(StringBuilder b, String element) {
      b.append(element);
    }
  }

  private static class PgJsonbArrayImpl extends AbstractArrayValue<String> {

    private PgJsonbArrayImpl(boolean isNull, @Nullable List<String> values) {
      super(isNull, Type.pgJsonb(), values);
    }

    @Override
    public List<String> getPgJsonbArray() {
      checkNotNull();
      return value;
    }

    @Override
    public List<String> getStringArray() {
      return this.getPgJsonbArray();
    }

    @Override
    void appendElement(StringBuilder b, String element) {
      b.append(element);
    }
  }

  private static class PgOidArrayImpl extends PrimitiveArrayImpl<Long> {
    private final long[] values;

    private PgOidArrayImpl(boolean isNull, BitSet nulls, long[] values) {
      super(isNull, Type.pgOid(), nulls);
      this.values = values;
    }

    @Override
    public List<Long> getInt64Array() {
      return getArray();
    }

    @Override
    boolean valueEquals(Value v) {
      PgOidArrayImpl that = (PgOidArrayImpl) v;
      return Arrays.equals(values, that.values);
    }

    @Override
    int size() {
      return values.length;
    }

    @Override
    Long getValue(int i) {
      return values[i];
    }

    @Override
    com.google.protobuf.Value getValueAsProto(int i) {
      return com.google.protobuf.Value.newBuilder()
          .setStringValue(Long.toString(values[i]))
          .build();
    }

    @Override
    int arrayHash() {
      return Arrays.hashCode(values);
    }
  }

  private static class LazyBytesArrayImpl extends AbstractArrayValue<LazyByteArray> {
    private transient AbstractLazyInitializer<List<ByteArray>> bytesArray = defaultInitializer();

    private LazyBytesArrayImpl(boolean isNull, @Nullable List<LazyByteArray> values) {
      super(isNull, Type.bytes(), values);
    }

    private AbstractLazyInitializer<List<ByteArray>> defaultInitializer() {
      return new AbstractLazyInitializer<List<ByteArray>>() {
        @Override
        protected List<ByteArray> initialize() {
          return value.stream()
              .map(element -> element == null ? null : element.getByteArray())
              .collect(Collectors.toList());
        }
      };
    }

    private void readObject(java.io.ObjectInputStream in)
        throws IOException, ClassNotFoundException {
      in.defaultReadObject();
      bytesArray = defaultInitializer();
    }

    @Override
    public List<ByteArray> getBytesArray() {
      checkNotNull();
      try {
        return bytesArray.get();
      } catch (Exception e) {
        throw SpannerExceptionFactory.asSpannerException(e);
      }
    }

    @Override
    public <T extends AbstractMessage> List<T> getProtoMessageArray(T m) {
      Preconditions.checkNotNull(
          m,
          "Proto message may not be null. Use MyProtoClass.getDefaultInstance() as a parameter value.");
      checkNotNull();
      try {
        List<T> protoMessagesList = new ArrayList<>(value.size());
        for (LazyByteArray protoMessageBytes : value) {
          if (protoMessageBytes == null) {
            protoMessagesList.add(null);
          } else {
            protoMessagesList.add(
                (T)
                    m.toBuilder()
<<<<<<< HEAD
                        .mergeFrom(protoMessageBytes.getByteArray().toByteArray())
=======
                        .mergeFrom(
                            Base64.getDecoder()
                                .wrap(
                                    CharSource.wrap(protoMessageBytes.getBase64String())
                                        .asByteSource(StandardCharsets.UTF_8)
                                        .openStream()))
>>>>>>> dee7cdab
                        .build());
          }
        }
        return protoMessagesList;
<<<<<<< HEAD
      } catch (InvalidProtocolBufferException e) {
        throw SpannerExceptionFactory.asSpannerException(e);
=======
      } catch (IOException e) {
        throw new RuntimeException(e);
>>>>>>> dee7cdab
      }
    }

    @Override
    String elementToString(LazyByteArray element) {
      return element.getBase64String();
    }

    @Override
    void appendElement(StringBuilder b, LazyByteArray element) {
      b.append(elementToString(element));
    }
  }

  private static class TimestampArrayImpl extends AbstractArrayValue<Timestamp> {

    private TimestampArrayImpl(boolean isNull, @Nullable List<Timestamp> values) {
      super(isNull, Type.timestamp(), values);
    }

    @Override
    public List<Timestamp> getTimestampArray() {
      checkNotNull();
      return value;
    }

    @Override
    void appendElement(StringBuilder b, Timestamp element) {
      b.append(element);
    }
  }

  private static class ProtoMessageArrayImpl extends AbstractArrayValue<ByteArray> {

    private ProtoMessageArrayImpl(
        boolean isNull, @Nullable List<ByteArray> values, String protoTypeFqn) {
      super(isNull, Type.proto(protoTypeFqn), values);
    }

    @Override
    public List<ByteArray> getBytesArray() {
      return value;
    }

    @Override
    public <T extends AbstractMessage> List<T> getProtoMessageArray(T m) {
      Preconditions.checkNotNull(
          m,
          "Proto message may not be null. Use MyProtoClass.getDefaultInstance() as a parameter value.");
      checkNotNull();
      try {
        List<T> protoMessagesList = new ArrayList<>(value.size());
        for (ByteArray protoMessageBytes : value) {
          if (protoMessageBytes == null) {
            protoMessagesList.add(null);
          } else {
            protoMessagesList.add(
                (T) m.toBuilder().mergeFrom(protoMessageBytes.toByteArray()).build());
          }
        }
        return protoMessagesList;
      } catch (InvalidProtocolBufferException e) {
        throw SpannerExceptionFactory.asSpannerException(e);
      }
    }

    @Override
    String elementToString(ByteArray element) {
      return element.toBase64();
    }

    @Override
    void appendElement(StringBuilder b, ByteArray element) {
<<<<<<< HEAD
      b.append(element.toString());
=======
      b.append(element.toBase64());
>>>>>>> dee7cdab
    }
  }

  private static class ProtoEnumArrayImpl extends AbstractArrayValue<Long> {

    private ProtoEnumArrayImpl(boolean isNull, @Nullable List<Long> values, String protoTypeFqn) {
      super(isNull, Type.protoEnum(protoTypeFqn), values);
    }

    @Override
    public List<Long> getInt64Array() {
      return value;
    }

    @Override
    public <T extends ProtocolMessageEnum> List<T> getProtoEnumArray(
        Function<Integer, ProtocolMessageEnum> method) {
      Preconditions.checkNotNull(
          method, "Method may not be null. Use 'MyProtoEnum::forNumber' as a parameter value.");
      checkNotNull();

      List<T> protoEnumList = new ArrayList<>();
      for (Long enumIntValue : value) {
        if (enumIntValue == null) {
          protoEnumList.add(null);
        } else {
          protoEnumList.add((T) method.apply(enumIntValue.intValue()));
        }
      }
      return protoEnumList;
    }

    @Override
    String elementToString(Long element) {
      return Long.toString(element);
    }

    @Override
    void appendElement(StringBuilder b, Long element) {
      b.append(element);
    }
  }

  private static class DateArrayImpl extends AbstractArrayValue<Date> {

    private DateArrayImpl(boolean isNull, @Nullable List<Date> values) {
      super(isNull, Type.date(), values);
    }

    @Override
    public List<Date> getDateArray() {
      checkNotNull();
      return value;
    }

    @Override
    void appendElement(StringBuilder b, Date element) {
      b.append(element);
    }
  }

  private static class NumericArrayImpl extends AbstractArrayValue<BigDecimal> {

    private NumericArrayImpl(boolean isNull, @Nullable List<BigDecimal> values) {
      super(isNull, Type.numeric(), values);
    }

    @Override
    public List<BigDecimal> getNumericArray() {
      checkNotNull();
      return value;
    }

    @Override
    void appendElement(StringBuilder b, BigDecimal element) {
      b.append(element);
    }
  }

  private static class PgNumericArrayImpl extends AbstractArrayValue<String> {

    private List<BigDecimal> valuesAsBigDecimal;
    private NumberFormatException bigDecimalConversionError;
    private List<Double> valuesAsDouble;
    private NumberFormatException doubleConversionError;

    private PgNumericArrayImpl(boolean isNull, @Nullable List<String> values) {
      super(isNull, Type.pgNumeric(), values);
    }

    @Override
    public List<String> getStringArray() {
      checkNotNull();
      return value;
    }

    @Override
    public List<BigDecimal> getNumericArray() {
      checkNotNull();
      if (bigDecimalConversionError != null) {
        throw bigDecimalConversionError;
      }
      if (valuesAsBigDecimal == null) {
        try {
          valuesAsBigDecimal =
              value.stream()
                  .map(v -> v == null ? null : new BigDecimal(v))
                  .collect(Collectors.toList());
        } catch (NumberFormatException e) {
          bigDecimalConversionError = e;
          throw e;
        }
      }
      return valuesAsBigDecimal;
    }

    @Override
    public List<Double> getFloat64Array() {
      checkNotNull();
      if (doubleConversionError != null) {
        throw doubleConversionError;
      }
      if (valuesAsDouble == null) {
        try {
          valuesAsDouble =
              value.stream()
                  .map(v -> v == null ? null : Double.valueOf(v))
                  .collect(Collectors.toList());
        } catch (NumberFormatException e) {
          doubleConversionError = e;
          throw e;
        }
      }
      return valuesAsDouble;
    }

    @Override
    void appendElement(StringBuilder b, String element) {
      b.append(element);
    }
  }

  private static class StructImpl extends AbstractObjectValue<Struct> {

    // Constructor for non-NULL struct values.
    private StructImpl(Struct value) {
      super(false, value.getType(), value);
    }

    // Constructor for NULL struct values.
    private StructImpl(Type structType) {
      super(true, structType, null);
    }

    @Override
    public Struct getStruct() {
      checkNotNull();
      return value;
    }

    @Override
    void valueToString(StringBuilder b) {
      b.append(value);
    }

    @Override
    int valueHash() {
      return value.hashCode();
    }

    @Override
    boolean valueEquals(Value v) {
      return ((StructImpl) v).value.equals(value);
    }

    private Value getValue(int fieldIndex) {
      Type fieldType = value.getColumnType(fieldIndex);
      switch (fieldType.getCode()) {
        case BOOL:
          return Value.bool(value.getBoolean(fieldIndex));
        case INT64:
          return Value.int64(value.getLong(fieldIndex));
        case STRING:
          return Value.string(value.getString(fieldIndex));
        case JSON:
          return Value.json(value.getJson(fieldIndex));
        case PG_JSONB:
          return Value.pgJsonb(value.getPgJsonb(fieldIndex));
        case BYTES:
          return Value.bytes(value.getBytes(fieldIndex));
        case FLOAT32:
          return Value.float32(value.getFloat(fieldIndex));
        case FLOAT64:
          return Value.float64(value.getDouble(fieldIndex));
        case NUMERIC:
          return Value.numeric(value.getBigDecimal(fieldIndex));
        case PG_NUMERIC:
          return Value.pgNumeric(value.getString(fieldIndex));
        case PG_OID:
          return Value.pgOid(value.getLong(fieldIndex));
        case DATE:
          return Value.date(value.getDate(fieldIndex));
        case TIMESTAMP:
          return Value.timestamp(value.getTimestamp(fieldIndex));
        case PROTO:
          return Value.protoMessage(value.getBytes(fieldIndex), fieldType.getProtoTypeFqn());
        case ENUM:
          return Value.protoEnum(value.getLong(fieldIndex), fieldType.getProtoTypeFqn());
        case STRUCT:
          return Value.struct(value.getStruct(fieldIndex));
        case ARRAY:
          {
            Type elementType = fieldType.getArrayElementType();
            switch (elementType.getCode()) {
              case BOOL:
                return Value.boolArray(value.getBooleanList(fieldIndex));
              case INT64:
              case ENUM:
                return Value.int64Array(value.getLongList(fieldIndex));
              case STRING:
                return Value.stringArray(value.getStringList(fieldIndex));
              case JSON:
                return Value.jsonArray(value.getJsonList(fieldIndex));
              case PG_JSONB:
                return Value.pgJsonbArray(value.getPgJsonbList(fieldIndex));
              case PG_OID:
                return Value.pgOidArray(value.getLongList(fieldIndex));
              case BYTES:
              case PROTO:
                return Value.bytesArray(value.getBytesList(fieldIndex));
              case FLOAT32:
                return Value.float32Array(value.getFloatList(fieldIndex));
              case FLOAT64:
                return Value.float64Array(value.getDoubleList(fieldIndex));
              case NUMERIC:
                return Value.numericArray(value.getBigDecimalList(fieldIndex));
              case PG_NUMERIC:
                return Value.pgNumericArray(value.getStringList(fieldIndex));
              case DATE:
                return Value.dateArray(value.getDateList(fieldIndex));
              case TIMESTAMP:
                return Value.timestampArray(value.getTimestampList(fieldIndex));
              case STRUCT:
                return Value.structArray(elementType, value.getStructList(fieldIndex));
              case ARRAY:
                throw new UnsupportedOperationException(
                    "ARRAY<ARRAY...> field types are not "
                        + "supported inside STRUCT-typed values.");
              default:
                throw new IllegalArgumentException(
                    "Unrecognized array element type : " + fieldType);
            }
          }
        default:
          throw new IllegalArgumentException("Unrecognized field type : " + fieldType);
      }
    }

    @Override
    com.google.protobuf.Value valueToProto() {
      checkNotNull();
      ListValue.Builder struct = ListValue.newBuilder();
      for (int fieldIndex = 0; fieldIndex < value.getColumnCount(); ++fieldIndex) {
        if (value.isNull(fieldIndex)) {
          struct.addValues(NULL_PROTO);
        } else {
          struct.addValues(getValue(fieldIndex).toProto());
        }
      }
      return com.google.protobuf.Value.newBuilder().setListValue(struct).build();
    }
  }

  private static class StructArrayImpl extends AbstractArrayValue<Struct> {
    private static final Joiner joiner = Joiner.on(LIST_SEPARATOR).useForNull(NULL_STRING);

    private StructArrayImpl(Type elementType, @Nullable List<Struct> values) {
      super(values == null, elementType, values);
    }

    @Override
    public List<Struct> getStructArray() {
      checkNotNull();
      return value;
    }

    @Override
    com.google.protobuf.Value valueToProto() {
      ListValue.Builder list = ListValue.newBuilder();
      for (Struct element : value) {
        if (element == null) {
          list.addValues(NULL_PROTO);
        } else {
          list.addValues(Value.struct(element).toProto());
        }
      }
      return com.google.protobuf.Value.newBuilder().setListValue(list).build();
    }

    @Override
    void appendElement(StringBuilder b, Struct element) {
      b.append(element);
    }

    @Override
    void valueToString(StringBuilder b) {
      b.append(LIST_OPEN);
      joiner.appendTo(b, value);
      b.append(LIST_CLOSE);
    }

    @Override
    boolean valueEquals(Value v) {
      return ((StructArrayImpl) v).value.equals(value);
    }

    @Override
    int valueHash() {
      return value.hashCode();
    }
  }
}<|MERGE_RESOLUTION|>--- conflicted
+++ resolved
@@ -26,10 +26,7 @@
 import com.google.common.collect.ImmutableList;
 import com.google.common.collect.Iterables;
 import com.google.common.collect.Lists;
-<<<<<<< HEAD
-=======
 import com.google.common.io.CharSource;
->>>>>>> dee7cdab
 import com.google.protobuf.AbstractMessage;
 import com.google.protobuf.Descriptors.Descriptor;
 import com.google.protobuf.Descriptors.EnumDescriptor;
@@ -258,8 +255,6 @@
   }
 
   /**
-<<<<<<< HEAD
-=======
    * Returns an {@code PG_OID} value.
    *
    * @param v the value, which may be null
@@ -274,7 +269,6 @@
   }
 
   /**
->>>>>>> dee7cdab
    * Return a {@code PROTO} value for not null proto messages.
    *
    * @param v Not null Proto message.
@@ -608,8 +602,6 @@
   }
 
   /**
-<<<<<<< HEAD
-=======
    * Returns an {@code ARRAY<PG_OID>} value.
    *
    * @param v the source of element values, which may be null to produce a value for which {@code
@@ -644,7 +636,6 @@
   }
 
   /**
->>>>>>> dee7cdab
    * Returns an {@code ARRAY<PROTO>} value.
    *
    * @param v the source of element values. This may be {@code null} to produce a value for which
@@ -1956,11 +1947,6 @@
           "Proto message may not be null. Use MyProtoClass.getDefaultInstance() as a parameter value.");
       checkNotNull();
       try {
-<<<<<<< HEAD
-        return (T) m.toBuilder().mergeFrom(value.getByteArray().toByteArray()).build();
-      } catch (InvalidProtocolBufferException e) {
-        throw SpannerExceptionFactory.asSpannerException(e);
-=======
         return (T)
             m.toBuilder()
                 .mergeFrom(
@@ -1972,7 +1958,6 @@
                 .build();
       } catch (IOException ioException) {
         throw SpannerExceptionFactory.asSpannerException(ioException);
->>>>>>> dee7cdab
       }
     }
 
@@ -2024,11 +2009,6 @@
       return com.google.protobuf.Value.newBuilder().setStringValue(base64EncodedString).build();
     }
 
-<<<<<<< HEAD
-    @Override
-    void valueToString(StringBuilder b) {
-      b.append(value.toString());
-=======
     @Nonnull
     @Override
     public String getAsString() {
@@ -2038,7 +2018,6 @@
     @Override
     void valueToString(StringBuilder b) {
       b.append(value.toBase64());
->>>>>>> dee7cdab
     }
   }
 
@@ -2671,27 +2650,18 @@
             protoMessagesList.add(
                 (T)
                     m.toBuilder()
-<<<<<<< HEAD
-                        .mergeFrom(protoMessageBytes.getByteArray().toByteArray())
-=======
                         .mergeFrom(
                             Base64.getDecoder()
                                 .wrap(
                                     CharSource.wrap(protoMessageBytes.getBase64String())
                                         .asByteSource(StandardCharsets.UTF_8)
                                         .openStream()))
->>>>>>> dee7cdab
                         .build());
           }
         }
         return protoMessagesList;
-<<<<<<< HEAD
-      } catch (InvalidProtocolBufferException e) {
-        throw SpannerExceptionFactory.asSpannerException(e);
-=======
       } catch (IOException e) {
         throw new RuntimeException(e);
->>>>>>> dee7cdab
       }
     }
 
@@ -2765,11 +2735,7 @@
 
     @Override
     void appendElement(StringBuilder b, ByteArray element) {
-<<<<<<< HEAD
-      b.append(element.toString());
-=======
       b.append(element.toBase64());
->>>>>>> dee7cdab
     }
   }
 
