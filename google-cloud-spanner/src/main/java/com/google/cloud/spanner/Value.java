--- conflicted
+++ resolved
@@ -465,13 +465,9 @@
    *
    * @throws IllegalStateException if {@code isNull()} or the value is not of the expected type
    */
-<<<<<<< HEAD
-  public abstract String getJson();
-=======
   public String getJson() {
     throw new UnsupportedOperationException("Not implemented");
   }
->>>>>>> d7ff9409
 
   /**
    * Returns the value of a {@code BYTES}-typed instance.
@@ -551,13 +547,9 @@
    *
    * @throws IllegalStateException if {@code isNull()} or the value is not of the expected type
    */
-<<<<<<< HEAD
-  public abstract List<String> getJsonArray();
-=======
   public List<String> getJsonArray() {
     throw new UnsupportedOperationException("Not implemented");
   }
->>>>>>> d7ff9409
 
   /**
    * Returns the value of an {@code ARRAY<BYTES>}-typed instance. While the returned list itself
