--- conflicted
+++ resolved
@@ -17,12 +17,9 @@
 package com.google.cloud.spanner;
 
 import com.google.cloud.Timestamp;
-<<<<<<< HEAD
+import com.google.cloud.spanner.Options.TransactionOption;
 import com.google.cloud.spanner.Options.UpdateOption;
-=======
-import com.google.cloud.spanner.Options.TransactionOption;
 import com.google.spanner.v1.BatchWriteResponse;
->>>>>>> 1f143a4b
 
 /**
  * Base class for the Multiplexed Session {@link DatabaseClient} implementation. Throws {@link
@@ -46,15 +43,4 @@
   public Timestamp writeAtLeastOnce(Iterable<Mutation> mutations) throws SpannerException {
     return writeAtLeastOnceWithOptions(mutations).getCommitTimestamp();
   }
-
-  @Override
-<<<<<<< HEAD
-  public long executePartitionedUpdate(Statement stmt, UpdateOption... options) {
-=======
-  public ServerStream<BatchWriteResponse> batchWriteAtLeastOnce(
-      Iterable<MutationGroup> mutationGroups, TransactionOption... options)
-      throws SpannerException {
->>>>>>> 1f143a4b
-    throw new UnsupportedOperationException();
-  }
 }