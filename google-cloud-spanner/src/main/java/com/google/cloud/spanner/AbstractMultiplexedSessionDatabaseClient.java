/*
 * Copyright 2024 Google LLC
 *
 * Licensed under the Apache License, Version 2.0 (the "License");
 * you may not use this file except in compliance with the License.
 * You may obtain a copy of the License at
 *
 *       http://www.apache.org/licenses/LICENSE-2.0
 *
 * Unless required by applicable law or agreed to in writing, software
 * distributed under the License is distributed on an "AS IS" BASIS,
 * WITHOUT WARRANTIES OR CONDITIONS OF ANY KIND, either express or implied.
 * See the License for the specific language governing permissions and
 * limitations under the License.
 */

package com.google.cloud.spanner;

import com.google.api.gax.rpc.ServerStream;
import com.google.cloud.Timestamp;
import com.google.cloud.spanner.Options.TransactionOption;
import com.google.spanner.v1.BatchWriteResponse;

/**
 * Base class for the Multiplexed Session {@link DatabaseClient} implementation. Throws {@link
 * UnsupportedOperationException} for all methods that are currently not supported for multiplexed
 * sessions. The concrete implementation implements the methods that are supported with multiplexed
 * sessions.
 */
abstract class AbstractMultiplexedSessionDatabaseClient implements DatabaseClient {

  @Override
  public Dialect getDialect() {
    throw new UnsupportedOperationException();
  }

  @Override
  public String getDatabaseRole() {
    throw new UnsupportedOperationException();
  }

  @Override
  public Timestamp writeAtLeastOnce(Iterable<Mutation> mutations) throws SpannerException {
    return writeAtLeastOnceWithOptions(mutations).getCommitTimestamp();
  }

  @Override
  public ServerStream<BatchWriteResponse> batchWriteAtLeastOnce(
      Iterable<MutationGroup> mutationGroups, TransactionOption... options)
      throws SpannerException {
    throw new UnsupportedOperationException();
  }

  @Override
<<<<<<< HEAD
  public TransactionRunner readWriteTransaction(TransactionOption... options) {
    throw new UnsupportedOperationException();
  }

  @Override
  public TransactionManager transactionManager(TransactionOption... options) {
    throw new UnsupportedOperationException();
  }

  @Override
  public AsyncRunner runAsync(TransactionOption... options) {
    throw new UnsupportedOperationException();
  }

  @Override
  public AsyncTransactionManager transactionManagerAsync(TransactionOption... options) {
=======
  public long executePartitionedUpdate(Statement stmt, UpdateOption... options) {
>>>>>>> d4532d0a
    throw new UnsupportedOperationException();
  }
}<|MERGE_RESOLUTION|>--- conflicted
+++ resolved
@@ -50,28 +50,4 @@
       throws SpannerException {
     throw new UnsupportedOperationException();
   }
-
-  @Override
-<<<<<<< HEAD
-  public TransactionRunner readWriteTransaction(TransactionOption... options) {
-    throw new UnsupportedOperationException();
-  }
-
-  @Override
-  public TransactionManager transactionManager(TransactionOption... options) {
-    throw new UnsupportedOperationException();
-  }
-
-  @Override
-  public AsyncRunner runAsync(TransactionOption... options) {
-    throw new UnsupportedOperationException();
-  }
-
-  @Override
-  public AsyncTransactionManager transactionManagerAsync(TransactionOption... options) {
-=======
-  public long executePartitionedUpdate(Statement stmt, UpdateOption... options) {
->>>>>>> d4532d0a
-    throw new UnsupportedOperationException();
-  }
 }