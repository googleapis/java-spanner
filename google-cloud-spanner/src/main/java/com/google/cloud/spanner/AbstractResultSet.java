--- conflicted
+++ resolved
@@ -23,20 +23,8 @@
 import com.google.cloud.Timestamp;
 import com.google.common.annotations.VisibleForTesting;
 import com.google.common.base.Preconditions;
-<<<<<<< HEAD
-import com.google.common.collect.AbstractIterator;
-import com.google.common.collect.ImmutableMap;
-import com.google.common.collect.Lists;
-import com.google.common.util.concurrent.Uninterruptibles;
-import com.google.protobuf.AbstractMessage;
-import com.google.protobuf.ByteString;
-import com.google.protobuf.InvalidProtocolBufferException;
-import com.google.protobuf.ListValue;
-import com.google.protobuf.NullValue;
-=======
 import com.google.protobuf.AbstractMessage;
 import com.google.protobuf.ListValue;
->>>>>>> dee7cdab
 import com.google.protobuf.ProtocolMessageEnum;
 import com.google.protobuf.Value.KindCase;
 import com.google.spanner.v1.Transaction;
@@ -49,19 +37,7 @@
 import java.util.Iterator;
 import java.util.List;
 import java.util.Objects;
-<<<<<<< HEAD
-import java.util.concurrent.BlockingQueue;
-import java.util.concurrent.CountDownLatch;
-import java.util.concurrent.Executor;
-import java.util.concurrent.LinkedBlockingQueue;
-import java.util.concurrent.TimeUnit;
 import java.util.function.Function;
-import java.util.logging.Level;
-import java.util.logging.Logger;
-import java.util.stream.Collectors;
-=======
-import java.util.function.Function;
->>>>>>> dee7cdab
 import javax.annotation.Nonnull;
 import javax.annotation.Nullable;
 
@@ -156,591 +132,6 @@
     }
   }
 
-<<<<<<< HEAD
-  static class GrpcStruct extends Struct implements Serializable {
-    private final Type type;
-    private final List<Object> rowData;
-
-    /**
-     * Builds an immutable version of this struct using {@link Struct#newBuilder()} which is used as
-     * a serialization proxy.
-     */
-    private Object writeReplace() {
-      Builder builder = Struct.newBuilder();
-      List<Type.StructField> structFields = getType().getStructFields();
-      for (int i = 0; i < structFields.size(); i++) {
-        Type.StructField field = structFields.get(i);
-        String fieldName = field.getName();
-        Object value = rowData.get(i);
-        Type fieldType = field.getType();
-        switch (fieldType.getCode()) {
-          case BOOL:
-            builder.set(fieldName).to((Boolean) value);
-            break;
-          case INT64:
-            builder.set(fieldName).to((Long) value);
-            break;
-          case FLOAT64:
-            builder.set(fieldName).to((Double) value);
-            break;
-          case NUMERIC:
-            builder.set(fieldName).to((BigDecimal) value);
-            break;
-          case PG_NUMERIC:
-            builder.set(fieldName).to((String) value);
-            break;
-          case STRING:
-            builder.set(fieldName).to((String) value);
-            break;
-          case JSON:
-            builder.set(fieldName).to(Value.json((String) value));
-            break;
-          case PROTO:
-            builder
-                .set(fieldName)
-                .to(Value.protoMessage((ByteArray) value, fieldType.getProtoTypeFqn()));
-            break;
-          case ENUM:
-            builder.set(fieldName).to(Value.protoEnum((Long) value, fieldType.getProtoTypeFqn()));
-            break;
-          case PG_JSONB:
-            builder.set(fieldName).to(Value.pgJsonb((String) value));
-            break;
-          case BYTES:
-            builder
-                .set(fieldName)
-                .to(
-                    Value.bytesFromBase64(
-                        value == null ? null : ((LazyByteArray) value).getBase64String()));
-            break;
-          case TIMESTAMP:
-            builder.set(fieldName).to((Timestamp) value);
-            break;
-          case DATE:
-            builder.set(fieldName).to((Date) value);
-            break;
-          case ARRAY:
-            final Type elementType = fieldType.getArrayElementType();
-            switch (elementType.getCode()) {
-              case BOOL:
-                builder.set(fieldName).toBoolArray((Iterable<Boolean>) value);
-                break;
-              case INT64:
-              case ENUM:
-                builder.set(fieldName).toInt64Array((Iterable<Long>) value);
-                break;
-              case FLOAT64:
-                builder.set(fieldName).toFloat64Array((Iterable<Double>) value);
-                break;
-              case NUMERIC:
-                builder.set(fieldName).toNumericArray((Iterable<BigDecimal>) value);
-                break;
-              case PG_NUMERIC:
-                builder.set(fieldName).toPgNumericArray((Iterable<String>) value);
-                break;
-              case STRING:
-                builder.set(fieldName).toStringArray((Iterable<String>) value);
-                break;
-              case JSON:
-                builder.set(fieldName).toJsonArray((Iterable<String>) value);
-                break;
-              case PG_JSONB:
-                builder.set(fieldName).toPgJsonbArray((Iterable<String>) value);
-                break;
-              case BYTES:
-              case PROTO:
-                builder
-                    .set(fieldName)
-                    .toBytesArrayFromBase64(
-                        value == null
-                            ? null
-                            : ((List<LazyByteArray>) value)
-                                .stream()
-                                    .map(
-                                        element ->
-                                            element == null ? null : element.getBase64String())
-                                    .collect(Collectors.toList()));
-                break;
-              case TIMESTAMP:
-                builder.set(fieldName).toTimestampArray((Iterable<Timestamp>) value);
-                break;
-              case DATE:
-                builder.set(fieldName).toDateArray((Iterable<Date>) value);
-                break;
-              case STRUCT:
-                builder.set(fieldName).toStructArray(elementType, (Iterable<Struct>) value);
-                break;
-              default:
-                throw new AssertionError("Unhandled array type code: " + elementType);
-            }
-            break;
-          case STRUCT:
-            if (value == null) {
-              builder.set(fieldName).to(fieldType, null);
-            } else {
-              builder.set(fieldName).to((Struct) value);
-            }
-            break;
-          default:
-            throw new AssertionError("Unhandled type code: " + fieldType.getCode());
-        }
-      }
-      return builder.build();
-    }
-
-    GrpcStruct(Type type, List<Object> rowData) {
-      this.type = type;
-      this.rowData = rowData;
-    }
-
-    @Override
-    public String toString() {
-      return this.rowData.toString();
-    }
-
-    boolean consumeRow(Iterator<com.google.protobuf.Value> iterator) {
-      rowData.clear();
-      if (!iterator.hasNext()) {
-        return false;
-      }
-      for (Type.StructField fieldType : getType().getStructFields()) {
-        if (!iterator.hasNext()) {
-          throw newSpannerException(
-              ErrorCode.INTERNAL,
-              "Invalid value stream: end of stream reached before row is complete");
-        }
-        com.google.protobuf.Value value = iterator.next();
-        rowData.add(decodeValue(fieldType.getType(), value));
-      }
-      return true;
-    }
-
-    private static Object decodeValue(Type fieldType, com.google.protobuf.Value proto) {
-      if (proto.getKindCase() == KindCase.NULL_VALUE) {
-        return null;
-      }
-      switch (fieldType.getCode()) {
-        case BOOL:
-          checkType(fieldType, proto, KindCase.BOOL_VALUE);
-          return proto.getBoolValue();
-        case INT64:
-        case ENUM:
-          checkType(fieldType, proto, KindCase.STRING_VALUE);
-          return Long.parseLong(proto.getStringValue());
-        case FLOAT64:
-          return valueProtoToFloat64(proto);
-        case NUMERIC:
-          checkType(fieldType, proto, KindCase.STRING_VALUE);
-          return new BigDecimal(proto.getStringValue());
-        case PG_NUMERIC:
-        case STRING:
-        case JSON:
-        case PG_JSONB:
-          checkType(fieldType, proto, KindCase.STRING_VALUE);
-          return proto.getStringValue();
-        case BYTES:
-        case PROTO:
-          checkType(fieldType, proto, KindCase.STRING_VALUE);
-          return new LazyByteArray(proto.getStringValue());
-        case TIMESTAMP:
-          checkType(fieldType, proto, KindCase.STRING_VALUE);
-          return Timestamp.parseTimestamp(proto.getStringValue());
-        case DATE:
-          checkType(fieldType, proto, KindCase.STRING_VALUE);
-          return Date.parseDate(proto.getStringValue());
-        case ARRAY:
-          checkType(fieldType, proto, KindCase.LIST_VALUE);
-          ListValue listValue = proto.getListValue();
-          return decodeArrayValue(fieldType.getArrayElementType(), listValue);
-        case STRUCT:
-          checkType(fieldType, proto, KindCase.LIST_VALUE);
-          ListValue structValue = proto.getListValue();
-          return decodeStructValue(fieldType, structValue);
-        case UNRECOGNIZED:
-          return proto;
-        default:
-          throw new AssertionError("Unhandled type code: " + fieldType.getCode());
-      }
-    }
-
-    private static Struct decodeStructValue(Type structType, ListValue structValue) {
-      List<Type.StructField> fieldTypes = structType.getStructFields();
-      checkArgument(
-          structValue.getValuesCount() == fieldTypes.size(),
-          "Size mismatch between type descriptor and actual values.");
-      List<Object> fields = new ArrayList<>(fieldTypes.size());
-      List<com.google.protobuf.Value> fieldValues = structValue.getValuesList();
-      for (int i = 0; i < fieldTypes.size(); ++i) {
-        fields.add(decodeValue(fieldTypes.get(i).getType(), fieldValues.get(i)));
-      }
-      return new GrpcStruct(structType, fields);
-    }
-
-    static Object decodeArrayValue(Type elementType, ListValue listValue) {
-      switch (elementType.getCode()) {
-        case INT64:
-        case ENUM:
-          // For int64/float64/enum types, use custom containers.  These avoid wrapper object
-          // creation for non-null arrays.
-          return new Int64Array(listValue);
-        case FLOAT64:
-          return new Float64Array(listValue);
-        case BOOL:
-        case NUMERIC:
-        case PG_NUMERIC:
-        case STRING:
-        case JSON:
-        case PG_JSONB:
-        case BYTES:
-        case TIMESTAMP:
-        case DATE:
-        case STRUCT:
-        case PROTO:
-          return Lists.transform(
-              listValue.getValuesList(), input -> decodeValue(elementType, input));
-        default:
-          throw new AssertionError("Unhandled type code: " + elementType.getCode());
-      }
-    }
-
-    private static void checkType(
-        Type fieldType, com.google.protobuf.Value proto, KindCase expected) {
-      if (proto.getKindCase() != expected) {
-        throw newSpannerException(
-            ErrorCode.INTERNAL,
-            "Invalid value for column type "
-                + fieldType
-                + " expected "
-                + expected
-                + " but was "
-                + proto.getKindCase());
-      }
-    }
-
-    Struct immutableCopy() {
-      return new GrpcStruct(type, new ArrayList<>(rowData));
-    }
-
-    @Override
-    public Type getType() {
-      return type;
-    }
-
-    @Override
-    public boolean isNull(int columnIndex) {
-      return rowData.get(columnIndex) == null;
-    }
-
-    @Override
-    protected <T extends AbstractMessage> T getProtoMessageInternal(int columnIndex, T message) {
-      Preconditions.checkNotNull(
-          message,
-          "Proto message may not be null. Use MyProtoClass.getDefaultInstance() as a parameter value.");
-      try {
-        return (T)
-            message
-                .toBuilder()
-                .mergeFrom(((LazyByteArray) rowData.get(columnIndex)).getByteArray().toByteArray())
-                .build();
-      } catch (InvalidProtocolBufferException e) {
-        throw SpannerExceptionFactory.asSpannerException(e);
-      }
-    }
-
-    @Override
-    protected <T extends ProtocolMessageEnum> T getProtoEnumInternal(
-        int columnIndex, Function<Integer, ProtocolMessageEnum> method) {
-      Preconditions.checkNotNull(
-          method, "Method may not be null. Use 'MyProtoEnum::forNumber' as a parameter value.");
-      return (T) method.apply((int) getLongInternal(columnIndex));
-    }
-
-    @Override
-    protected boolean getBooleanInternal(int columnIndex) {
-      return (Boolean) rowData.get(columnIndex);
-    }
-
-    @Override
-    protected long getLongInternal(int columnIndex) {
-      return (Long) rowData.get(columnIndex);
-    }
-
-    @Override
-    protected double getDoubleInternal(int columnIndex) {
-      return (Double) rowData.get(columnIndex);
-    }
-
-    @Override
-    protected BigDecimal getBigDecimalInternal(int columnIndex) {
-      return (BigDecimal) rowData.get(columnIndex);
-    }
-
-    @Override
-    protected String getStringInternal(int columnIndex) {
-      return (String) rowData.get(columnIndex);
-    }
-
-    @Override
-    protected String getJsonInternal(int columnIndex) {
-      return (String) rowData.get(columnIndex);
-    }
-
-    @Override
-    protected String getPgJsonbInternal(int columnIndex) {
-      return (String) rowData.get(columnIndex);
-    }
-
-    @Override
-    protected ByteArray getBytesInternal(int columnIndex) {
-      return getLazyBytesInternal(columnIndex).getByteArray();
-    }
-
-    LazyByteArray getLazyBytesInternal(int columnIndex) {
-      return (LazyByteArray) rowData.get(columnIndex);
-    }
-
-    @Override
-    protected Timestamp getTimestampInternal(int columnIndex) {
-      return (Timestamp) rowData.get(columnIndex);
-    }
-
-    @Override
-    protected Date getDateInternal(int columnIndex) {
-      return (Date) rowData.get(columnIndex);
-    }
-
-    protected com.google.protobuf.Value getProtoValueInternal(int columnIndex) {
-      return (com.google.protobuf.Value) rowData.get(columnIndex);
-    }
-
-    @Override
-    protected Value getValueInternal(int columnIndex) {
-      final List<Type.StructField> structFields = getType().getStructFields();
-      final StructField structField = structFields.get(columnIndex);
-      final Type columnType = structField.getType();
-      final boolean isNull = rowData.get(columnIndex) == null;
-      switch (columnType.getCode()) {
-        case BOOL:
-          return Value.bool(isNull ? null : getBooleanInternal(columnIndex));
-        case INT64:
-          return Value.int64(isNull ? null : getLongInternal(columnIndex));
-        case ENUM:
-          return Value.protoEnum(getLongInternal(columnIndex), columnType.getProtoTypeFqn());
-        case NUMERIC:
-          return Value.numeric(isNull ? null : getBigDecimalInternal(columnIndex));
-        case PG_NUMERIC:
-          return Value.pgNumeric(isNull ? null : getStringInternal(columnIndex));
-        case FLOAT64:
-          return Value.float64(isNull ? null : getDoubleInternal(columnIndex));
-        case STRING:
-          return Value.string(isNull ? null : getStringInternal(columnIndex));
-        case JSON:
-          return Value.json(isNull ? null : getJsonInternal(columnIndex));
-        case PG_JSONB:
-          return Value.pgJsonb(isNull ? null : getPgJsonbInternal(columnIndex));
-        case BYTES:
-          return Value.internalBytes(isNull ? null : getLazyBytesInternal(columnIndex));
-        case PROTO:
-          return Value.protoMessage(getBytesInternal(columnIndex), columnType.getProtoTypeFqn());
-        case TIMESTAMP:
-          return Value.timestamp(isNull ? null : getTimestampInternal(columnIndex));
-        case DATE:
-          return Value.date(isNull ? null : getDateInternal(columnIndex));
-        case STRUCT:
-          return Value.struct(isNull ? null : getStructInternal(columnIndex));
-        case UNRECOGNIZED:
-          return Value.unrecognized(
-              isNull ? NULL_VALUE : getProtoValueInternal(columnIndex), columnType);
-        case ARRAY:
-          final Type elementType = columnType.getArrayElementType();
-          switch (elementType.getCode()) {
-            case BOOL:
-              return Value.boolArray(isNull ? null : getBooleanListInternal(columnIndex));
-            case INT64:
-              return Value.int64Array(isNull ? null : getLongListInternal(columnIndex));
-            case NUMERIC:
-              return Value.numericArray(isNull ? null : getBigDecimalListInternal(columnIndex));
-            case PG_NUMERIC:
-              return Value.pgNumericArray(isNull ? null : getStringListInternal(columnIndex));
-            case FLOAT64:
-              return Value.float64Array(isNull ? null : getDoubleListInternal(columnIndex));
-            case STRING:
-              return Value.stringArray(isNull ? null : getStringListInternal(columnIndex));
-            case JSON:
-              return Value.jsonArray(isNull ? null : getJsonListInternal(columnIndex));
-            case PG_JSONB:
-              return Value.pgJsonbArray(isNull ? null : getPgJsonbListInternal(columnIndex));
-            case BYTES:
-              return Value.bytesArray(isNull ? null : getBytesListInternal(columnIndex));
-            case PROTO:
-              return Value.protoMessageArray(
-                  isNull ? null : getBytesListInternal(columnIndex), elementType.getProtoTypeFqn());
-            case ENUM:
-              return Value.protoEnumArray(
-                  isNull ? null : getLongListInternal(columnIndex), elementType.getProtoTypeFqn());
-            case TIMESTAMP:
-              return Value.timestampArray(isNull ? null : getTimestampListInternal(columnIndex));
-            case DATE:
-              return Value.dateArray(isNull ? null : getDateListInternal(columnIndex));
-            case STRUCT:
-              return Value.structArray(
-                  elementType, isNull ? null : getStructListInternal(columnIndex));
-            default:
-              throw new IllegalArgumentException(
-                  "Invalid array value type " + this.type.getArrayElementType());
-          }
-        default:
-          throw new IllegalArgumentException("Invalid value type " + this.type);
-      }
-    }
-
-    @Override
-    protected Struct getStructInternal(int columnIndex) {
-      return (Struct) rowData.get(columnIndex);
-    }
-
-    @Override
-    protected boolean[] getBooleanArrayInternal(int columnIndex) {
-      @SuppressWarnings("unchecked") // We know ARRAY<BOOL> produces a List<Boolean>.
-      List<Boolean> values = (List<Boolean>) rowData.get(columnIndex);
-      boolean[] r = new boolean[values.size()];
-      for (int i = 0; i < values.size(); ++i) {
-        if (values.get(i) == null) {
-          throw throwNotNull(columnIndex);
-        }
-        r[i] = values.get(i);
-      }
-      return r;
-    }
-
-    @Override
-    @SuppressWarnings("unchecked") // We know ARRAY<BOOL> produces a List<Boolean>.
-    protected List<Boolean> getBooleanListInternal(int columnIndex) {
-      return Collections.unmodifiableList((List<Boolean>) rowData.get(columnIndex));
-    }
-
-    @Override
-    protected long[] getLongArrayInternal(int columnIndex) {
-      return getLongListInternal(columnIndex).toPrimitiveArray(columnIndex);
-    }
-
-    @Override
-    protected Int64Array getLongListInternal(int columnIndex) {
-      return (Int64Array) rowData.get(columnIndex);
-    }
-
-    @Override
-    protected double[] getDoubleArrayInternal(int columnIndex) {
-      return getDoubleListInternal(columnIndex).toPrimitiveArray(columnIndex);
-    }
-
-    @Override
-    protected Float64Array getDoubleListInternal(int columnIndex) {
-      return (Float64Array) rowData.get(columnIndex);
-    }
-
-    @Override
-    @SuppressWarnings("unchecked") // We know ARRAY<NUMERIC> produces a List<BigDecimal>.
-    protected List<BigDecimal> getBigDecimalListInternal(int columnIndex) {
-      return (List<BigDecimal>) rowData.get(columnIndex);
-    }
-
-    @Override
-    @SuppressWarnings("unchecked") // We know ARRAY<STRING> produces a List<String>.
-    protected List<String> getStringListInternal(int columnIndex) {
-      return Collections.unmodifiableList((List<String>) rowData.get(columnIndex));
-    }
-
-    @Override
-    @SuppressWarnings("unchecked") // We know ARRAY<JSON> produces a List<String>.
-    protected List<String> getJsonListInternal(int columnIndex) {
-      return Collections.unmodifiableList((List<String>) rowData.get(columnIndex));
-    }
-
-    @Override
-    @SuppressWarnings("unchecked") // We know ARRAY<PROTO> produces a List<ByteArray>.
-    protected <T extends AbstractMessage> List<T> getProtoMessageListInternal(
-        int columnIndex, T message) {
-      Preconditions.checkNotNull(
-          message,
-          "Proto message may not be null. Use MyProtoClass.getDefaultInstance() as a parameter value.");
-
-      List<LazyByteArray> bytesArray = (List<LazyByteArray>) rowData.get(columnIndex);
-
-      try {
-        List<T> protoMessagesList = new ArrayList<>(bytesArray.size());
-        for (LazyByteArray protoMessageBytes : bytesArray) {
-          if (protoMessageBytes == null) {
-            protoMessagesList.add(null);
-          } else {
-            protoMessagesList.add(
-                (T)
-                    message
-                        .toBuilder()
-                        .mergeFrom(protoMessageBytes.getByteArray().toByteArray())
-                        .build());
-          }
-        }
-        return protoMessagesList;
-      } catch (InvalidProtocolBufferException e) {
-        throw SpannerExceptionFactory.asSpannerException(e);
-      }
-    }
-
-    @Override
-    @SuppressWarnings("unchecked") // We know ARRAY<ENUM> produces a List<Long>.
-    protected <T extends ProtocolMessageEnum> List<T> getProtoEnumListInternal(
-        int columnIndex, Function<Integer, ProtocolMessageEnum> method) {
-      Preconditions.checkNotNull(
-          method, "Method may not be null. Use 'MyProtoEnum::forNumber' as a parameter value.");
-
-      List<Long> enumIntArray = (List<Long>) rowData.get(columnIndex);
-      List<T> protoEnumList = new ArrayList<>(enumIntArray.size());
-      for (Long enumIntValue : enumIntArray) {
-        if (enumIntValue == null) {
-          protoEnumList.add(null);
-        } else {
-          protoEnumList.add((T) method.apply(enumIntValue.intValue()));
-        }
-      }
-
-      return protoEnumList;
-    }
-
-    @Override
-    @SuppressWarnings("unchecked") // We know ARRAY<JSONB> produces a List<String>.
-    protected List<String> getPgJsonbListInternal(int columnIndex) {
-      return Collections.unmodifiableList((List<String>) rowData.get(columnIndex));
-    }
-
-    @Override
-    @SuppressWarnings("unchecked") // We know ARRAY<BYTES> produces a List<LazyByteArray>.
-    protected List<ByteArray> getBytesListInternal(int columnIndex) {
-      return Lists.transform(
-          (List<LazyByteArray>) rowData.get(columnIndex), l -> l == null ? null : l.getByteArray());
-    }
-
-    @Override
-    @SuppressWarnings("unchecked") // We know ARRAY<TIMESTAMP> produces a List<Timestamp>.
-    protected List<Timestamp> getTimestampListInternal(int columnIndex) {
-      return Collections.unmodifiableList((List<Timestamp>) rowData.get(columnIndex));
-    }
-
-    @Override
-    @SuppressWarnings("unchecked") // We know ARRAY<DATE> produces a List<Date>.
-    protected List<Date> getDateListInternal(int columnIndex) {
-      return Collections.unmodifiableList((List<Date>) rowData.get(columnIndex));
-    }
-
-    @Override
-    @SuppressWarnings("unchecked") // We know ARRAY<STRUCT<...>> produces a List<STRUCT>.
-    protected List<Struct> getStructListInternal(int columnIndex) {
-      return Collections.unmodifiableList((List<Struct>) rowData.get(columnIndex));
-    }
-  }
-
-=======
->>>>>>> dee7cdab
   @VisibleForTesting
   interface CloseableIterator<T> extends Iterator<T> {
 
