/*
 * Copyright 2017 Google LLC
 *
 * Licensed under the Apache License, Version 2.0 (the "License");
 * you may not use this file except in compliance with the License.
 * You may obtain a copy of the License at
 *
 *       http://www.apache.org/licenses/LICENSE-2.0
 *
 * Unless required by applicable law or agreed to in writing, software
 * distributed under the License is distributed on an "AS IS" BASIS,
 * WITHOUT WARRANTIES OR CONDITIONS OF ANY KIND, either express or implied.
 * See the License for the specific language governing permissions and
 * limitations under the License.
 */

package com.google.cloud.spanner;

import com.google.api.gax.rpc.ServerStream;
import com.google.cloud.Timestamp;
import com.google.cloud.spanner.Options.TransactionOption;
import com.google.cloud.spanner.Options.UpdateOption;
import com.google.cloud.spanner.SpannerImpl.ClosedException;
import com.google.cloud.spanner.Statement.StatementFactory;
import com.google.common.annotations.VisibleForTesting;
import com.google.common.util.concurrent.Futures;
import com.google.common.util.concurrent.ListenableFuture;
import com.google.spanner.v1.BatchWriteResponse;
import io.opentelemetry.api.common.Attributes;
import java.util.HashMap;
import java.util.Map;
import java.util.concurrent.ExecutionException;
import java.util.concurrent.Future;
import java.util.concurrent.TimeUnit;
import java.util.concurrent.TimeoutException;
import java.util.concurrent.atomic.AtomicInteger;
import javax.annotation.Nullable;

class DatabaseClientImpl implements DatabaseClient {
  private static final String READ_WRITE_TRANSACTION = "CloudSpanner.ReadWriteTransaction";
  private static final String READ_ONLY_TRANSACTION = "CloudSpanner.ReadOnlyTransaction";
  private static final String PARTITION_DML_TRANSACTION = "CloudSpanner.PartitionDMLTransaction";
  private final TraceWrapper tracer;
<<<<<<< HEAD
  private final Attributes commonAttributes;
=======
  private final Attributes databaseAttributes;
>>>>>>> 08343172
  @VisibleForTesting final String clientId;
  @VisibleForTesting final MultiplexedSessionDatabaseClient multiplexedSessionDatabaseClient;
  @VisibleForTesting final int dbId;
  private final AtomicInteger nthRequest;
  private final Map<String, Integer> clientIdToOrdinalMap;

  DatabaseClientImpl(
      String clientId,
      MultiplexedSessionDatabaseClient multiplexedSessionDatabaseClient,
      TraceWrapper tracer,
<<<<<<< HEAD
      Attributes commonAttributes) {
=======
      boolean useMultiplexedSessionForRW,
      Attributes databaseAttributes) {
>>>>>>> 08343172
    this.clientId = clientId;
    this.multiplexedSessionDatabaseClient = multiplexedSessionDatabaseClient;
    this.tracer = tracer;
<<<<<<< HEAD
    this.commonAttributes = commonAttributes;
=======
    this.useMultiplexedSessionForRW = useMultiplexedSessionForRW;
    this.databaseAttributes = databaseAttributes;
>>>>>>> 08343172

    this.clientIdToOrdinalMap = new HashMap<String, Integer>();
    this.dbId = this.dbIdFromClientId(this.clientId);
    this.nthRequest = new AtomicInteger(0);
  }

  @VisibleForTesting
  synchronized int dbIdFromClientId(String clientId) {
    Integer id = this.clientIdToOrdinalMap.get(clientId);
    if (id == null) {
      id = this.clientIdToOrdinalMap.size() + 1;
      this.clientIdToOrdinalMap.put(clientId, id);
    }
    return id;
  }

  @VisibleForTesting
  DatabaseClient getMultiplexedSession() {
    return this.multiplexedSessionDatabaseClient;
  }

  @Override
  public Dialect getDialect() {
    return this.multiplexedSessionDatabaseClient.getDialect();
  }

  private final AbstractLazyInitializer<StatementFactory> statementFactorySupplier =
      new AbstractLazyInitializer<StatementFactory>() {
        @Override
        protected StatementFactory initialize() {
          try {
            Dialect dialect = getDialectAsync().get(30, TimeUnit.SECONDS);
            return new StatementFactory(dialect);
          } catch (ExecutionException | TimeoutException e) {
            throw SpannerExceptionFactory.asSpannerException(e);
          } catch (InterruptedException e) {
            throw SpannerExceptionFactory.propagateInterrupt(e);
          }
        }
      };

  @Override
  public StatementFactory getStatementFactory() {
    try {
      return statementFactorySupplier.get();
    } catch (Exception exception) {
      throw SpannerExceptionFactory.asSpannerException(exception);
    }
  }

  @Override
  @Nullable
  public String getDatabaseRole() {
    return multiplexedSessionDatabaseClient.getDatabaseRole();
  }

  @Override
  public Timestamp write(final Iterable<Mutation> mutations) throws SpannerException {
    return writeWithOptions(mutations).getCommitTimestamp();
  }

  @Override
  public CommitResponse writeWithOptions(
      final Iterable<Mutation> mutations, final TransactionOption... options)
      throws SpannerException {
    ISpan span = tracer.spanBuilder(READ_WRITE_TRANSACTION, databaseAttributes, options);
    try (IScope s = tracer.withSpan(span)) {
      return multiplexedSessionDatabaseClient.writeWithOptions(mutations, options);
    } catch (RuntimeException e) {
      span.setStatus(e);
      throw e;
    } finally {
      span.end();
    }
  }

  @Override
  public Timestamp writeAtLeastOnce(final Iterable<Mutation> mutations) throws SpannerException {
    return writeAtLeastOnceWithOptions(mutations).getCommitTimestamp();
  }

  @Override
  public CommitResponse writeAtLeastOnceWithOptions(
      final Iterable<Mutation> mutations, final TransactionOption... options)
      throws SpannerException {
    ISpan span = tracer.spanBuilder(READ_WRITE_TRANSACTION, databaseAttributes, options);
    try (IScope s = tracer.withSpan(span)) {
      return multiplexedSessionDatabaseClient.writeAtLeastOnceWithOptions(mutations, options);
    } catch (RuntimeException e) {
      span.setStatus(e);
      throw e;
    } finally {
      span.end();
    }
  }

  private int nextNthRequest() {
    return this.nthRequest.incrementAndGet();
  }

  @VisibleForTesting
  int getNthRequest() {
    return this.nthRequest.get();
  }

  @Override
  public ServerStream<BatchWriteResponse> batchWriteAtLeastOnce(
      final Iterable<MutationGroup> mutationGroups, final TransactionOption... options)
      throws SpannerException {
    ISpan span = tracer.spanBuilder(READ_WRITE_TRANSACTION, databaseAttributes, options);
    try (IScope s = tracer.withSpan(span)) {
      return multiplexedSessionDatabaseClient.batchWriteAtLeastOnce(mutationGroups, options);
    } catch (RuntimeException e) {
      span.setStatus(e);
      throw e;
    } finally {
      span.end();
    }
  }

  @Override
  public ReadContext singleUse() {
    ISpan span = tracer.spanBuilder(READ_ONLY_TRANSACTION, databaseAttributes);
    try (IScope s = tracer.withSpan(span)) {
      return getMultiplexedSession().singleUse();
    } catch (RuntimeException e) {
      span.setStatus(e);
      span.end();
      throw e;
    }
  }

  @Override
  public ReadContext singleUse(TimestampBound bound) {
    ISpan span = tracer.spanBuilder(READ_ONLY_TRANSACTION, databaseAttributes);
    try (IScope s = tracer.withSpan(span)) {
      return getMultiplexedSession().singleUse(bound);
    } catch (RuntimeException e) {
      span.setStatus(e);
      span.end();
      throw e;
    }
  }

  @Override
  public ReadOnlyTransaction singleUseReadOnlyTransaction() {
    ISpan span = tracer.spanBuilder(READ_ONLY_TRANSACTION, databaseAttributes);
    try (IScope s = tracer.withSpan(span)) {
      return getMultiplexedSession().singleUseReadOnlyTransaction();
    } catch (RuntimeException e) {
      span.setStatus(e);
      span.end();
      throw e;
    }
  }

  @Override
  public ReadOnlyTransaction singleUseReadOnlyTransaction(TimestampBound bound) {
    ISpan span = tracer.spanBuilder(READ_ONLY_TRANSACTION, databaseAttributes);
    try (IScope s = tracer.withSpan(span)) {
      return getMultiplexedSession().singleUseReadOnlyTransaction(bound);
    } catch (RuntimeException e) {
      span.setStatus(e);
      span.end();
      throw e;
    }
  }

  @Override
  public ReadOnlyTransaction readOnlyTransaction() {
    ISpan span = tracer.spanBuilder(READ_ONLY_TRANSACTION, databaseAttributes);
    try (IScope s = tracer.withSpan(span)) {
      return getMultiplexedSession().readOnlyTransaction();
    } catch (RuntimeException e) {
      span.setStatus(e);
      span.end();
      throw e;
    }
  }

  @Override
  public ReadOnlyTransaction readOnlyTransaction(TimestampBound bound) {
    ISpan span = tracer.spanBuilder(READ_ONLY_TRANSACTION, databaseAttributes);
    try (IScope s = tracer.withSpan(span)) {
      return getMultiplexedSession().readOnlyTransaction(bound);
    } catch (RuntimeException e) {
      span.setStatus(e);
      span.end();
      throw e;
    }
  }

  @Override
  public TransactionRunner readWriteTransaction(TransactionOption... options) {
    ISpan span = tracer.spanBuilder(READ_WRITE_TRANSACTION, databaseAttributes, options);
    try (IScope s = tracer.withSpan(span)) {
      return multiplexedSessionDatabaseClient.readWriteTransaction(options);
    } catch (RuntimeException e) {
      span.setStatus(e);
      span.end();
      throw e;
    }
  }

  @Override
  public TransactionManager transactionManager(TransactionOption... options) {
    ISpan span = tracer.spanBuilder(READ_WRITE_TRANSACTION, databaseAttributes, options);
    try (IScope s = tracer.withSpan(span)) {
      return multiplexedSessionDatabaseClient.transactionManager(options);
    } catch (RuntimeException e) {
      span.setStatus(e);
      span.end();
      throw e;
    }
  }

  @Override
  public AsyncRunner runAsync(TransactionOption... options) {
    ISpan span = tracer.spanBuilder(READ_WRITE_TRANSACTION, databaseAttributes, options);
    try (IScope s = tracer.withSpan(span)) {
      return multiplexedSessionDatabaseClient.runAsync(options);
    } catch (RuntimeException e) {
      span.setStatus(e);
      span.end();
      throw e;
    }
  }

  @Override
  public AsyncTransactionManager transactionManagerAsync(TransactionOption... options) {
    ISpan span = tracer.spanBuilder(READ_WRITE_TRANSACTION, databaseAttributes, options);
    try (IScope s = tracer.withSpan(span)) {
      return multiplexedSessionDatabaseClient.transactionManagerAsync(options);
    } catch (RuntimeException e) {
      span.setStatus(e);
      span.end();
      throw e;
    }
  }

  @Override
  public long executePartitionedUpdate(final Statement stmt, final UpdateOption... options) {
    return multiplexedSessionDatabaseClient.executePartitionedUpdate(stmt, options);
  }

  private Future<Dialect> getDialectAsync() {
    return multiplexedSessionDatabaseClient.getDialectAsync();
  }

  private UpdateOption[] withReqId(
      final XGoogSpannerRequestId reqId, final UpdateOption... options) {
    if (reqId == null) {
      return options;
    }
    if (options == null || options.length == 0) {
      return new UpdateOption[] {new Options.RequestIdOption(reqId)};
    }
    UpdateOption[] allOptions = new UpdateOption[options.length + 1];
    System.arraycopy(options, 0, allOptions, 0, options.length);
    allOptions[options.length] = new Options.RequestIdOption(reqId);
    return allOptions;
  }

  private TransactionOption[] withReqId(
      final XGoogSpannerRequestId reqId, final TransactionOption... options) {
    if (reqId == null) {
      return options;
    }
    if (options == null || options.length == 0) {
      return new TransactionOption[] {new Options.RequestIdOption(reqId)};
    }
    TransactionOption[] allOptions = new TransactionOption[options.length + 1];
    System.arraycopy(options, 0, allOptions, 0, options.length);
    allOptions[options.length] = new Options.RequestIdOption(reqId);
    return allOptions;
  }

<<<<<<< HEAD
=======
  private long executePartitionedUpdateWithPooledSession(
      final Statement stmt, final UpdateOption... options) {
    ISpan span = tracer.spanBuilder(PARTITION_DML_TRANSACTION, databaseAttributes);
    try (IScope s = tracer.withSpan(span)) {
      return runWithSessionRetry(
          (session, reqId) -> {
            return session.executePartitionedUpdate(stmt, withReqId(reqId, options));
          });
    } catch (RuntimeException e) {
      span.setStatus(e);
      span.end();
      throw e;
    }
  }

  @VisibleForTesting
  <T> T runWithSessionRetry(BiFunction<Session, XGoogSpannerRequestId, T> callable) {
    PooledSessionFuture session = getSession();
    XGoogSpannerRequestId reqId =
        XGoogSpannerRequestId.of(
            this.dbId, Long.valueOf(session.getChannel()), this.nextNthRequest(), 1);
    while (true) {
      try {
        return callable.apply(session, reqId);
      } catch (SessionNotFoundException e) {
        session =
            (PooledSessionFuture)
                pool.getPooledSessionReplacementHandler().replaceSession(e, session);
        reqId =
            XGoogSpannerRequestId.of(
                this.dbId, Long.valueOf(session.getChannel()), this.nextNthRequest(), 1);
      }
    }
  }

>>>>>>> 08343172
  boolean isValid() {
    return multiplexedSessionDatabaseClient.isValid();
  }

  ListenableFuture<Void> closeAsync(ClosedException closedException) {
    // This method is non-blocking.
    this.multiplexedSessionDatabaseClient.close();
    return Futures.immediateFuture(null);
  }
}<|MERGE_RESOLUTION|>--- conflicted
+++ resolved
@@ -41,11 +41,7 @@
   private static final String READ_ONLY_TRANSACTION = "CloudSpanner.ReadOnlyTransaction";
   private static final String PARTITION_DML_TRANSACTION = "CloudSpanner.PartitionDMLTransaction";
   private final TraceWrapper tracer;
-<<<<<<< HEAD
-  private final Attributes commonAttributes;
-=======
   private final Attributes databaseAttributes;
->>>>>>> 08343172
   @VisibleForTesting final String clientId;
   @VisibleForTesting final MultiplexedSessionDatabaseClient multiplexedSessionDatabaseClient;
   @VisibleForTesting final int dbId;
@@ -56,21 +52,11 @@
       String clientId,
       MultiplexedSessionDatabaseClient multiplexedSessionDatabaseClient,
       TraceWrapper tracer,
-<<<<<<< HEAD
-      Attributes commonAttributes) {
-=======
-      boolean useMultiplexedSessionForRW,
       Attributes databaseAttributes) {
->>>>>>> 08343172
     this.clientId = clientId;
     this.multiplexedSessionDatabaseClient = multiplexedSessionDatabaseClient;
     this.tracer = tracer;
-<<<<<<< HEAD
-    this.commonAttributes = commonAttributes;
-=======
-    this.useMultiplexedSessionForRW = useMultiplexedSessionForRW;
     this.databaseAttributes = databaseAttributes;
->>>>>>> 08343172
 
     this.clientIdToOrdinalMap = new HashMap<String, Integer>();
     this.dbId = this.dbIdFromClientId(this.clientId);
@@ -348,44 +334,6 @@
     return allOptions;
   }
 
-<<<<<<< HEAD
-=======
-  private long executePartitionedUpdateWithPooledSession(
-      final Statement stmt, final UpdateOption... options) {
-    ISpan span = tracer.spanBuilder(PARTITION_DML_TRANSACTION, databaseAttributes);
-    try (IScope s = tracer.withSpan(span)) {
-      return runWithSessionRetry(
-          (session, reqId) -> {
-            return session.executePartitionedUpdate(stmt, withReqId(reqId, options));
-          });
-    } catch (RuntimeException e) {
-      span.setStatus(e);
-      span.end();
-      throw e;
-    }
-  }
-
-  @VisibleForTesting
-  <T> T runWithSessionRetry(BiFunction<Session, XGoogSpannerRequestId, T> callable) {
-    PooledSessionFuture session = getSession();
-    XGoogSpannerRequestId reqId =
-        XGoogSpannerRequestId.of(
-            this.dbId, Long.valueOf(session.getChannel()), this.nextNthRequest(), 1);
-    while (true) {
-      try {
-        return callable.apply(session, reqId);
-      } catch (SessionNotFoundException e) {
-        session =
-            (PooledSessionFuture)
-                pool.getPooledSessionReplacementHandler().replaceSession(e, session);
-        reqId =
-            XGoogSpannerRequestId.of(
-                this.dbId, Long.valueOf(session.getChannel()), this.nextNthRequest(), 1);
-      }
-    }
-  }
-
->>>>>>> 08343172
   boolean isValid() {
     return multiplexedSessionDatabaseClient.isValid();
   }
