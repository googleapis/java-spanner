/*
 * Copyright 2017 Google LLC
 *
 * Licensed under the Apache License, Version 2.0 (the "License");
 * you may not use this file except in compliance with the License.
 * You may obtain a copy of the License at
 *
 *       http://www.apache.org/licenses/LICENSE-2.0
 *
 * Unless required by applicable law or agreed to in writing, software
 * distributed under the License is distributed on an "AS IS" BASIS,
 * WITHOUT WARRANTIES OR CONDITIONS OF ANY KIND, either express or implied.
 * See the License for the specific language governing permissions and
 * limitations under the License.
 */

package com.google.cloud.spanner;

import com.google.api.core.ApiFuture;
import com.google.cloud.spanner.Options.UpdateOption;
import com.google.spanner.v1.ResultSetStats;

/**
 * Context for a single attempt of a locking read-write transaction. This type of transaction is the
 * only way to write data into Cloud Spanner; {@link Session#write(Iterable)} and {@link
 * Session#writeAtLeastOnce(Iterable)} use transactions internally. These transactions rely on
 * pessimistic locking and, if necessary, two-phase commit. Locking read-write transactions may
 * abort, requiring the application to retry. However, the interface exposed by {@link
 * TransactionRunner} eliminates the need for applications to write retry loops explicitly.
 *
 * <p>Locking transactions may be used to atomically read-modify-write data anywhere in a database.
 * This type of transaction is externally consistent.
 *
 * <p>Clients should attempt to minimize the amount of time a transaction is active. Faster
 * transactions commit with higher probability and cause less contention. Cloud Spanner attempts to
 * keep read locks active as long as the transaction continues to do reads, and the transaction has
 * not been terminated by returning from a {@link TransactionRunner.TransactionCallable}. Long
 * periods of inactivity at the client may cause Cloud Spanner to release a transaction's locks and
 * abort it.
 *
 * <p>Reads performed within a transaction acquire locks on the data being read. Writes can only be
 * done at commit time, after all reads have been completed.
 *
 * <p>Conceptually, a read-write transaction consists of zero or more reads or SQL queries followed
 * by a commit.
 *
 * <h3>Semantics</h3>
 *
 * <p>Cloud Spanner can commit the transaction if all read locks it acquired are still valid at
 * commit time, and it is able to acquire write locks for all writes. Cloud Spanner can abort the
 * transaction for any reason. If a commit attempt returns {@code ABORTED}, Cloud Spanner guarantees
 * that the transaction has not modified any user data in Cloud Spanner.
 *
 * <p>Unless the transaction commits, Cloud Spanner makes no guarantees about how long the
 * transaction's locks were held for. It is an error to use Cloud Spanner locks for any sort of
 * mutual exclusion other than between Cloud Spanner transactions themselves.
 *
 * <h3>Retrying Aborted Transactions</h3>
 *
 * <p>When a transaction aborts, the application can choose to retry the whole transaction again. To
 * maximize the chances of successfully committing the retry, the client should execute the retry in
 * the same session as the original attempt. The original session's lock priority increases with
 * each consecutive abort, meaning that each attempt has a slightly better chance of success than
 * the previous.
 *
 * <p>Under some circumstances (e.g., many transactions attempting to modify the same row(s)), a
 * transaction can abort many times in a short period before successfully committing. Thus, it is
 * not a good idea to cap the number of retries a transaction can attempt; instead, it is better to
 * limit the total amount of wall time spent retrying.
 *
 * <p>Application code does not need to retry explicitly; {@link TransactionRunner} will
 * automatically retry a transaction if an attempt results in an abort.
 *
 * <h3>Idle Transactions</h3>
 *
 * <p>A transaction is considered idle if it has no outstanding reads or SQL queries and has not
 * started a read or SQL query within the last 10 seconds. Idle transactions can be aborted by Cloud
 * Spanner so that they don't hold on to locks indefinitely. In that case, the commit will fail with
 * error {@code ABORTED}.
 *
 * <p>If this behavior is undesirable, periodically executing a simple SQL query in the transaction
 * (e.g., {@code SELECT 1}) prevents the transaction from becoming idle.
 *
 * @see Session#readWriteTransaction()
 * @see TransactionRunner
 */
public interface TransactionContext extends ReadContext {
  /**
   * Buffers a single mutation to be applied if the transaction commits successfully. The effects of
   * this mutation will not be visible to subsequent operations in the transaction. All buffered
   * mutations will be applied atomically.
   */
  void buffer(Mutation mutation);

  /** Same as {@link #buffer(Mutation)}, but is guaranteed to be non-blocking. */
  default ApiFuture<Void> bufferAsync(Mutation mutation) {
    throw new UnsupportedOperationException("method should be overwritten");
  }

  /**
   * Buffers mutations to be applied if the transaction commits successfully. The effects of the
   * mutations will not be visible to subsequent operations in the transaction. All buffered
   * mutations will be applied atomically.
   */
  void buffer(Iterable<Mutation> mutations);

  /** Same as {@link #buffer(Iterable)}, but is guaranteed to be non-blocking. */
  default ApiFuture<Void> bufferAsync(Iterable<Mutation> mutations) {
    throw new UnsupportedOperationException("method should be overwritten");
  }

  /**
   * Executes the DML statement (which can be a simple DML statement or DML statement with a
   * returning clause) and returns the number of rows modified. For non-DML statements, it will
   * result in an {@code IllegalArgumentException}. The effects of the DML statement will be visible
   * to subsequent operations in the transaction.
   */
  long executeUpdate(Statement statement, UpdateOption... options);

  /**
   * Same as {@link #executeUpdate(Statement)}, but is guaranteed to be non-blocking. If multiple
   * asynchronous update statements are submitted to the same read/write transaction, the statements
   * are guaranteed to be submitted to Cloud Spanner in the order that they were submitted in the
   * client. This does however not guarantee that an asynchronous update statement will see the
   * results of all previously submitted statements, as the execution of the statements can be
   * parallel. If you rely on the results of a previous statement, you should block until the result
   * of that statement is known and has been returned to the client.
   */
  ApiFuture<Long> executeUpdateAsync(Statement statement, UpdateOption... options);

  /**
   * Analyzes a DML statement and returns query plan and/or execution statistics information.
   *
   * <p>{@link com.google.cloud.spanner.ReadContext.QueryAnalyzeMode#PLAN} only returns the plan for
   * the statement. {@link com.google.cloud.spanner.ReadContext.QueryAnalyzeMode#PROFILE} executes
   * the DML statement, returns the modified row count and execution statistics, and the effects of
   * the DML statement will be visible to subsequent operations in the transaction.
   *
   * @deprecated Use {@link #analyzeUpdateStatement(Statement, QueryAnalyzeMode, UpdateOption...)}
   *     instead to get both statement plan and parameter metadata
   */
  @Deprecated
  default ResultSetStats analyzeUpdate(
      Statement statement, QueryAnalyzeMode analyzeMode, UpdateOption... options) {
    throw new UnsupportedOperationException("method should be overwritten");
  }

  /**
<<<<<<< HEAD
   * Analyzes a DML statement and returns query plan and statement parameter metadata and optionally
   * execution statistics information.
   *
   * <p>{@link com.google.cloud.spanner.ReadContext.QueryAnalyzeMode#PLAN} only returns the plan and
   * parameter metadata for the statement. {@link
   * com.google.cloud.spanner.ReadContext.QueryAnalyzeMode#PROFILE} executes the DML statement,
   * returns the modified row count and execution statistics, and the effects of the DML statement
   * will be visible to subsequent operations in the transaction.
   */
  ResultSet analyzeUpdateStatement(
      Statement statement, QueryAnalyzeMode analyzeMode, UpdateOption... options);

  /**
   * Executes a list of DML statements in a single request. The statements will be executed in order
   * and the semantics is the same as if each statement is executed by {@code executeUpdate} in a
   * loop. This method returns an array of long integers, each representing the number of rows
   * modified by each statement.
=======
   * Executes a list of DML statements (which can include simple DML statements or DML statements
   * with returning clause) in a single request. The statements will be executed in order and the
   * semantics is the same as if each statement is executed by {@code executeUpdate} in a loop. This
   * method returns an array of long integers, each representing the number of rows modified by each
   * statement.
>>>>>>> 48405809
   *
   * <p>If an individual statement fails, execution stops and a {@code SpannerBatchUpdateException}
   * is returned, which includes the error and the number of rows affected by the statements that
   * are run prior to the error.
   *
   * <p>For example, if statements contains 3 statements, and the 2nd one is not a valid DML. This
   * method throws a {@code SpannerBatchUpdateException} that contains the error message from the
   * 2nd statement, and an array of length 1 that contains the number of rows modified by the 1st
   * statement. The 3rd statement will not run.
   */
  long[] batchUpdate(Iterable<Statement> statements, UpdateOption... options);

  /**
   * Same as {@link #batchUpdate(Iterable)}, but is guaranteed to be non-blocking. If multiple
   * asynchronous update statements are submitted to the same read/write transaction, the statements
   * are guaranteed to be submitted to Cloud Spanner in the order that they were submitted in the
   * client. This does however not guarantee that an asynchronous update statement will see the
   * results of all previously submitted statements, as the execution of the statements can be
   * parallel. If you rely on the results of a previous statement, you should block until the result
   * of that statement is known and has been returned to the client.
   */
  ApiFuture<long[]> batchUpdateAsync(Iterable<Statement> statements, UpdateOption... options);
}<|MERGE_RESOLUTION|>--- conflicted
+++ resolved
@@ -146,7 +146,6 @@
   }
 
   /**
-<<<<<<< HEAD
    * Analyzes a DML statement and returns query plan and statement parameter metadata and optionally
    * execution statistics information.
    *
@@ -156,21 +155,17 @@
    * returns the modified row count and execution statistics, and the effects of the DML statement
    * will be visible to subsequent operations in the transaction.
    */
-  ResultSet analyzeUpdateStatement(
-      Statement statement, QueryAnalyzeMode analyzeMode, UpdateOption... options);
+  default ResultSet analyzeUpdateStatement(
+      Statement statement, QueryAnalyzeMode analyzeMode, UpdateOption... options) {
+    throw new UnsupportedOperationException("method should be overwritten");
+  }
 
   /**
-   * Executes a list of DML statements in a single request. The statements will be executed in order
-   * and the semantics is the same as if each statement is executed by {@code executeUpdate} in a
-   * loop. This method returns an array of long integers, each representing the number of rows
-   * modified by each statement.
-=======
    * Executes a list of DML statements (which can include simple DML statements or DML statements
    * with returning clause) in a single request. The statements will be executed in order and the
    * semantics is the same as if each statement is executed by {@code executeUpdate} in a loop. This
    * method returns an array of long integers, each representing the number of rows modified by each
    * statement.
->>>>>>> 48405809
    *
    * <p>If an individual statement fails, execution stops and a {@code SpannerBatchUpdateException}
    * is returned, which includes the error and the number of rows affected by the statements that
