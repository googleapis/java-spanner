/*
 * Copyright 2019 Google LLC
 *
 * Licensed under the Apache License, Version 2.0 (the "License");
 * you may not use this file except in compliance with the License.
 * You may obtain a copy of the License at
 *
 *       http://www.apache.org/licenses/LICENSE-2.0
 *
 * Unless required by applicable law or agreed to in writing, software
 * distributed under the License is distributed on an "AS IS" BASIS,
 * WITHOUT WARRANTIES OR CONDITIONS OF ANY KIND, either express or implied.
 * See the License for the specific language governing permissions and
 * limitations under the License.
 */

package com.google.cloud.spanner.connection;

import com.google.api.core.InternalApi;
import com.google.cloud.spanner.Dialect;
import com.google.cloud.spanner.ErrorCode;
import com.google.cloud.spanner.SpannerException;
import com.google.cloud.spanner.SpannerExceptionFactory;
import com.google.cloud.spanner.Statement;
import com.google.cloud.spanner.connection.StatementResult.ClientSideStatementType;
import com.google.common.annotations.VisibleForTesting;
import com.google.common.base.Preconditions;
import com.google.common.cache.Cache;
import com.google.common.cache.CacheBuilder;
import com.google.common.cache.CacheStats;
import com.google.common.cache.Weigher;
import com.google.common.collect.ImmutableMap;
import com.google.common.collect.ImmutableSet;
import com.google.spanner.v1.ExecuteSqlRequest.QueryOptions;
import java.util.Collections;
import java.util.HashMap;
import java.util.Map;
import java.util.Objects;
import java.util.Set;
import java.util.concurrent.Callable;
import java.util.logging.Level;
import java.util.logging.Logger;
import javax.annotation.Nullable;

/**
 * Internal class for the Spanner Connection API.
 *
 * <p>Parses {@link ClientSideStatement}s and normal SQL statements. The parser is able to recognize
 * the type of statement, allowing the connection API to know which method on Spanner should be
 * called. The parser does not validate the validity of statements, except for {@link
 * ClientSideStatement}s. This means that an invalid DML statement could be accepted by the {@link
 * AbstractStatementParser} and sent to Spanner, and Spanner will then reject it with some error
 * message.
 */
@InternalApi
public abstract class AbstractStatementParser {
  private static final Object lock = new Object();
  private static final Map<Dialect, AbstractStatementParser> INSTANCES = new HashMap<>();
  private static final ImmutableMap<Dialect, Class<? extends AbstractStatementParser>>
      KNOWN_PARSER_CLASSES =
          ImmutableMap.of(
              Dialect.GOOGLE_STANDARD_SQL,
              SpannerStatementParser.class,
              Dialect.POSTGRESQL,
              PostgreSQLStatementParser.class);

  @VisibleForTesting
  static void resetParsers() {
    synchronized (lock) {
      INSTANCES.clear();
    }
  }

  /**
   * Get an instance of {@link AbstractStatementParser} for the specified dialect.
   *
   * @param dialect
   * @return
   */
  public static AbstractStatementParser getInstance(Dialect dialect) {
    synchronized (lock) {
      if (!INSTANCES.containsKey(dialect)) {
        try {
          Class<? extends AbstractStatementParser> clazz = KNOWN_PARSER_CLASSES.get(dialect);
          if (clazz == null) {
            throw SpannerExceptionFactory.newSpannerException(
                ErrorCode.INTERNAL, "There is no known statement parser for dialect " + dialect);
          }
          INSTANCES.put(dialect, clazz.newInstance());
        } catch (InstantiationException | IllegalAccessException e) {
          throw SpannerExceptionFactory.newSpannerException(
              ErrorCode.INTERNAL,
              "Could not instantiate statement parser for dialect " + dialect.name(),
              e);
        }
      }
      return INSTANCES.get(dialect);
    }
  }

  /**
   * The following fixed pre-parsed statements are used internally by the Connection API. These do
   * not need to be parsed using a specific dialect, as they are equal for all dialects, and
   * pre-parsing them avoids the need to repeatedly parse statements that are used internally.
   */

  /** Begins a transaction. */
  static final ParsedStatement BEGIN_STATEMENT;

  /**
   * Create a COMMIT statement to use with the {@link #commit()} method to allow it to be cancelled,
   * time out or retried.
   *
   * <p>{@link ReadWriteTransaction} uses the generic methods {@link #executeAsync(ParsedStatement,
   * Callable)} and {@link #runWithRetry(Callable)} to allow statements to be cancelled, to timeout
   * and to be retried. These methods require a {@link ParsedStatement} as input. When the {@link
   * #commit()} method is called directly, we do not have a {@link ParsedStatement}, and the method
   * uses this statement instead in order to use the same logic as the other statements.
   */
  static final ParsedStatement COMMIT_STATEMENT;

  /** The {@link Statement} and {@link Callable} for rollbacks */
  static final ParsedStatement ROLLBACK_STATEMENT;

  /**
   * Create a RUN BATCH statement to use with the {@link #executeBatchUpdate(Iterable)} method to
   * allow it to be cancelled, time out or retried.
   *
   * <p>{@link ReadWriteTransaction} uses the generic methods {@link #executeAsync(ParsedStatement,
   * Callable)} and {@link #runWithRetry(Callable)} to allow statements to be cancelled, to timeout
   * and to be retried. These methods require a {@link ParsedStatement} as input. When the {@link
   * #executeBatchUpdate(Iterable)} method is called, we do not have one {@link ParsedStatement},
   * and the method uses this statement instead in order to use the same logic as the other
   * statements.
   */
  static final ParsedStatement RUN_BATCH_STATEMENT;

  static {
    try {
      BEGIN_STATEMENT = getInstance(Dialect.GOOGLE_STANDARD_SQL).parse(Statement.of("BEGIN"));
      COMMIT_STATEMENT = getInstance(Dialect.GOOGLE_STANDARD_SQL).parse(Statement.of("COMMIT"));
      ROLLBACK_STATEMENT = getInstance(Dialect.GOOGLE_STANDARD_SQL).parse(Statement.of("ROLLBACK"));
      RUN_BATCH_STATEMENT =
          getInstance(Dialect.GOOGLE_STANDARD_SQL).parse(Statement.of("RUN BATCH"));

    } catch (Throwable ex) {
      Logger logger = Logger.getLogger(AbstractStatementParser.class.getName());
      logger.log(Level.SEVERE, "Static initialization failure.", ex);
      throw ex;
    }
  }

  /** The type of statement that has been recognized by the parser. */
  @InternalApi
  public enum StatementType {
    CLIENT_SIDE,
    DDL,
    QUERY,
    UPDATE,
    UNKNOWN
  }

  /** A statement that has been parsed */
  @InternalApi
  public static class ParsedStatement {
    private final StatementType type;
    private final ClientSideStatementImpl clientSideStatement;
    private final Statement statement;
    private final String sqlWithoutComments;
    private final boolean returningClause;

    private static ParsedStatement clientSideStatement(
        ClientSideStatementImpl clientSideStatement,
        Statement statement,
        String sqlWithoutComments) {
      return new ParsedStatement(clientSideStatement, statement, sqlWithoutComments);
    }

    private static ParsedStatement ddl(Statement statement, String sqlWithoutComments) {
      return new ParsedStatement(StatementType.DDL, statement, sqlWithoutComments);
    }

    private static ParsedStatement query(
        Statement statement, String sqlWithoutComments, QueryOptions defaultQueryOptions) {
      return new ParsedStatement(
          StatementType.QUERY, null, statement, sqlWithoutComments, defaultQueryOptions, false);
    }

    private static ParsedStatement update(
        Statement statement, String sqlWithoutComments, boolean returningClause) {
      return new ParsedStatement(
          StatementType.UPDATE, statement, sqlWithoutComments, returningClause);
    }

    private static ParsedStatement unknown(Statement statement, String sqlWithoutComments) {
      return new ParsedStatement(StatementType.UNKNOWN, statement, sqlWithoutComments);
    }

    private ParsedStatement(
        ClientSideStatementImpl clientSideStatement,
        Statement statement,
        String sqlWithoutComments) {
      Preconditions.checkNotNull(clientSideStatement);
      Preconditions.checkNotNull(statement);
      this.type = StatementType.CLIENT_SIDE;
      this.clientSideStatement = clientSideStatement;
      this.statement = statement;
      this.sqlWithoutComments = Preconditions.checkNotNull(sqlWithoutComments);
      this.returningClause = false;
    }

    private ParsedStatement(
        StatementType type,
        Statement statement,
        String sqlWithoutComments,
        boolean returningClause) {
      this(type, null, statement, sqlWithoutComments, null, returningClause);
    }

    private ParsedStatement(StatementType type, Statement statement, String sqlWithoutComments) {
      this(type, null, statement, sqlWithoutComments, null, false);
    }

    private ParsedStatement(
        StatementType type,
        ClientSideStatementImpl clientSideStatement,
        Statement statement,
        String sqlWithoutComments,
        QueryOptions defaultQueryOptions,
        boolean returningClause) {
      Preconditions.checkNotNull(type);
      this.type = type;
      this.clientSideStatement = clientSideStatement;
      this.statement = statement == null ? null : mergeQueryOptions(statement, defaultQueryOptions);
      this.sqlWithoutComments = Preconditions.checkNotNull(sqlWithoutComments);
      this.returningClause = returningClause;
    }

    private ParsedStatement copy(Statement statement, QueryOptions defaultQueryOptions) {
      return new ParsedStatement(
          this.type,
          this.clientSideStatement,
          statement,
          this.sqlWithoutComments,
          defaultQueryOptions,
          this.returningClause);
    }

    private ParsedStatement forCache() {
      return new ParsedStatement(
          this.type,
          this.clientSideStatement,
          null,
          this.sqlWithoutComments,
          null,
          this.returningClause);
    }

    @Override
    public int hashCode() {
      return Objects.hash(
          this.type, this.clientSideStatement, this.statement, this.sqlWithoutComments);
    }

    @Override
    public boolean equals(Object other) {
      if (!(other instanceof ParsedStatement)) {
        return false;
      }
      ParsedStatement o = (ParsedStatement) other;
      return Objects.equals(this.type, o.type)
          && Objects.equals(this.clientSideStatement, o.clientSideStatement)
          && Objects.equals(this.statement, o.statement)
          && Objects.equals(this.sqlWithoutComments, o.sqlWithoutComments);
    }

    /** @return the type of statement that was recognized by the parser. */
    @InternalApi
    public StatementType getType() {
      return type;
    }

    /** @return whether the statement has a returning clause or not. */
    @InternalApi
    public boolean hasReturningClause() {
      return this.returningClause;
    }

    /**
     * @return true if the statement is a query that will return a {@link
     *     com.google.cloud.spanner.ResultSet}.
     */
    @InternalApi
    public boolean isQuery() {
      switch (type) {
        case CLIENT_SIDE:
          return getClientSideStatement().isQuery();
        case QUERY:
          return true;
        case UPDATE:
        case DDL:
        case UNKNOWN:
        default:
      }
      return false;
    }

    /**
     * @return true if the statement is a DML statement or a client side statement that will return
     *     an update count.
     */
    @InternalApi
    public boolean isUpdate() {
      switch (type) {
        case CLIENT_SIDE:
          return getClientSideStatement().isUpdate();
        case UPDATE:
          return true;
        case QUERY:
        case DDL:
        case UNKNOWN:
        default:
      }
      return false;
    }

    /** @return true if the statement is a DDL statement. */
    @InternalApi
    public boolean isDdl() {
      switch (type) {
        case DDL:
          return true;
        case CLIENT_SIDE:
        case UPDATE:
        case QUERY:
        case UNKNOWN:
        default:
      }
      return false;
    }

    /**
     * @return the {@link ClientSideStatementType} of this statement. This method may only be called
     *     on statements of type {@link StatementType#CLIENT_SIDE}.
     */
    @InternalApi
    public ClientSideStatementType getClientSideStatementType() {
      Preconditions.checkState(type == StatementType.CLIENT_SIDE);
      return clientSideStatement.getStatementType();
    }

    Statement getStatement() {
      return statement;
    }

    /**
     * Merges the {@link QueryOptions} of the {@link Statement} with the current {@link
     * QueryOptions} of this connection. The {@link QueryOptions} that are already present on the
     * statement take precedence above the connection {@link QueryOptions}.
     */
    Statement mergeQueryOptions(Statement statement, QueryOptions defaultQueryOptions) {
      if (defaultQueryOptions == null
          || defaultQueryOptions.equals(QueryOptions.getDefaultInstance())) {
        return statement;
      }
      if (statement.getQueryOptions() == null) {
        return statement.toBuilder().withQueryOptions(defaultQueryOptions).build();
      }
      return statement
          .toBuilder()
          .withQueryOptions(
              defaultQueryOptions.toBuilder().mergeFrom(statement.getQueryOptions()).build())
          .build();
    }

    /** @return the SQL statement with all comments removed from the SQL string. */
    @InternalApi
    public String getSqlWithoutComments() {
      return sqlWithoutComments;
    }

    ClientSideStatement getClientSideStatement() {
      Preconditions.checkState(
          clientSideStatement != null,
          "This ParsedStatement does not contain a ClientSideStatement");
      return clientSideStatement;
    }
  }

  static final Set<String> ddlStatements =
      ImmutableSet.of("CREATE", "DROP", "ALTER", "ANALYZE", "GRANT", "REVOKE", "RENAME");
  static final Set<String> selectStatements = ImmutableSet.of("SELECT", "WITH", "SHOW");
  static final Set<String> dmlStatements = ImmutableSet.of("INSERT", "UPDATE", "DELETE");
  private final Set<ClientSideStatementImpl> statements;

  /** The default maximum size of the statement cache in Mb. */
  public static final int DEFAULT_MAX_STATEMENT_CACHE_SIZE_MB = 5;

  private static int getMaxStatementCacheSize() {
    String stringValue = System.getProperty("spanner.statement_cache_size_mb");
    if (stringValue == null) {
      return DEFAULT_MAX_STATEMENT_CACHE_SIZE_MB;
    }
    int value = 0;
    try {
      value = Integer.parseInt(stringValue);
    } catch (NumberFormatException ignore) {
    }
    return Math.max(value, 0);
  }

  private static boolean isRecordStatementCacheStats() {
    return "true"
        .equalsIgnoreCase(System.getProperty("spanner.record_statement_cache_stats", "false"));
  }

  /**
   * Cache for parsed statements. This prevents statements that are executed multiple times by the
   * application to be parsed over and over again. The default maximum size is 5Mb.
   */
  private final Cache<String, ParsedStatement> statementCache;

  AbstractStatementParser(Set<ClientSideStatementImpl> statements) {
    this.statements = Collections.unmodifiableSet(statements);
    int maxCacheSize = getMaxStatementCacheSize();
    if (maxCacheSize > 0) {
      CacheBuilder<String, ParsedStatement> cacheBuilder =
          CacheBuilder.newBuilder()
              // Set the max size to (approx) 5MB (by default).
              .maximumWeight(maxCacheSize * 1024L * 1024L)
              // We do length*2 because Java uses 2 bytes for each char.
              .weigher(
                  (Weigher<String, ParsedStatement>)
                      (key, value) -> 2 * key.length() + 2 * value.sqlWithoutComments.length())
              .concurrencyLevel(Runtime.getRuntime().availableProcessors());
      if (isRecordStatementCacheStats()) {
        cacheBuilder.recordStats();
      }
      this.statementCache = cacheBuilder.build();
    } else {
      this.statementCache = null;
    }
  }

  @VisibleForTesting
  CacheStats getStatementCacheStats() {
    return statementCache == null ? null : statementCache.stats();
  }

  @VisibleForTesting
  Set<ClientSideStatementImpl> getClientSideStatements() {
    return statements;
  }

  /**
   * Parses the given statement and categorizes it as one of the possible {@link StatementType}s.
   * The validity of the statement is not checked, unless it is a client-side statement.
   *
   * @param statement The statement to parse.
   * @return the parsed and categorized statement.
   */
  @InternalApi
  public ParsedStatement parse(Statement statement) {
    return parse(statement, null);
  }

  ParsedStatement parse(Statement statement, QueryOptions defaultQueryOptions) {
    if (statementCache == null) {
      return internalParse(statement, defaultQueryOptions);
    }

    ParsedStatement parsedStatement = statementCache.getIfPresent(statement.getSql());
    if (parsedStatement == null) {
      parsedStatement = internalParse(statement, defaultQueryOptions);
      statementCache.put(statement.getSql(), parsedStatement.forCache());
      return parsedStatement;
    }
    return parsedStatement.copy(statement, defaultQueryOptions);
  }

  private ParsedStatement internalParse(Statement statement, QueryOptions defaultQueryOptions) {
    String sql = removeCommentsAndTrim(statement.getSql());
    ClientSideStatementImpl client = parseClientSideStatement(sql);
    if (client != null) {
      return ParsedStatement.clientSideStatement(client, statement, sql);
    } else if (isQuery(sql)) {
      return ParsedStatement.query(statement, sql, defaultQueryOptions);
    } else if (isUpdateStatement(sql)) {
      return ParsedStatement.update(statement, sql, checkReturningClause(sql));
    } else if (isDdlStatement(sql)) {
      return ParsedStatement.ddl(statement, sql);
    }
    return ParsedStatement.unknown(statement, sql);
  }

  /**
   * Parses the given statement as a client-side statement. Client-side statements are statements
   * that are never sent to Cloud Spanner, but that are interpreted by the Connection API and then
   * translated into some action, such as for example starting a transaction or getting the last
   * commit timestamp.
   *
   * @param sql The statement to try to parse as a client-side statement (without any comments).
   * @return a valid {@link ClientSideStatement} or null if the statement is not a client-side
   *     statement.
   */
  @VisibleForTesting
  ClientSideStatementImpl parseClientSideStatement(String sql) {
    for (ClientSideStatementImpl css : statements) {
      if (css.matches(sql)) {
        return css;
      }
    }
    return null;
  }

  /**
   * Checks whether the given statement is (probably) a DDL statement. The method does not check the
   * validity of the statement, only if it is a DDL statement based on the first word in the
   * statement.
   *
   * @param sql The statement to check (without any comments).
   * @return <code>true</code> if the statement is a DDL statement (i.e. starts with 'CREATE',
   *     'ALTER' or 'DROP').
   */
  @InternalApi
  public boolean isDdlStatement(String sql) {
    return statementStartsWith(sql, ddlStatements);
  }

  /**
   * Checks whether the given statement is (probably) a SELECT query. The method does not check the
   * validity of the statement, only if it is a SELECT statement based on the first word in the
   * statement.
   *
   * @param sql The statement to check (without any comments).
   * @return <code>true</code> if the statement is a SELECT statement (i.e. starts with 'SELECT').
   */
  @InternalApi
  public boolean isQuery(String sql) {
    // Skip any query hints at the beginning of the query.
    // We only do this if we actually know that it starts with a hint to prevent unnecessary
    // re-assigning the exact same sql string.
    if (sql.startsWith("@")) {
      sql = removeStatementHint(sql);
    }
    return statementStartsWith(sql, selectStatements);
  }

  /**
   * Checks whether the given statement is (probably) an update statement. The method does not check
   * the validity of the statement, only if it is an update statement based on the first word in the
   * statement.
   *
   * @param sql The statement to check (without any comments).
   * @return <code>true</code> if the statement is a DML update statement (i.e. starts with
   *     'INSERT', 'UPDATE' or 'DELETE').
   */
  @InternalApi
  public boolean isUpdateStatement(String sql) {
    // Skip any query hints at the beginning of the query.
    if (sql.startsWith("@")) {
      sql = removeStatementHint(sql);
    }
    return statementStartsWith(sql, dmlStatements);
  }

  protected abstract boolean supportsExplain();

  private boolean statementStartsWith(String sql, Iterable<String> checkStatements) {
    Preconditions.checkNotNull(sql);
    String[] tokens = sql.split("\\s+", 2);
    int checkIndex = 0;
    if (supportsExplain() && tokens[0].equalsIgnoreCase("EXPLAIN")) {
      checkIndex = 1;
    }
    if (tokens.length > checkIndex) {
      for (String check : checkStatements) {
        if (tokens[checkIndex].equalsIgnoreCase(check)) {
          return true;
        }
      }
    }
    return false;
  }

  static final char SINGLE_QUOTE = '\'';
  static final char DOUBLE_QUOTE = '"';
  static final char BACKTICK_QUOTE = '`';
  static final char HYPHEN = '-';
  static final char DASH = '#';
  static final char SLASH = '/';
  static final char ASTERISK = '*';
  static final char DOLLAR = '$';
  static final char SPACE = ' ';
  static final char CLOSE_PARENTHESIS = ')';
  static final char COMMA = ',';
  static final char UNDERSCORE = '_';
  static final char BACKSLASH = '\\';

  /**
   * Removes comments from and trims the given sql statement using the dialect of this parser.
   *
   * @param sql The sql statement to remove comments from and to trim.
   * @return the sql statement without the comments and leading and trailing spaces.
   */
  @InternalApi
  abstract String removeCommentsAndTrimInternal(String sql);

  /**
   * Removes comments from and trims the given sql statement using the dialect of this parser.
   *
   * @param sql The sql statement to remove comments from and to trim.
   * @return the sql statement without the comments and leading and trailing spaces.
   */
  @InternalApi
  public String removeCommentsAndTrim(String sql) {
    return removeCommentsAndTrimInternal(sql);
  }

  /** Removes any statement hints at the beginning of the statement. */
  abstract String removeStatementHint(String sql);

  /** Parameter information with positional parameters translated to named parameters. */
  @InternalApi
  public static class ParametersInfo {
    public final int numberOfParameters;
    public final String sqlWithNamedParameters;

    ParametersInfo(int numberOfParameters, String sqlWithNamedParameters) {
      this.numberOfParameters = numberOfParameters;
      this.sqlWithNamedParameters = sqlWithNamedParameters;
    }
  }

  /**
   * Converts all positional parameters (?) in the given sql string into named parameters. The
   * parameters are named @p1, @p2, etc. This method is used when converting a JDBC statement that
   * uses positional parameters to a Cloud Spanner {@link Statement} instance that requires named
   * parameters. The input SQL string may not contain any comments, except for PostgreSQL-dialect
   * SQL strings.
   *
   * @param sql The sql string that should be converted
   * @return A {@link ParametersInfo} object containing a string with named parameters instead of
   *     positional parameters and the number of parameters.
   * @throws SpannerException If the input sql string contains an unclosed string/byte literal.
   */
  @InternalApi
  abstract ParametersInfo convertPositionalParametersToNamedParametersInternal(
      char paramChar, String sql);

  /**
   * Converts all positional parameters (?) in the given sql string into named parameters. The
   * parameters are named @p1, @p2, etc. This method is used when converting a JDBC statement that
   * uses positional parameters to a Cloud Spanner {@link Statement} instance that requires named
   * parameters. The input SQL string may not contain any comments. There is an exception case if
   * the statement starts with a GSQL comment which forces it to be interpreted as a GoogleSql
   * statement.
   *
   * @param sql The sql string without comments that should be converted
   * @return A {@link ParametersInfo} object containing a string with named parameters instead of
   *     positional parameters and the number of parameters.
   * @throws SpannerException If the input sql string contains an unclosed string/byte literal.
   */
  @InternalApi
  public ParametersInfo convertPositionalParametersToNamedParameters(char paramChar, String sql) {
    return convertPositionalParametersToNamedParametersInternal(paramChar, sql);
  }

  /** Convenience method that is used to estimate the number of parameters in a SQL statement. */
  static int countOccurrencesOf(char c, String string) {
    int res = 0;
    for (int i = 0; i < string.length(); i++) {
      if (string.charAt(i) == c) {
        res++;
      }
    }
    return res;
  }

  /**
   * Checks if the given SQL string contains a Returning clause. This method is used only in case of
   * a DML statement.
   *
   * @param sql The sql string without comments that has to be evaluated.
   * @return A boolean indicating whether the sql string has a Returning clause or not.
   */
  @InternalApi
  protected abstract boolean checkReturningClauseInternal(String sql);

  /**
   * Checks if the given SQL string contains a Returning clause. This method is used only in case of
   * a DML statement.
   *
   * @param sql The sql string without comments that has to be evaluated.
   * @return A boolean indicating whether the sql string has a Returning clause or not.
   */
  @InternalApi
  public boolean checkReturningClause(String sql) {
    return checkReturningClauseInternal(sql);
  }

  /**
<<<<<<< HEAD
   * Returns true if this dialect supports nested comments.
   *
   * <ul>
   *   <li>This method should return false for dialects that consider this to be a valid comment:
   *       <code>/* A comment /* still a comment *&#47;</code>.
   *   <li>This method should return true for dialects that require all comment start sequences to
   *       be balanced with a comment end sequence: <code>
   *       /* A comment /* still a comment *&#47; Also still a comment *&#47;</code>.
   * </ul>
   */
  abstract boolean supportsNestedComments();

  /**
   * Returns true for dialects that support dollar-quoted string literals.
   *
   * <p>Example: <code>$tag$This is a string$tag$</code>.
   */
  abstract boolean supportsDollarQuotedStrings();

  /**
   * Returns true for dialects that support backticks as a quoting character, either for string
   * literals or identifiers.
   */
  abstract boolean supportsBacktickQuote();

  /**
   * Returns true for dialects that support triple-quoted string literals and identifiers.
   *
   * <p>Example: ```This is a triple-quoted string```
   */
  abstract boolean supportsTripleQuotedStrings();

  /**
   * Returns true if the dialect supports escaping a quote character within a literal with the same
   * quote as the literal is using. That is: 'foo''bar' means "foo'bar".
   */
  abstract boolean supportsEscapeQuoteWithQuote();

  /** Returns true if the dialect supports starting an escape sequence with a backslash. */
  abstract boolean supportsBackslashEscape();

  /**
   * Returns true if the dialect supports single-line comments that start with a dash.
   *
   * <p>Example: # This is a comment
   */
  abstract boolean supportsHashSingleLineComments();

  /**
   * Returns true for dialects that allow line-feeds in quoted strings. Note that the return value
   * of this is not used for triple-quoted strings. Triple-quoted strings are assumed to always
   * support line-feeds.
   */
  abstract boolean supportsLineFeedInQuotedString();

  /**
=======
>>>>>>> 3247a05b
   * Returns true for characters that can be used as the first character in unquoted identifiers.
   */
  boolean isValidIdentifierFirstChar(char c) {
    return Character.isLetter(c) || c == UNDERSCORE;
  }

  /** Returns true for characters that can be used in unquoted identifiers. */
  boolean isValidIdentifierChar(char c) {
    return isValidIdentifierFirstChar(c) || Character.isDigit(c) || c == DOLLAR;
  }

  /** Reads a dollar-quoted string literal from position index in the given sql string. */
  String parseDollarQuotedString(String sql, int index) {
    // Look ahead to the next dollar sign (if any). Everything in between is the quote tag.
    StringBuilder tag = new StringBuilder();
    while (index < sql.length()) {
      char c = sql.charAt(index);
      if (c == DOLLAR) {
        return tag.toString();
      }
      if (!isValidIdentifierChar(c)) {
        break;
      }
      tag.append(c);
      index++;
    }
    return null;
  }

  /**
   * Skips the next character, literal, identifier, or comment in the given sql string from the
   * given index. The skipped characters are added to result if it is not null.
   */
  int skip(String sql, int currentIndex, @Nullable StringBuilder result) {
<<<<<<< HEAD
    if (currentIndex >= sql.length()) {
      return currentIndex;
    }
    char currentChar = sql.charAt(currentIndex);

    if (currentChar == SINGLE_QUOTE
        || currentChar == DOUBLE_QUOTE
        || (supportsBacktickQuote() && currentChar == BACKTICK_QUOTE)) {
      appendIfNotNull(result, currentChar);
      return skipQuoted(sql, currentIndex, currentChar, result);
    } else if (supportsDollarQuotedStrings() && currentChar == DOLLAR) {
=======
    char currentChar = sql.charAt(currentIndex);
    if (currentChar == SINGLE_QUOTE || currentChar == DOUBLE_QUOTE) {
      appendIfNotNull(result, currentChar);
      return skipQuoted(sql, currentIndex, currentChar, result);
    } else if (currentChar == DOLLAR) {
>>>>>>> 3247a05b
      String dollarTag = parseDollarQuotedString(sql, currentIndex + 1);
      if (dollarTag != null) {
        appendIfNotNull(result, currentChar, dollarTag, currentChar);
        return skipQuoted(
            sql, currentIndex + dollarTag.length() + 1, currentChar, dollarTag, result);
      }
    } else if (currentChar == HYPHEN
        && sql.length() > (currentIndex + 1)
        && sql.charAt(currentIndex + 1) == HYPHEN) {
      return skipSingleLineComment(sql, currentIndex, result);
<<<<<<< HEAD
    } else if (currentChar == DASH && supportsHashSingleLineComments()) {
      return skipSingleLineComment(sql, currentIndex, result);
=======
>>>>>>> 3247a05b
    } else if (currentChar == SLASH
        && sql.length() > (currentIndex + 1)
        && sql.charAt(currentIndex + 1) == ASTERISK) {
      return skipMultiLineComment(sql, currentIndex, result);
    }

    appendIfNotNull(result, currentChar);
    return currentIndex + 1;
  }

  /** Skips a single-line comment from startIndex and adds it to result if result is not null. */
  static int skipSingleLineComment(String sql, int startIndex, @Nullable StringBuilder result) {
    int endIndex = sql.indexOf('\n', startIndex + 2);
    if (endIndex == -1) {
      endIndex = sql.length();
    } else {
      // Include the newline character.
      endIndex++;
    }
    appendIfNotNull(result, sql.substring(startIndex, endIndex));
    return endIndex;
  }

  /** Skips a multi-line comment from startIndex and adds it to result if result is not null. */
<<<<<<< HEAD
  int skipMultiLineComment(String sql, int startIndex, @Nullable StringBuilder result) {
=======
  static int skipMultiLineComment(String sql, int startIndex, @Nullable StringBuilder result) {
>>>>>>> 3247a05b
    // Current position is start + '/*'.length().
    int pos = startIndex + 2;
    // PostgreSQL allows comments to be nested. That is, the following is allowed:
    // '/* test /* inner comment */ still a comment */'
    int level = 1;
    while (pos < sql.length()) {
<<<<<<< HEAD
      if (supportsNestedComments()
          && sql.charAt(pos) == SLASH
          && sql.length() > (pos + 1)
          && sql.charAt(pos + 1) == ASTERISK) {
=======
      if (sql.charAt(pos) == SLASH && sql.length() > (pos + 1) && sql.charAt(pos + 1) == ASTERISK) {
>>>>>>> 3247a05b
        level++;
      }
      if (sql.charAt(pos) == ASTERISK && sql.length() > (pos + 1) && sql.charAt(pos + 1) == SLASH) {
        level--;
        if (level == 0) {
          pos += 2;
          appendIfNotNull(result, sql.substring(startIndex, pos));
          return pos;
        }
      }
      pos++;
    }
    appendIfNotNull(result, sql.substring(startIndex));
    return sql.length();
  }

  /** Skips a quoted string from startIndex. */
  private int skipQuoted(
      String sql, int startIndex, char startQuote, @Nullable StringBuilder result) {
    return skipQuoted(sql, startIndex, startQuote, null, result);
  }

  /**
   * Skips a quoted string from startIndex. The quote character is assumed to be $ if dollarTag is
   * not null.
   */
<<<<<<< HEAD
  int skipQuoted(
      String sql,
      int startIndex,
      char startQuote,
      @Nullable String dollarTag,
      @Nullable StringBuilder result) {
    boolean isTripleQuoted =
        supportsTripleQuotedStrings()
            && sql.length() > startIndex + 2
            && sql.charAt(startIndex + 1) == startQuote
            && sql.charAt(startIndex + 2) == startQuote;
    int currentIndex = startIndex + (isTripleQuoted ? 3 : 1);
    if (isTripleQuoted) {
      appendIfNotNull(result, startQuote);
      appendIfNotNull(result, startQuote);
    }
    while (currentIndex < sql.length()) {
      char currentChar = sql.charAt(currentIndex);
      if (currentChar == startQuote) {
        if (supportsDollarQuotedStrings() && currentChar == DOLLAR) {
=======
  private int skipQuoted(
      String sql,
      int startIndex,
      char startQuote,
      String dollarTag,
      @Nullable StringBuilder result) {
    int currentIndex = startIndex + 1;
    while (currentIndex < sql.length()) {
      char currentChar = sql.charAt(currentIndex);
      if (currentChar == startQuote) {
        if (currentChar == DOLLAR) {
>>>>>>> 3247a05b
          // Check if this is the end of the current dollar quoted string.
          String tag = parseDollarQuotedString(sql, currentIndex + 1);
          if (tag != null && tag.equals(dollarTag)) {
            appendIfNotNull(result, currentChar, dollarTag, currentChar);
            return currentIndex + tag.length() + 2;
          }
<<<<<<< HEAD
        } else if (supportsEscapeQuoteWithQuote()
            && sql.length() > currentIndex + 1
            && sql.charAt(currentIndex + 1) == startQuote) {
=======
        } else if (sql.length() > currentIndex + 1 && sql.charAt(currentIndex + 1) == startQuote) {
>>>>>>> 3247a05b
          // This is an escaped quote (e.g. 'foo''bar')
          appendIfNotNull(result, currentChar);
          appendIfNotNull(result, currentChar);
          currentIndex += 2;
          continue;
<<<<<<< HEAD
        } else if (isTripleQuoted) {
          // Check if this is the end of the triple-quoted string.
          if (sql.length() > currentIndex + 2
              && sql.charAt(currentIndex + 1) == startQuote
              && sql.charAt(currentIndex + 2) == startQuote) {
            appendIfNotNull(result, currentChar);
            appendIfNotNull(result, currentChar);
            appendIfNotNull(result, currentChar);
            return currentIndex + 3;
          }
=======
>>>>>>> 3247a05b
        } else {
          appendIfNotNull(result, currentChar);
          return currentIndex + 1;
        }
<<<<<<< HEAD
      } else if (supportsBackslashEscape()
          && currentChar == BACKSLASH
          && sql.length() > currentIndex + 1
          && sql.charAt(currentIndex + 1) == startQuote) {
        // This is an escaped quote (e.g. 'foo\'bar').
        // Note that in raw strings, the \ officially does not start an escape sequence, but the
        // result is still the same, as in a raw string 'both characters are preserved'.
        appendIfNotNull(result, currentChar);
        appendIfNotNull(result, sql.charAt(currentIndex + 1));
        currentIndex += 2;
        continue;
      } else if (currentChar == '\n' && !isTripleQuoted && !supportsLineFeedInQuotedString()) {
        break;
=======
>>>>>>> 3247a05b
      }
      currentIndex++;
      appendIfNotNull(result, currentChar);
    }
    throw SpannerExceptionFactory.newSpannerException(
        ErrorCode.INVALID_ARGUMENT, "SQL statement contains an unclosed literal: " + sql);
  }

  /** Appends the given character to result if result is not null. */
  private void appendIfNotNull(@Nullable StringBuilder result, char currentChar) {
    if (result != null) {
      result.append(currentChar);
    }
  }

  /** Appends the given suffix to result if result is not null. */
  private static void appendIfNotNull(@Nullable StringBuilder result, String suffix) {
    if (result != null) {
      result.append(suffix);
    }
  }

  /** Appends the given prefix, tag, and suffix to result if result is not null. */
  private static void appendIfNotNull(
      @Nullable StringBuilder result, char prefix, String tag, char suffix) {
    if (result != null) {
      result.append(prefix).append(tag).append(suffix);
    }
  }
}<|MERGE_RESOLUTION|>--- conflicted
+++ resolved
@@ -700,8 +700,7 @@
   }
 
   /**
-<<<<<<< HEAD
-   * Returns true if this dialect supports nested comments.
+   * <<<<<<< HEAD Returns true if this dialect supports nested comments.
    *
    * <ul>
    *   <li>This method should return false for dialects that consider this to be a valid comment:
@@ -757,8 +756,6 @@
   abstract boolean supportsLineFeedInQuotedString();
 
   /**
-=======
->>>>>>> 3247a05b
    * Returns true for characters that can be used as the first character in unquoted identifiers.
    */
   boolean isValidIdentifierFirstChar(char c) {
@@ -793,7 +790,6 @@
    * given index. The skipped characters are added to result if it is not null.
    */
   int skip(String sql, int currentIndex, @Nullable StringBuilder result) {
-<<<<<<< HEAD
     if (currentIndex >= sql.length()) {
       return currentIndex;
     }
@@ -805,13 +801,6 @@
       appendIfNotNull(result, currentChar);
       return skipQuoted(sql, currentIndex, currentChar, result);
     } else if (supportsDollarQuotedStrings() && currentChar == DOLLAR) {
-=======
-    char currentChar = sql.charAt(currentIndex);
-    if (currentChar == SINGLE_QUOTE || currentChar == DOUBLE_QUOTE) {
-      appendIfNotNull(result, currentChar);
-      return skipQuoted(sql, currentIndex, currentChar, result);
-    } else if (currentChar == DOLLAR) {
->>>>>>> 3247a05b
       String dollarTag = parseDollarQuotedString(sql, currentIndex + 1);
       if (dollarTag != null) {
         appendIfNotNull(result, currentChar, dollarTag, currentChar);
@@ -822,11 +811,8 @@
         && sql.length() > (currentIndex + 1)
         && sql.charAt(currentIndex + 1) == HYPHEN) {
       return skipSingleLineComment(sql, currentIndex, result);
-<<<<<<< HEAD
     } else if (currentChar == DASH && supportsHashSingleLineComments()) {
       return skipSingleLineComment(sql, currentIndex, result);
-=======
->>>>>>> 3247a05b
     } else if (currentChar == SLASH
         && sql.length() > (currentIndex + 1)
         && sql.charAt(currentIndex + 1) == ASTERISK) {
@@ -851,25 +837,17 @@
   }
 
   /** Skips a multi-line comment from startIndex and adds it to result if result is not null. */
-<<<<<<< HEAD
   int skipMultiLineComment(String sql, int startIndex, @Nullable StringBuilder result) {
-=======
-  static int skipMultiLineComment(String sql, int startIndex, @Nullable StringBuilder result) {
->>>>>>> 3247a05b
     // Current position is start + '/*'.length().
     int pos = startIndex + 2;
     // PostgreSQL allows comments to be nested. That is, the following is allowed:
     // '/* test /* inner comment */ still a comment */'
     int level = 1;
     while (pos < sql.length()) {
-<<<<<<< HEAD
       if (supportsNestedComments()
           && sql.charAt(pos) == SLASH
           && sql.length() > (pos + 1)
           && sql.charAt(pos + 1) == ASTERISK) {
-=======
-      if (sql.charAt(pos) == SLASH && sql.length() > (pos + 1) && sql.charAt(pos + 1) == ASTERISK) {
->>>>>>> 3247a05b
         level++;
       }
       if (sql.charAt(pos) == ASTERISK && sql.length() > (pos + 1) && sql.charAt(pos + 1) == SLASH) {
@@ -896,7 +874,6 @@
    * Skips a quoted string from startIndex. The quote character is assumed to be $ if dollarTag is
    * not null.
    */
-<<<<<<< HEAD
   int skipQuoted(
       String sql,
       int startIndex,
@@ -917,38 +894,20 @@
       char currentChar = sql.charAt(currentIndex);
       if (currentChar == startQuote) {
         if (supportsDollarQuotedStrings() && currentChar == DOLLAR) {
-=======
-  private int skipQuoted(
-      String sql,
-      int startIndex,
-      char startQuote,
-      String dollarTag,
-      @Nullable StringBuilder result) {
-    int currentIndex = startIndex + 1;
-    while (currentIndex < sql.length()) {
-      char currentChar = sql.charAt(currentIndex);
-      if (currentChar == startQuote) {
-        if (currentChar == DOLLAR) {
->>>>>>> 3247a05b
           // Check if this is the end of the current dollar quoted string.
           String tag = parseDollarQuotedString(sql, currentIndex + 1);
           if (tag != null && tag.equals(dollarTag)) {
             appendIfNotNull(result, currentChar, dollarTag, currentChar);
             return currentIndex + tag.length() + 2;
           }
-<<<<<<< HEAD
         } else if (supportsEscapeQuoteWithQuote()
             && sql.length() > currentIndex + 1
             && sql.charAt(currentIndex + 1) == startQuote) {
-=======
-        } else if (sql.length() > currentIndex + 1 && sql.charAt(currentIndex + 1) == startQuote) {
->>>>>>> 3247a05b
           // This is an escaped quote (e.g. 'foo''bar')
           appendIfNotNull(result, currentChar);
           appendIfNotNull(result, currentChar);
           currentIndex += 2;
           continue;
-<<<<<<< HEAD
         } else if (isTripleQuoted) {
           // Check if this is the end of the triple-quoted string.
           if (sql.length() > currentIndex + 2
@@ -959,13 +918,10 @@
             appendIfNotNull(result, currentChar);
             return currentIndex + 3;
           }
-=======
->>>>>>> 3247a05b
         } else {
           appendIfNotNull(result, currentChar);
           return currentIndex + 1;
         }
-<<<<<<< HEAD
       } else if (supportsBackslashEscape()
           && currentChar == BACKSLASH
           && sql.length() > currentIndex + 1
@@ -979,8 +935,6 @@
         continue;
       } else if (currentChar == '\n' && !isTripleQuoted && !supportsLineFeedInQuotedString()) {
         break;
-=======
->>>>>>> 3247a05b
       }
       currentIndex++;
       appendIfNotNull(result, currentChar);
