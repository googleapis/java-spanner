/*
 * Copyright 2019 Google LLC
 *
 * Licensed under the Apache License, Version 2.0 (the "License");
 * you may not use this file except in compliance with the License.
 * You may obtain a copy of the License at
 *
 *       http://www.apache.org/licenses/LICENSE-2.0
 *
 * Unless required by applicable law or agreed to in writing, software
 * distributed under the License is distributed on an "AS IS" BASIS,
 * WITHOUT WARRANTIES OR CONDITIONS OF ANY KIND, either express or implied.
 * See the License for the specific language governing permissions and
 * limitations under the License.
 */

package com.google.cloud.spanner.connection;

import static com.google.cloud.spanner.connection.SimpleParser.isValidIdentifierChar;
import static com.google.cloud.spanner.connection.StatementHintParser.convertHintsToOptions;

import com.google.api.core.InternalApi;
import com.google.cloud.spanner.Dialect;
import com.google.cloud.spanner.ErrorCode;
import com.google.cloud.spanner.Options.ReadQueryUpdateTransactionOption;
import com.google.cloud.spanner.SpannerException;
import com.google.cloud.spanner.SpannerExceptionFactory;
import com.google.cloud.spanner.Statement;
import com.google.cloud.spanner.connection.AbstractBaseUnitOfWork.InterceptorsUsage;
import com.google.cloud.spanner.connection.SimpleParser.Result;
import com.google.cloud.spanner.connection.StatementResult.ClientSideStatementType;
import com.google.cloud.spanner.connection.UnitOfWork.CallType;
import com.google.common.annotations.VisibleForTesting;
import com.google.common.base.Preconditions;
<<<<<<< HEAD
import com.google.common.base.Suppliers;
=======
import com.google.common.base.Splitter;
>>>>>>> a2780edb
import com.google.common.cache.Cache;
import com.google.common.cache.CacheBuilder;
import com.google.common.cache.CacheStats;
import com.google.common.cache.Weigher;
import com.google.common.collect.ImmutableMap;
import com.google.common.collect.ImmutableSet;
import com.google.spanner.v1.ExecuteSqlRequest.QueryOptions;
import java.nio.CharBuffer;
import java.util.Collection;
import java.util.Collections;
import java.util.HashMap;
import java.util.Iterator;
import java.util.Map;
import java.util.Objects;
import java.util.Set;
import java.util.concurrent.Callable;
import java.util.function.Supplier;
import java.util.logging.Level;
import java.util.logging.Logger;
import javax.annotation.Nullable;

/**
 * Internal class for the Spanner Connection API.
 *
 * <p>Parses {@link ClientSideStatement}s and normal SQL statements. The parser is able to recognize
 * the type of statement, allowing the connection API to know which method on Spanner should be
 * called. The parser does not validate the validity of statements, except for {@link
 * ClientSideStatement}s. This means that an invalid DML statement could be accepted by the {@link
 * AbstractStatementParser} and sent to Spanner, and Spanner will then reject it with some error
 * message.
 */
@InternalApi
public abstract class AbstractStatementParser {
  private static final Object lock = new Object();
  private static final Map<Dialect, AbstractStatementParser> INSTANCES = new HashMap<>();
  private static final ImmutableMap<Dialect, Class<? extends AbstractStatementParser>>
      KNOWN_PARSER_CLASSES =
          ImmutableMap.of(
              Dialect.GOOGLE_STANDARD_SQL,
              SpannerStatementParser.class,
              Dialect.POSTGRESQL,
              PostgreSQLStatementParser.class);

  @VisibleForTesting
  static void resetParsers() {
    synchronized (lock) {
      INSTANCES.clear();
    }
  }

  /** Get an instance of {@link AbstractStatementParser} for the specified dialect. */
  public static AbstractStatementParser getInstance(Dialect dialect) {
    synchronized (lock) {
      if (!INSTANCES.containsKey(dialect)) {
        try {
          Class<? extends AbstractStatementParser> clazz = KNOWN_PARSER_CLASSES.get(dialect);
          if (clazz == null) {
            throw SpannerExceptionFactory.newSpannerException(
                ErrorCode.INTERNAL, "There is no known statement parser for dialect " + dialect);
          }
          INSTANCES.put(dialect, clazz.getDeclaredConstructor().newInstance());
        } catch (Exception exception) {
          throw SpannerExceptionFactory.newSpannerException(
              ErrorCode.INTERNAL,
              "Could not instantiate statement parser for dialect " + dialect.name(),
              exception);
        }
      }
      return INSTANCES.get(dialect);
    }
  }

  static final Set<String> ddlStatements =
      ImmutableSet.of("CREATE", "DROP", "ALTER", "ANALYZE", "GRANT", "REVOKE", "RENAME");
  static final Set<String> selectStatements =
      ImmutableSet.of("SELECT", "WITH", "SHOW", "FROM", "GRAPH");
  static final Set<String> SELECT_STATEMENTS_ALLOWING_PRECEDING_BRACKETS =
      ImmutableSet.of("SELECT", "FROM");
  static final Set<String> dmlStatements = ImmutableSet.of("INSERT", "UPDATE", "DELETE");

  /*
   * The following fixed pre-parsed statements are used internally by the Connection API. These do
   * not need to be parsed using a specific dialect, as they are equal for all dialects, and
   * pre-parsing them avoids the need to repeatedly parse statements that are used internally.
   */

  /** Begins a transaction. */
  static final ParsedStatement BEGIN_STATEMENT;

  /**
   * Create a COMMIT statement to use with the {@link Connection#commit()} method to allow it to be
   * cancelled, time out or retried.
   *
   * <p>{@link ReadWriteTransaction} uses the generic methods {@link
   * ReadWriteTransaction#executeStatementAsync(CallType, ParsedStatement, Callable,
   * InterceptorsUsage, Collection)} and {@link ReadWriteTransaction#runWithRetry(Callable)} to
   * allow statements to be cancelled, to timeout and to be retried. These methods require a {@link
   * ParsedStatement} as input. When the {@link Connection#commit()} method is called directly, we
   * do not have a {@link ParsedStatement}, and the method uses this statement instead in order to
   * use the same logic as the other statements.
   */
  static final ParsedStatement COMMIT_STATEMENT;

  /** The {@link Statement} and {@link Callable} for rollbacks */
  static final ParsedStatement ROLLBACK_STATEMENT;

  /**
   * Create a RUN BATCH statement to use with the {@link Connection#executeBatchUpdate(Iterable)}
   * method to allow it to be cancelled, time out or retried.
   *
   * <p>{@link ReadWriteTransaction} uses the generic methods {@link
   * ReadWriteTransaction#executeStatementAsync(CallType, ParsedStatement, Callable, Collection)}
   * and {@link ReadWriteTransaction#runWithRetry(Callable)} to allow statements to be cancelled, to
   * timeout and to be retried. These methods require a {@link ParsedStatement} as input. When the
   * {@link Connection#executeBatchUpdate(Iterable)} method is called, we do not have one {@link
   * ParsedStatement}, and the method uses this statement instead in order to use the same logic as
   * the other statements.
   */
  static final ParsedStatement RUN_BATCH_STATEMENT;

  static {
    try {
      BEGIN_STATEMENT = getInstance(Dialect.GOOGLE_STANDARD_SQL).parse(Statement.of("BEGIN"));
      COMMIT_STATEMENT = getInstance(Dialect.GOOGLE_STANDARD_SQL).parse(Statement.of("COMMIT"));
      ROLLBACK_STATEMENT = getInstance(Dialect.GOOGLE_STANDARD_SQL).parse(Statement.of("ROLLBACK"));
      RUN_BATCH_STATEMENT =
          getInstance(Dialect.GOOGLE_STANDARD_SQL).parse(Statement.of("RUN BATCH"));

    } catch (Throwable ex) {
      Logger logger = Logger.getLogger(AbstractStatementParser.class.getName());
      logger.log(Level.SEVERE, "Static initialization failure.", ex);
      throw ex;
    }
  }

  /** The type of statement that has been recognized by the parser. */
  @InternalApi
  public enum StatementType {
    CLIENT_SIDE,
    DDL,
    QUERY,
    UPDATE,
    UNKNOWN
  }

  /** A statement that has been parsed */
  @InternalApi
  public static class ParsedStatement {
    private final StatementType type;
    private final ClientSideStatementImpl clientSideStatement;
    private final Statement statement;
    private final Supplier<String> sqlWithoutComments;
    private final Supplier<Boolean> returningClause;
    private final ReadQueryUpdateTransactionOption[] optionsFromHints;

    private static ParsedStatement clientSideStatement(
        ClientSideStatementImpl clientSideStatement,
        Statement statement,
        Supplier<String> sqlWithoutComments) {
      return new ParsedStatement(clientSideStatement, statement, sqlWithoutComments);
    }

    private static ParsedStatement ddl(Statement statement, Supplier<String> sqlWithoutComments) {
      return new ParsedStatement(StatementType.DDL, statement, sqlWithoutComments);
    }

    private static ParsedStatement query(
        Statement statement,
        Supplier<String> sqlWithoutComments,
        QueryOptions defaultQueryOptions,
        ReadQueryUpdateTransactionOption[] optionsFromHints) {
      return new ParsedStatement(
          StatementType.QUERY,
          null,
          statement,
          sqlWithoutComments,
          defaultQueryOptions,
          Suppliers.ofInstance(false),
          optionsFromHints);
    }

    private static ParsedStatement update(
        Statement statement,
        Supplier<String> sqlWithoutComments,
        Supplier<Boolean> returningClause,
        ReadQueryUpdateTransactionOption[] optionsFromHints) {
      return new ParsedStatement(
          StatementType.UPDATE, statement, sqlWithoutComments, returningClause, optionsFromHints);
    }

    private static ParsedStatement unknown(
        Statement statement, Supplier<String> sqlWithoutComments) {
      return new ParsedStatement(StatementType.UNKNOWN, statement, sqlWithoutComments);
    }

    private ParsedStatement(
        ClientSideStatementImpl clientSideStatement,
        Statement statement,
        Supplier<String> sqlWithoutComments) {
      Preconditions.checkNotNull(clientSideStatement);
      Preconditions.checkNotNull(statement);
      this.type = StatementType.CLIENT_SIDE;
      this.clientSideStatement = clientSideStatement;
      this.statement = statement;
      this.sqlWithoutComments = sqlWithoutComments;
      this.returningClause = Suppliers.ofInstance(false);
      this.optionsFromHints = EMPTY_OPTIONS;
    }

    private ParsedStatement(
        StatementType type,
        Statement statement,
        Supplier<String> sqlWithoutComments,
        Supplier<Boolean> returningClause,
        ReadQueryUpdateTransactionOption[] optionsFromHints) {
      this(type, null, statement, sqlWithoutComments, null, returningClause, optionsFromHints);
    }

    private ParsedStatement(
        StatementType type, Statement statement, Supplier<String> sqlWithoutComments) {
      this(
          type,
          null,
          statement,
          sqlWithoutComments,
          null,
          Suppliers.ofInstance(false),
          EMPTY_OPTIONS);
    }

    private ParsedStatement(
        StatementType type,
        ClientSideStatementImpl clientSideStatement,
        Statement statement,
        Supplier<String> sqlWithoutComments,
        QueryOptions defaultQueryOptions,
        Supplier<Boolean> returningClause,
        ReadQueryUpdateTransactionOption[] optionsFromHints) {
      Preconditions.checkNotNull(type);
      this.type = type;
      this.clientSideStatement = clientSideStatement;
      this.statement = statement == null ? null : mergeQueryOptions(statement, defaultQueryOptions);
      this.sqlWithoutComments = Preconditions.checkNotNull(sqlWithoutComments);
      this.returningClause = returningClause;
      this.optionsFromHints = optionsFromHints;
    }

    private ParsedStatement copy(Statement statement, QueryOptions defaultQueryOptions) {
      return new ParsedStatement(
          this.type,
          this.clientSideStatement,
          statement.withReplacedSql(this.statement.getSql()),
          this.sqlWithoutComments,
          defaultQueryOptions,
          this.returningClause,
          this.optionsFromHints);
    }

    private ParsedStatement forCache() {
      return new ParsedStatement(
          this.type,
          this.clientSideStatement,
          Statement.of(this.statement.getSql()),
          this.sqlWithoutComments,
          null,
          this.returningClause,
          this.optionsFromHints);
    }

    @Override
    public int hashCode() {
      return Objects.hash(
          this.type, this.clientSideStatement, this.statement, this.sqlWithoutComments);
    }

    @Override
    public boolean equals(Object other) {
      if (!(other instanceof ParsedStatement)) {
        return false;
      }
      ParsedStatement o = (ParsedStatement) other;
      return Objects.equals(this.type, o.type)
          && Objects.equals(this.clientSideStatement, o.clientSideStatement)
          && Objects.equals(this.statement, o.statement)
          && Objects.equals(this.sqlWithoutComments, o.sqlWithoutComments);
    }

    /** @return the type of statement that was recognized by the parser. */
    @InternalApi
    public StatementType getType() {
      return type;
    }

    /** @return whether the statement has a returning clause or not. */
    @InternalApi
    public boolean hasReturningClause() {
      return this.returningClause.get();
    }

    @InternalApi
    public ReadQueryUpdateTransactionOption[] getOptionsFromHints() {
      return this.optionsFromHints;
    }

    /**
     * @return true if the statement is a query that will return a {@link
     *     com.google.cloud.spanner.ResultSet}.
     */
    @InternalApi
    public boolean isQuery() {
      switch (type) {
        case CLIENT_SIDE:
          return getClientSideStatement().isQuery();
        case QUERY:
          return true;
        case UPDATE:
        case DDL:
        case UNKNOWN:
        default:
      }
      return false;
    }

    /**
     * @return true if the statement is a DML statement or a client side statement that will return
     *     an update count.
     */
    @InternalApi
    public boolean isUpdate() {
      switch (type) {
        case CLIENT_SIDE:
          return getClientSideStatement().isUpdate();
        case UPDATE:
          return true;
        case QUERY:
        case DDL:
        case UNKNOWN:
        default:
      }
      return false;
    }

    /** @return true if the statement is a DDL statement. */
    @InternalApi
    public boolean isDdl() {
      switch (type) {
        case DDL:
          return true;
        case CLIENT_SIDE:
        case UPDATE:
        case QUERY:
        case UNKNOWN:
        default:
      }
      return false;
    }

    /**
     * @return the {@link ClientSideStatementType} of this statement. This method may only be called
     *     on statements of type {@link StatementType#CLIENT_SIDE}.
     */
    @InternalApi
    public ClientSideStatementType getClientSideStatementType() {
      Preconditions.checkState(type == StatementType.CLIENT_SIDE);
      return clientSideStatement.getStatementType();
    }

    Statement getStatement() {
      return statement;
    }

    /**
     * Merges the {@link QueryOptions} of the {@link Statement} with the current {@link
     * QueryOptions} of this connection. The {@link QueryOptions} that are already present on the
     * statement take precedence above the connection {@link QueryOptions}.
     */
    Statement mergeQueryOptions(Statement statement, QueryOptions defaultQueryOptions) {
      if (defaultQueryOptions == null
          || defaultQueryOptions.equals(QueryOptions.getDefaultInstance())) {
        return statement;
      }
      if (statement.getQueryOptions() == null) {
        return statement.toBuilder().withQueryOptions(defaultQueryOptions).build();
      }
      return statement
          .toBuilder()
          .withQueryOptions(
              defaultQueryOptions.toBuilder().mergeFrom(statement.getQueryOptions()).build())
          .build();
    }

    /** @return the SQL statement with all comments removed from the SQL string. */
    @InternalApi
    public String getSqlWithoutComments() {
      return sqlWithoutComments.get();
    }

    ClientSideStatement getClientSideStatement() {
      Preconditions.checkState(
          clientSideStatement != null,
          "This ParsedStatement does not contain a ClientSideStatement");
      return clientSideStatement;
    }
  }

  private final Set<ClientSideStatementImpl> statements;

  /** The default maximum size of the statement cache in Mb. */
  public static final int DEFAULT_MAX_STATEMENT_CACHE_SIZE_MB = 5;

  private static int getMaxStatementCacheSize() {
    String stringValue = System.getProperty("spanner.statement_cache_size_mb");
    if (stringValue == null) {
      return DEFAULT_MAX_STATEMENT_CACHE_SIZE_MB;
    }
    int value = 0;
    try {
      value = Integer.parseInt(stringValue);
    } catch (NumberFormatException ignore) {
    }
    return Math.max(value, 0);
  }

  private static boolean isRecordStatementCacheStats() {
    return "true"
        .equalsIgnoreCase(System.getProperty("spanner.record_statement_cache_stats", "false"));
  }

  /**
   * Cache for parsed statements. This prevents statements that are executed multiple times by the
   * application to be parsed over and over again. The default maximum size is 5Mb.
   */
  private final Cache<String, ParsedStatement> statementCache;

  AbstractStatementParser(Set<ClientSideStatementImpl> statements) {
    this.statements = Collections.unmodifiableSet(statements);
    int maxCacheSize = getMaxStatementCacheSize();
    if (maxCacheSize > 0) {
      CacheBuilder<String, ParsedStatement> cacheBuilder =
          CacheBuilder.newBuilder()
              // Set the max size to (approx) 5MB (by default).
              .maximumWeight(maxCacheSize * 1024L * 1024L)
              // We do length*2 because Java uses 2 bytes for each char.
              .weigher(
                  (Weigher<String, ParsedStatement>)
                      (key, value) -> 2 * key.length() + 2 * value.statement.getSql().length())
              .concurrencyLevel(Runtime.getRuntime().availableProcessors());
      if (isRecordStatementCacheStats()) {
        cacheBuilder.recordStats();
      }
      this.statementCache = cacheBuilder.build();
    } else {
      this.statementCache = null;
    }
  }

  @VisibleForTesting
  CacheStats getStatementCacheStats() {
    return statementCache == null ? null : statementCache.stats();
  }

  @VisibleForTesting
  Set<ClientSideStatementImpl> getClientSideStatements() {
    return statements;
  }

  /**
   * Parses the given statement and categorizes it as one of the possible {@link StatementType}s.
   * The validity of the statement is not checked, unless it is a client-side statement.
   *
   * @param statement The statement to parse.
   * @return the parsed and categorized statement.
   */
  @InternalApi
  public ParsedStatement parse(Statement statement) {
    return parse(statement, null);
  }

  ParsedStatement parse(Statement statement, QueryOptions defaultQueryOptions) {
    if (statementCache == null) {
      return internalParse(statement, defaultQueryOptions);
    }

    ParsedStatement parsedStatement = statementCache.getIfPresent(statement.getSql());
    if (parsedStatement == null) {
      parsedStatement = internalParse(statement, defaultQueryOptions);
      statementCache.put(statement.getSql(), parsedStatement.forCache());
      return parsedStatement;
    }
    return parsedStatement.copy(statement, defaultQueryOptions);
  }

  ParsedStatement internalParse(Statement statement, QueryOptions defaultQueryOptions) {
<<<<<<< HEAD
    String sql = statement.getSql();
    StatementHintParser statementHintParser = new StatementHintParser(getDialect(), sql);
=======
    StatementHintParser statementHintParser =
        new StatementHintParser(getDialect(), statement.getSql());
>>>>>>> a2780edb
    ReadQueryUpdateTransactionOption[] optionsFromHints = EMPTY_OPTIONS;
    if (statementHintParser.hasStatementHints()
        && !statementHintParser.getClientSideStatementHints().isEmpty()) {
      statement =
          statement.toBuilder().replace(statementHintParser.getSqlWithoutClientSideHints()).build();
      optionsFromHints = convertHintsToOptions(statementHintParser.getClientSideStatementHints());
    }
<<<<<<< HEAD
    // Create a supplier that will actually remove all comments and hints from the SQL string to be
    // backwards compatible with anything that really needs the SQL string without comments.
    Supplier<String> sqlWithoutCommentsSupplier =
        Suppliers.memoize(() -> removeCommentsAndTrim(sql));

    // Get rid of any spaces/comments at the start of the string.
    SimpleParser simpleParser = new SimpleParser(getDialect(), sql);
    simpleParser.skipWhitespaces();
    // Create a wrapper around the SQL string from the point after the first whitespace.
    CharBuffer charBuffer = CharBuffer.wrap(sql, simpleParser.getPos(), sql.length());
    ClientSideStatementImpl client = parseClientSideStatement(charBuffer);

    if (client != null) {
      return ParsedStatement.clientSideStatement(client, statement, sqlWithoutCommentsSupplier);
    } else {
      // Find the first keyword in the SQL statement.
      Result keywordResult = simpleParser.eatNextKeyword();
      if (keywordResult.isValid()) {
        // Determine the statement type based on the first keyword.
        String keyword = keywordResult.getValue().toUpperCase();
        if (keywordResult.isInParenthesis()) {
          // If the first keyword is inside one or more parentheses, then only a subset of all
          // keywords are allowed.
          if (SELECT_STATEMENTS_ALLOWING_PRECEDING_BRACKETS.contains(keyword)) {
            return ParsedStatement.query(
                statement, sqlWithoutCommentsSupplier, defaultQueryOptions, optionsFromHints);
          }
        } else {
          if (selectStatements.contains(keyword)) {
            return ParsedStatement.query(
                statement, sqlWithoutCommentsSupplier, defaultQueryOptions, optionsFromHints);
          } else if (dmlStatements.contains(keyword)) {
            return ParsedStatement.update(
                statement,
                sqlWithoutCommentsSupplier,
                // TODO: Make the returning clause check work without removing comments
                Suppliers.memoize(() -> checkReturningClause(sqlWithoutCommentsSupplier.get())),
                optionsFromHints);
          } else if (ddlStatements.contains(keyword)) {
            return ParsedStatement.ddl(statement, sqlWithoutCommentsSupplier);
          }
        }
=======
    // TODO: Qualify statements without removing comments first.
    String sql = removeCommentsAndTrim(statement.getSql());
    ClientSideStatementImpl client = parseClientSideStatement(sql);
    if (client != null) {
      return ParsedStatement.clientSideStatement(client, statement, sql);
    } else {
      String sqlWithoutHints =
          !sql.isEmpty() && sql.charAt(0) == '@' ? removeStatementHint(sql) : sql;
      if (isQuery(sqlWithoutHints)) {
        return ParsedStatement.query(statement, sql, defaultQueryOptions, optionsFromHints);
      } else if (isUpdateStatement(sqlWithoutHints)) {
        return ParsedStatement.update(statement, sql, checkReturningClause(sql), optionsFromHints);
      } else if (isDdlStatement(sqlWithoutHints)) {
        return ParsedStatement.ddl(statement, sql);
>>>>>>> a2780edb
      }
    }
    // Fallthrough: Return an unknown statement.
    return ParsedStatement.unknown(statement, sqlWithoutCommentsSupplier);
  }

  /**
   * Parses the given statement as a client-side statement. Client-side statements are statements
   * that are never sent to Cloud Spanner, but that are interpreted by the Connection API and then
   * translated into some action, such as for example starting a transaction or getting the last
   * commit timestamp.
   *
   * @param sql The statement to try to parse as a client-side statement (without any comments).
   * @return a valid {@link ClientSideStatement} or null if the statement is not a client-side
   *     statement.
   */
  @VisibleForTesting
  ClientSideStatementImpl parseClientSideStatement(CharSequence sql) {
    for (ClientSideStatementImpl css : statements) {
      if (css.matches(sql)) {
        return css;
      }
    }
    return null;
  }

  /**
   * Checks whether the given statement is (probably) a DDL statement. The method does not check the
   * validity of the statement, only if it is a DDL statement based on the first word in the
   * statement.
   *
   * @param sql The statement to check (without any comments).
   * @return <code>true</code> if the statement is a DDL statement (i.e. starts with 'CREATE',
   *     'ALTER' or 'DROP').
   * @deprecated Use {@link #parse(Statement)} instead
   */
  @InternalApi
  @Deprecated
  public boolean isDdlStatement(String sql) {
    return statementStartsWith(sql, ddlStatements);
  }

  /**
   * Checks whether the given statement is (probably) a SELECT query. The method does not check the
   * validity of the statement, only if it is a SELECT statement based on the first word in the
   * statement.
   *
   * @param sql The statement to check (without any comments).
   * @return <code>true</code> if the statement is a SELECT statement (i.e. starts with 'SELECT').
   * @deprecated Use {@link #parse(Statement)} instead
   */
  @InternalApi
  @Deprecated
  public boolean isQuery(String sql) {
    // Skip any query hints at the beginning of the query.
    // We only do this if we actually know that it starts with a hint to prevent unnecessary
    // re-assigning the exact same sql string.
    if (sql.startsWith("@")) {
      sql = removeStatementHint(sql);
    }
    if (sql.startsWith("(")) {
      sql = removeOpeningBrackets(sql);
      return statementStartsWith(sql, SELECT_STATEMENTS_ALLOWING_PRECEDING_BRACKETS);
    }
    return statementStartsWith(sql, selectStatements);
  }

  /**
   * Checks whether the given statement is (probably) an update statement. The method does not check
   * the validity of the statement, only if it is an update statement based on the first word in the
   * statement.
   *
   * @param sql The statement to check (without any comments).
   * @return <code>true</code> if the statement is a DML update statement (i.e. starts with
   *     'INSERT', 'UPDATE' or 'DELETE').
   * @deprecated Use {@link #parse(Statement)} instead
   */
  @InternalApi
  @Deprecated
  public boolean isUpdateStatement(String sql) {
    // Skip any query hints at the beginning of the query.
    if (sql.startsWith("@")) {
      sql = removeStatementHint(sql);
    }
    return statementStartsWith(sql, dmlStatements);
  }

  private boolean statementStartsWith(String sql, Iterable<String> checkStatements) {
    Preconditions.checkNotNull(sql);
    Iterator<String> tokens = Splitter.onPattern("\\s+").split(sql).iterator();
    if (!tokens.hasNext()) {
      return false;
    }
    String token = tokens.next();
    for (String check : checkStatements) {
      if (token.equalsIgnoreCase(check)) {
        return true;
      }
    }
    return false;
  }

  static final char SINGLE_QUOTE = '\'';
  static final char DOUBLE_QUOTE = '"';
  static final char BACKTICK_QUOTE = '`';
  static final char HYPHEN = '-';
  static final char DASH = '#';
  static final char SLASH = '/';
  static final char ASTERISK = '*';
  static final char DOLLAR = '$';
  static final char SPACE = ' ';
  static final char CLOSE_PARENTHESIS = ')';
  static final char COMMA = ',';
  static final char UNDERSCORE = '_';
  static final char BACKSLASH = '\\';

  /**
   * Removes comments from and trims the given sql statement using the dialect of this parser.
   *
   * @param sql The sql statement to remove comments from and to trim.
   * @return the sql statement without the comments and leading and trailing spaces.
   */
  @InternalApi
  abstract String removeCommentsAndTrimInternal(String sql);

  /**
   * Removes comments from and trims the given sql statement using the dialect of this parser.
   *
   * @param sql The sql statement to remove comments from and to trim.
   * @return the sql statement without the comments and leading and trailing spaces.
   */
  @InternalApi
  public String removeCommentsAndTrim(String sql) {
    return removeCommentsAndTrimInternal(sql);
  }

  /** Removes any statement hints at the beginning of the statement. */
  abstract String removeStatementHint(String sql);

  private String removeOpeningBrackets(String sql) {
    int index = 0;
    while (index < sql.length()) {
      if (sql.charAt(index) == '(' || Character.isWhitespace(sql.charAt(index))) {
        index++;
      } else {
        return sql.substring(index);
      }
    }
    return sql;
  }

  @VisibleForTesting
  static final ReadQueryUpdateTransactionOption[] EMPTY_OPTIONS =
      new ReadQueryUpdateTransactionOption[0];

  /** Parameter information with positional parameters translated to named parameters. */
  @InternalApi
  public static class ParametersInfo {
    public final int numberOfParameters;
    public final String sqlWithNamedParameters;

    ParametersInfo(int numberOfParameters, String sqlWithNamedParameters) {
      this.numberOfParameters = numberOfParameters;
      this.sqlWithNamedParameters = sqlWithNamedParameters;
    }
  }

  /**
   * Converts all positional parameters (?) in the given sql string into named parameters. The
   * parameters are named @p1, @p2, etc. for GoogleSQL, and $1, $2, etc. for PostgreSQL. This method
   * is used when converting a JDBC statement that uses positional parameters to a Cloud Spanner
   * {@link Statement} instance that requires named parameters.
   *
   * @param sql The sql string that should be converted to use named parameters
   * @return A {@link ParametersInfo} object containing a string with named parameters instead of
   *     positional parameters and the number of parameters.
   * @throws SpannerException If the input sql string contains an unclosed string/byte literal.
   */
  @InternalApi
  public ParametersInfo convertPositionalParametersToNamedParameters(char paramChar, String sql) {
    Preconditions.checkNotNull(sql);
    final String namedParamPrefix = getQueryParameterPrefix();
    StringBuilder named = new StringBuilder(sql.length() + countOccurrencesOf(paramChar, sql));
    int index = 0;
    int paramIndex = 1;
    while (index < sql.length()) {
      char c = sql.charAt(index);
      if (c == paramChar) {
        named.append(namedParamPrefix).append(paramIndex);
        paramIndex++;
        index++;
      } else {
        index = skip(sql, index, named);
      }
    }
    return new ParametersInfo(paramIndex - 1, named.toString());
  }

  /** Convenience method that is used to estimate the number of parameters in a SQL statement. */
  static int countOccurrencesOf(char c, String string) {
    int res = 0;
    for (int i = 0; i < string.length(); i++) {
      if (string.charAt(i) == c) {
        res++;
      }
    }
    return res;
  }

  /**
   * Checks if the given SQL string contains a Returning clause. This method is used only in case of
   * a DML statement.
   *
   * @param sql The sql string without comments that has to be evaluated.
   * @return A boolean indicating whether the sql string has a Returning clause or not.
   */
  @InternalApi
  protected abstract boolean checkReturningClauseInternal(String sql);

  /**
   * Checks if the given SQL string contains a Returning clause. This method is used only in case of
   * a DML statement.
   *
   * @param sql The sql string without comments that has to be evaluated.
   * @return A boolean indicating whether the sql string has a Returning clause or not.
   */
  @InternalApi
  public boolean checkReturningClause(String sql) {
    return checkReturningClauseInternal(sql);
  }

  abstract Dialect getDialect();

  /**
   * Returns true if this dialect supports nested comments.
   *
   * <ul>
   *   <li>This method should return false for dialects that consider this to be a valid comment:
   *       <code>/* A comment /* still a comment *&#47;</code>.
   *   <li>This method should return true for dialects that require all comment start sequences to
   *       be balanced with a comment end sequence: <code>
   *       /* A comment /* still a comment *&#47; Also still a comment *&#47;</code>.
   * </ul>
   */
  abstract boolean supportsNestedComments();

  /**
   * Returns true for dialects that support dollar-quoted string literals.
   *
   * <p>Example: <code>$tag$This is a string$tag$</code>.
   */
  abstract boolean supportsDollarQuotedStrings();

  /**
   * Returns true for dialects that support backticks as a quoting character, either for string
   * literals or identifiers.
   */
  abstract boolean supportsBacktickQuote();

  /**
   * Returns true for dialects that support triple-quoted string literals and identifiers.
   *
   * <p>Example: ```This is a triple-quoted string```
   */
  abstract boolean supportsTripleQuotedStrings();

  /**
   * Returns true if the dialect supports escaping a quote character within a literal with the same
   * quote as the literal is using. That is: 'foo''bar' means "foo'bar".
   */
  abstract boolean supportsEscapeQuoteWithQuote();

  /** Returns true if the dialect supports starting an escape sequence with a backslash. */
  abstract boolean supportsBackslashEscape();

  /**
   * Returns true if the dialect supports single-line comments that start with a dash.
   *
   * <p>Example: # This is a comment
   */
  abstract boolean supportsHashSingleLineComments();

  /**
   * Returns true for dialects that allow line-feeds in quoted strings. Note that the return value
   * of this is not used for triple-quoted strings. Triple-quoted strings are assumed to always
   * support line-feeds.
   */
  abstract boolean supportsLineFeedInQuotedString();

  /** Returns the query parameter prefix that should be used for this dialect. */
  abstract String getQueryParameterPrefix();

  /** Reads a dollar-quoted string literal from position index in the given sql string. */
  String parseDollarQuotedString(String sql, int index) {
    // Look ahead to the next dollar sign (if any). Everything in between is the quote tag.
    StringBuilder tag = new StringBuilder();
    while (index < sql.length()) {
      char c = sql.charAt(index);
      if (c == DOLLAR) {
        return tag.toString();
      }
      if (!isValidIdentifierChar(c)) {
        break;
      }
      tag.append(c);
      index++;
    }
    return null;
  }

  /**
   * Skips the next character, literal, identifier, or comment in the given sql string from the
   * given index. The skipped characters are added to result if it is not null.
   */
  int skip(String sql, int currentIndex, @Nullable StringBuilder result) {
    if (currentIndex >= sql.length()) {
      return currentIndex;
    }
    char currentChar = sql.charAt(currentIndex);

    if (currentChar == SINGLE_QUOTE
        || currentChar == DOUBLE_QUOTE
        || (supportsBacktickQuote() && currentChar == BACKTICK_QUOTE)) {
      appendIfNotNull(result, currentChar);
      return skipQuoted(sql, currentIndex, currentChar, result);
    } else if (supportsDollarQuotedStrings() && currentChar == DOLLAR) {
      String dollarTag = parseDollarQuotedString(sql, currentIndex + 1);
      if (dollarTag != null) {
        appendIfNotNull(result, currentChar, dollarTag, currentChar);
        return skipQuoted(
            sql, currentIndex + dollarTag.length() + 1, currentChar, dollarTag, result);
      }
    } else if (currentChar == HYPHEN
        && sql.length() > (currentIndex + 1)
        && sql.charAt(currentIndex + 1) == HYPHEN) {
      return skipSingleLineComment(sql, /* prefixLength = */ 2, currentIndex, result);
    } else if (currentChar == DASH && supportsHashSingleLineComments()) {
      return skipSingleLineComment(sql, /* prefixLength = */ 1, currentIndex, result);
    } else if (currentChar == SLASH
        && sql.length() > (currentIndex + 1)
        && sql.charAt(currentIndex + 1) == ASTERISK) {
      return skipMultiLineComment(sql, currentIndex, result);
    }

    appendIfNotNull(result, currentChar);
    return currentIndex + 1;
  }

  /** Skips a single-line comment from startIndex and adds it to result if result is not null. */
  int skipSingleLineComment(
      String sql, int prefixLength, int startIndex, @Nullable StringBuilder result) {
    return skipSingleLineComment(getDialect(), sql, prefixLength, startIndex, result);
  }

  static int skipSingleLineComment(
      Dialect dialect,
      String sql,
      int prefixLength,
      int startIndex,
      @Nullable StringBuilder result) {
    SimpleParser simpleParser = new SimpleParser(dialect, sql, startIndex, false);
    if (simpleParser.skipSingleLineComment(prefixLength)) {
      appendIfNotNull(result, sql.substring(startIndex, simpleParser.getPos()));
    }
    return simpleParser.getPos();
  }

  /** Skips a multi-line comment from startIndex and adds it to result if result is not null. */
  int skipMultiLineComment(String sql, int startIndex, @Nullable StringBuilder result) {
    SimpleParser simpleParser = new SimpleParser(getDialect(), sql, startIndex, false);
    if (simpleParser.skipMultiLineComment()) {
      appendIfNotNull(result, sql.substring(startIndex, simpleParser.getPos()));
    }
    return simpleParser.getPos();
  }

  /** Skips a quoted string from startIndex. */
  private int skipQuoted(
      String sql, int startIndex, char startQuote, @Nullable StringBuilder result) {
    return skipQuoted(sql, startIndex, startQuote, null, result);
  }

  /**
   * Skips a quoted string from startIndex. The quote character is assumed to be $ if dollarTag is
   * not null.
   */
  int skipQuoted(
      String sql,
      int startIndex,
      char startQuote,
      @Nullable String dollarTag,
      @Nullable StringBuilder result) {
    boolean isTripleQuoted =
        supportsTripleQuotedStrings()
            && sql.length() > startIndex + 2
            && sql.charAt(startIndex + 1) == startQuote
            && sql.charAt(startIndex + 2) == startQuote;
    int currentIndex = startIndex + (isTripleQuoted ? 3 : 1);
    if (isTripleQuoted) {
      appendIfNotNull(result, startQuote);
      appendIfNotNull(result, startQuote);
    }
    int length = sql.length();
    while (currentIndex < length) {
      char currentChar = sql.charAt(currentIndex);
      if (currentChar == startQuote) {
        if (supportsDollarQuotedStrings() && currentChar == DOLLAR) {
          // Check if this is the end of the current dollar quoted string.
          String tag = parseDollarQuotedString(sql, currentIndex + 1);
          if (tag != null && tag.equals(dollarTag)) {
            appendIfNotNull(result, currentChar, dollarTag, currentChar);
            return currentIndex + tag.length() + 2;
          }
        } else if (supportsEscapeQuoteWithQuote()
            && length > currentIndex + 1
            && sql.charAt(currentIndex + 1) == startQuote) {
          // This is an escaped quote (e.g. 'foo''bar')
          appendIfNotNull(result, currentChar);
          appendIfNotNull(result, currentChar);
          currentIndex += 2;
          continue;
        } else if (isTripleQuoted) {
          // Check if this is the end of the triple-quoted string.
          if (length > currentIndex + 2
              && sql.charAt(currentIndex + 1) == startQuote
              && sql.charAt(currentIndex + 2) == startQuote) {
            appendIfNotNull(result, currentChar);
            appendIfNotNull(result, currentChar);
            appendIfNotNull(result, currentChar);
            return currentIndex + 3;
          }
        } else {
          appendIfNotNull(result, currentChar);
          return currentIndex + 1;
        }
      } else if (supportsBackslashEscape()
          && currentChar == BACKSLASH
          && length > currentIndex + 1
          && sql.charAt(currentIndex + 1) == startQuote) {
        // This is an escaped quote (e.g. 'foo\'bar').
        // Note that in raw strings, the \ officially does not start an escape sequence, but the
        // result is still the same, as in a raw string 'both characters are preserved'.
        appendIfNotNull(result, currentChar);
        appendIfNotNull(result, sql.charAt(currentIndex + 1));
        currentIndex += 2;
        continue;
      } else if (currentChar == '\n' && !isTripleQuoted && !supportsLineFeedInQuotedString()) {
        break;
      }
      currentIndex++;
      appendIfNotNull(result, currentChar);
    }
    throw SpannerExceptionFactory.newSpannerException(
        ErrorCode.INVALID_ARGUMENT, "SQL statement contains an unclosed literal: " + sql);
  }

  /** Appends the given character to result if result is not null. */
  private void appendIfNotNull(@Nullable StringBuilder result, char currentChar) {
    if (result != null) {
      result.append(currentChar);
    }
  }

  /** Appends the given suffix to result if result is not null. */
  private static void appendIfNotNull(@Nullable StringBuilder result, String suffix) {
    if (result != null) {
      result.append(suffix);
    }
  }

  /** Appends the given prefix, tag, and suffix to result if result is not null. */
  private static void appendIfNotNull(
      @Nullable StringBuilder result, char prefix, String tag, char suffix) {
    if (result != null) {
      result.append(prefix).append(tag).append(suffix);
    }
  }
}<|MERGE_RESOLUTION|>--- conflicted
+++ resolved
@@ -32,11 +32,8 @@
 import com.google.cloud.spanner.connection.UnitOfWork.CallType;
 import com.google.common.annotations.VisibleForTesting;
 import com.google.common.base.Preconditions;
-<<<<<<< HEAD
+import com.google.common.base.Splitter;
 import com.google.common.base.Suppliers;
-=======
-import com.google.common.base.Splitter;
->>>>>>> a2780edb
 import com.google.common.cache.Cache;
 import com.google.common.cache.CacheBuilder;
 import com.google.common.cache.CacheStats;
@@ -530,13 +527,8 @@
   }
 
   ParsedStatement internalParse(Statement statement, QueryOptions defaultQueryOptions) {
-<<<<<<< HEAD
     String sql = statement.getSql();
     StatementHintParser statementHintParser = new StatementHintParser(getDialect(), sql);
-=======
-    StatementHintParser statementHintParser =
-        new StatementHintParser(getDialect(), statement.getSql());
->>>>>>> a2780edb
     ReadQueryUpdateTransactionOption[] optionsFromHints = EMPTY_OPTIONS;
     if (statementHintParser.hasStatementHints()
         && !statementHintParser.getClientSideStatementHints().isEmpty()) {
@@ -544,7 +536,6 @@
           statement.toBuilder().replace(statementHintParser.getSqlWithoutClientSideHints()).build();
       optionsFromHints = convertHintsToOptions(statementHintParser.getClientSideStatementHints());
     }
-<<<<<<< HEAD
     // Create a supplier that will actually remove all comments and hints from the SQL string to be
     // backwards compatible with anything that really needs the SQL string without comments.
     Supplier<String> sqlWithoutCommentsSupplier =
@@ -587,22 +578,6 @@
             return ParsedStatement.ddl(statement, sqlWithoutCommentsSupplier);
           }
         }
-=======
-    // TODO: Qualify statements without removing comments first.
-    String sql = removeCommentsAndTrim(statement.getSql());
-    ClientSideStatementImpl client = parseClientSideStatement(sql);
-    if (client != null) {
-      return ParsedStatement.clientSideStatement(client, statement, sql);
-    } else {
-      String sqlWithoutHints =
-          !sql.isEmpty() && sql.charAt(0) == '@' ? removeStatementHint(sql) : sql;
-      if (isQuery(sqlWithoutHints)) {
-        return ParsedStatement.query(statement, sql, defaultQueryOptions, optionsFromHints);
-      } else if (isUpdateStatement(sqlWithoutHints)) {
-        return ParsedStatement.update(statement, sql, checkReturningClause(sql), optionsFromHints);
-      } else if (isDdlStatement(sqlWithoutHints)) {
-        return ParsedStatement.ddl(statement, sql);
->>>>>>> a2780edb
       }
     }
     // Fallthrough: Return an unknown statement.
