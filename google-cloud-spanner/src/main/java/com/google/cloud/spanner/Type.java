/*
 * Copyright 2017 Google LLC
 *
 * Licensed under the Apache License, Version 2.0 (the "License");
 * you may not use this file except in compliance with the License.
 * You may obtain a copy of the License at
 *
 *       http://www.apache.org/licenses/LICENSE-2.0
 *
 * Unless required by applicable law or agreed to in writing, software
 * distributed under the License is distributed on an "AS IS" BASIS,
 * WITHOUT WARRANTIES OR CONDITIONS OF ANY KIND, either express or implied.
 * See the License for the specific language governing permissions and
 * limitations under the License.
 */

package com.google.cloud.spanner;

import static com.google.common.base.Preconditions.checkArgument;
import static com.google.spanner.v1.TypeAnnotationCode.TYPE_ANNOTATION_CODE_UNSPECIFIED;

import com.google.common.base.Preconditions;
import com.google.common.base.Strings;
import com.google.common.collect.ImmutableList;
import com.google.common.collect.ImmutableMap;
import com.google.spanner.v1.TypeAnnotationCode;
import com.google.spanner.v1.TypeCode;
import java.io.Serializable;
import java.util.AbstractMap.SimpleEntry;
import java.util.ArrayList;
import java.util.List;
import java.util.Map;
import java.util.Map.Entry;
import java.util.Objects;
import java.util.TreeMap;
import javax.annotation.Nonnull;
import javax.annotation.Nullable;
import javax.annotation.concurrent.Immutable;

/**
 * Describes a type in the Cloud Spanner type system. Types can either be primitive (for example,
 * {@code INT64} and {@code STRING}) or composite (for example, {@code ARRAY<INT64>} or {@code
 * STRUCT<INT64,STRING>}).
 *
 * <p>{@code Type} instances are immutable.
 */
@Immutable
public final class Type implements Serializable {
  private static final Type TYPE_BOOL = new Type(Code.BOOL, null, null);
  private static final Type TYPE_INT64 = new Type(Code.INT64, null, null);
  private static final Type TYPE_FLOAT32 = new Type(Code.FLOAT32, null, null);
  private static final Type TYPE_FLOAT64 = new Type(Code.FLOAT64, null, null);
  private static final Type TYPE_NUMERIC = new Type(Code.NUMERIC, null, null);
  private static final Type TYPE_PG_NUMERIC = new Type(Code.PG_NUMERIC, null, null);
  private static final Type TYPE_STRING = new Type(Code.STRING, null, null);
  private static final Type TYPE_JSON = new Type(Code.JSON, null, null);
  private static final Type TYPE_PG_JSONB = new Type(Code.PG_JSONB, null, null);
  private static final Type TYPE_PG_OID = new Type(Code.PG_OID, null, null);
  private static final Type TYPE_BYTES = new Type(Code.BYTES, null, null);
  private static final Type TYPE_TIMESTAMP = new Type(Code.TIMESTAMP, null, null);
  private static final Type TYPE_DATE = new Type(Code.DATE, null, null);
<<<<<<< HEAD
  private static final Type TYPE_UUID = new Type(Code.UUID, null, null);
=======
  private static final Type TYPE_INTERVAL = new Type(Code.INTERVAL, null, null);
>>>>>>> b382999f
  private static final Type TYPE_ARRAY_BOOL = new Type(Code.ARRAY, TYPE_BOOL, null);
  private static final Type TYPE_ARRAY_INT64 = new Type(Code.ARRAY, TYPE_INT64, null);
  private static final Type TYPE_ARRAY_FLOAT32 = new Type(Code.ARRAY, TYPE_FLOAT32, null);
  private static final Type TYPE_ARRAY_FLOAT64 = new Type(Code.ARRAY, TYPE_FLOAT64, null);
  private static final Type TYPE_ARRAY_NUMERIC = new Type(Code.ARRAY, TYPE_NUMERIC, null);
  private static final Type TYPE_ARRAY_PG_NUMERIC = new Type(Code.ARRAY, TYPE_PG_NUMERIC, null);
  private static final Type TYPE_ARRAY_STRING = new Type(Code.ARRAY, TYPE_STRING, null);
  private static final Type TYPE_ARRAY_JSON = new Type(Code.ARRAY, TYPE_JSON, null);
  private static final Type TYPE_ARRAY_PG_JSONB = new Type(Code.ARRAY, TYPE_PG_JSONB, null);
  private static final Type TYPE_ARRAY_PG_OID = new Type(Code.ARRAY, TYPE_PG_OID, null);
  private static final Type TYPE_ARRAY_BYTES = new Type(Code.ARRAY, TYPE_BYTES, null);
  private static final Type TYPE_ARRAY_TIMESTAMP = new Type(Code.ARRAY, TYPE_TIMESTAMP, null);
  private static final Type TYPE_ARRAY_DATE = new Type(Code.ARRAY, TYPE_DATE, null);
<<<<<<< HEAD
  private static final Type TYPE_ARRAY_UUID = new Type(Code.ARRAY, TYPE_UUID, null);
=======
  private static final Type TYPE_ARRAY_INTERVAL = new Type(Code.ARRAY, TYPE_INTERVAL, null);
>>>>>>> b382999f

  private static final int AMBIGUOUS_FIELD = -1;
  private static final long serialVersionUID = -3076152125004114582L;

  static Type unrecognized(com.google.spanner.v1.Type proto) {
    return new Type(proto);
  }

  /** Returns the descriptor for the {@code BOOL type}. */
  public static Type bool() {
    return TYPE_BOOL;
  }

  /**
   * Returns the descriptor for the {@code INT64} type: an integral type with the same value domain
   * as a Java {@code long}.
   */
  public static Type int64() {
    return TYPE_INT64;
  }

  /**
   * Returns the descriptor for the {@code FLOAT32} type: a floating point type with the same value
   * domain as a Java {@code float}.
   */
  public static Type float32() {
    return TYPE_FLOAT32;
  }

  /**
   * Returns the descriptor for the {@code FLOAT64} type: a floating point type with the same value
   * domain as a Java {@code double}.
   */
  public static Type float64() {
    return TYPE_FLOAT64;
  }

  /** Returns the descriptor for the {@code NUMERIC} type. */
  public static Type numeric() {
    return TYPE_NUMERIC;
  }

  /**
   * Returns the descriptor for the {@code NUMERIC} type with the {@code PG_NUMERIC} type
   * annotation.
   */
  public static Type pgNumeric() {
    return Type.TYPE_PG_NUMERIC;
  }

  /**
   * Returns the descriptor for the {@code STRING} type: a variable-length Unicode character string.
   */
  public static Type string() {
    return TYPE_STRING;
  }

  /** Returns the descriptor for the {@code JSON} type. */
  public static Type json() {
    return TYPE_JSON;
  }

  /** Returns the descriptor for the {@code JSONB} type. */
  public static Type pgJsonb() {
    return TYPE_PG_JSONB;
  }

  /** Returns the descriptor for the {@code PG_OID} type. */
  public static Type pgOid() {
    return TYPE_PG_OID;
  }

  /**
   * To get the descriptor for the {@code PROTO} type.
   *
   * @param protoTypeFqn Proto fully qualified name (ex: "examples.spanner.music.SingerInfo").
   */
  public static Type proto(String protoTypeFqn) {
    return new Type(Code.PROTO, protoTypeFqn);
  }

  /**
   * To get the descriptor for the {@code ENUM} type.
   *
   * @param protoTypeFqn Proto ENUM fully qualified name (ex: "examples.spanner.music.Genre")
   */
  public static Type protoEnum(String protoTypeFqn) {
    return new Type(Code.ENUM, protoTypeFqn);
  }

  /** Returns the descriptor for the {@code BYTES} type: a variable-length byte string. */
  public static Type bytes() {
    return TYPE_BYTES;
  }

  /**
   * Returns the descriptor for the {@code TIMESTAMP} type: a nano precision timestamp in the range
   * [0000-01-01 00:00:00, 9999-12-31 23:59:59.999999999 UTC].
   */
  public static Type timestamp() {
    return TYPE_TIMESTAMP;
  }

  /**
   * Returns the descriptor for the {@code DATE} type: a timezone independent date in the range
   * [0001-01-01, 9999-12-31).
   */
  public static Type date() {
    return TYPE_DATE;
  }

<<<<<<< HEAD
  public static Type uuid() {
    return TYPE_UUID;
=======
  /**
   * Returns the descriptor for the {@code INTERVAL} type: an interval which represents a time
   * duration as a tuple of 3 values (months, days, nanoseconds). [Interval(months:-120000, days:
   * -3660000, nanoseconds: -316224000000000000000), Interval(months:120000, days: 3660000,
   * nanoseconds: 316224000000000000000)].
   */
  public static Type interval() {
    return TYPE_INTERVAL;
>>>>>>> b382999f
  }

  /** Returns a descriptor for an array of {@code elementType}. */
  public static Type array(Type elementType) {
    Preconditions.checkNotNull(elementType);
    switch (elementType.getCode()) {
      case BOOL:
        return TYPE_ARRAY_BOOL;
      case INT64:
        return TYPE_ARRAY_INT64;
      case FLOAT32:
        return TYPE_ARRAY_FLOAT32;
      case FLOAT64:
        return TYPE_ARRAY_FLOAT64;
      case NUMERIC:
        return TYPE_ARRAY_NUMERIC;
      case PG_NUMERIC:
        return TYPE_ARRAY_PG_NUMERIC;
      case STRING:
        return TYPE_ARRAY_STRING;
      case JSON:
        return TYPE_ARRAY_JSON;
      case PG_JSONB:
        return TYPE_ARRAY_PG_JSONB;
      case PG_OID:
        return TYPE_ARRAY_PG_OID;
      case BYTES:
        return TYPE_ARRAY_BYTES;
      case TIMESTAMP:
        return TYPE_ARRAY_TIMESTAMP;
      case DATE:
        return TYPE_ARRAY_DATE;
<<<<<<< HEAD
      case UUID:
        return TYPE_ARRAY_UUID;
=======
      case INTERVAL:
        return TYPE_ARRAY_INTERVAL;
>>>>>>> b382999f
      default:
        return new Type(Code.ARRAY, elementType, null);
    }
  }

  /**
   * Returns a descriptor for a {@code STRUCT} type: an ordered collection of named and typed
   * fields.
   */
  public static Type struct(Iterable<StructField> fields) {
    return new Type(Code.STRUCT, null, ImmutableList.copyOf(fields));
  }

  /**
   * Returns a descriptor for a {@code STRUCT} type: an ordered collection of named and typed
   * fields.
   */
  public static Type struct(StructField... fields) {
    return new Type(Code.STRUCT, null, ImmutableList.copyOf(fields));
  }

  private final com.google.spanner.v1.Type proto;
  private final Code code;
  private final Type arrayElementType;
  private final ImmutableList<StructField> structFields;
  private String protoTypeFqn;

  /**
   * Map of field name to field index. Ambiguous names are indexed to {@link #AMBIGUOUS_FIELD}. The
   * map is lazily initialized with a benign race.
   */
  private Map<String, Integer> fieldsByName;

  private Type(
      @Nonnull Code code,
      @Nullable Type arrayElementType,
      @Nullable ImmutableList<StructField> structFields) {
    this(null, Preconditions.checkNotNull(code), arrayElementType, structFields);
  }

  private Type(@Nonnull com.google.spanner.v1.Type proto) {
    this(
        Preconditions.checkNotNull(proto),
        Code.UNRECOGNIZED,
        proto.hasArrayElementType() ? new Type(proto.getArrayElementType()) : null,
        null);
  }

  private Type(
      com.google.spanner.v1.Type proto,
      Code code,
      Type arrayElementType,
      ImmutableList<StructField> structFields) {
    this.proto = proto;
    this.code = code;
    this.arrayElementType = arrayElementType;
    this.structFields = structFields;
  }

  private Type(Code code, @Nonnull String protoTypeFqn) {
    this(code, null, null);
    this.protoTypeFqn = protoTypeFqn;
  }

  /** Enumerates the categories of types. */
  public enum Code {
    UNRECOGNIZED(TypeCode.UNRECOGNIZED, "unknown"),
    BOOL(TypeCode.BOOL, "boolean"),
    INT64(TypeCode.INT64, "bigint"),
    NUMERIC(TypeCode.NUMERIC, "unknown"),
    PG_NUMERIC(TypeCode.NUMERIC, "numeric", TypeAnnotationCode.PG_NUMERIC),
    FLOAT64(TypeCode.FLOAT64, "double precision"),
    FLOAT32(TypeCode.FLOAT32, "real"),
    STRING(TypeCode.STRING, "character varying"),
    JSON(TypeCode.JSON, "unknown"),
    PG_JSONB(TypeCode.JSON, "jsonb", TypeAnnotationCode.PG_JSONB),
    PG_OID(TypeCode.INT64, "oid", TypeAnnotationCode.PG_OID),
    PROTO(TypeCode.PROTO, "proto"),
    ENUM(TypeCode.ENUM, "enum"),
    BYTES(TypeCode.BYTES, "bytea"),
    TIMESTAMP(TypeCode.TIMESTAMP, "timestamp with time zone"),
    DATE(TypeCode.DATE, "date"),
<<<<<<< HEAD
    UUID(TypeCode.UUID, "uuid"),
=======
    INTERVAL(TypeCode.INTERVAL, "interval"),
>>>>>>> b382999f
    ARRAY(TypeCode.ARRAY, "array"),
    STRUCT(TypeCode.STRUCT, "struct");

    private static final Map<Entry<TypeCode, TypeAnnotationCode>, Code> protoToCode;

    static {
      ImmutableMap.Builder<Entry<TypeCode, TypeAnnotationCode>, Code> builder =
          ImmutableMap.builder();
      for (Code code : Code.values()) {
        builder.put(new SimpleEntry<>(code.getTypeCode(), code.getTypeAnnotationCode()), code);
      }
      protoToCode = builder.build();
    }

    private final String postgreSQLName;
    private final TypeCode typeCode;
    private final TypeAnnotationCode typeAnnotationCode;

    Code(TypeCode typeCode, String postgreSQLName) {
      this(typeCode, postgreSQLName, TYPE_ANNOTATION_CODE_UNSPECIFIED);
    }

    Code(TypeCode typeCode, String postgreSQLName, TypeAnnotationCode typeAnnotationCode) {
      this.typeCode = typeCode;
      this.postgreSQLName = postgreSQLName;
      this.typeAnnotationCode = typeAnnotationCode;
    }

    TypeCode getTypeCode() {
      return typeCode;
    }

    TypeAnnotationCode getTypeAnnotationCode() {
      return typeAnnotationCode;
    }

    static Code fromProto(TypeCode typeCode, TypeAnnotationCode typeAnnotationCode) {
      Code code = protoToCode.get(new SimpleEntry<>(typeCode, typeAnnotationCode));
      return code == null ? Code.UNRECOGNIZED : code;
    }

    @Override
    public String toString() {
      if (typeAnnotationCode == TYPE_ANNOTATION_CODE_UNSPECIFIED) {
        return typeCode.toString();
      } else {
        return typeCode.toString() + "<" + typeAnnotationCode.toString() + ">";
      }
    }

    private String getGoogleSQLName() {
      return name();
    }

    private String getPostgreSQLName() {
      return postgreSQLName;
    }
  }

  /** Describes an individual field in a {@code STRUCT type}. */
  public static final class StructField implements Serializable {
    private static final long serialVersionUID = 8640511292704408210L;

    private final String name;
    private final Type type;

    public static StructField of(String name, Type type) {
      return new StructField(name, type);
    }

    private StructField(String name, Type type) {
      this.name = Preconditions.checkNotNull(name);
      this.type = Preconditions.checkNotNull(type);
    }

    public String getName() {
      return name;
    }

    public Type getType() {
      return type;
    }

    @Override
    public boolean equals(Object o) {
      if (this == o) {
        return true;
      }
      if (o == null || getClass() != o.getClass()) {
        return false;
      }
      StructField that = (StructField) o;
      return name.equals(that.name) && type.equals(that.type);
    }

    @Override
    public int hashCode() {
      return Objects.hash(name, type);
    }
  }

  /** Returns the type code corresponding to this type. */
  public Code getCode() {
    return code;
  }

  /**
   * Returns the type descriptor for elements of this {@code ARRAY} type.
   *
   * @throws IllegalStateException if {@code code() != Code.ARRAY}
   */
  public Type getArrayElementType() {
    Preconditions.checkState(arrayElementType != null, "Illegal call for non-ARRAY type");
    return arrayElementType;
  }

  /**
   * Returns the fields of this {@code STRUCT} type.
   *
   * @return an immutable list of the fields
   * @throws IllegalStateException if {@code code() != Code.STRUCT}
   */
  public List<StructField> getStructFields() {
    Preconditions.checkState(code == Code.STRUCT, "Illegal call for non-STRUCT type");
    return structFields;
  }

  /**
   * Returns the full package name for elements of this {@code Proto or @code Enum} type.
   *
   * @throws IllegalStateException if {@code code() != Code.PROTO or code() != Code.ENUM}
   */
  public String getProtoTypeFqn() {
    Preconditions.checkState(
        (code == Code.PROTO || code == Code.ENUM), "Illegal call for non-Proto type");
    return protoTypeFqn;
  }

  /**
   * Returns the index of the field named {@code fieldName} in this {@code STRUCT} type.
   *
   * @throws IllegalArgumentException if there is not exactly one element of {@link
   *     #getStructFields()} with {@link StructField#getName()} equal to {@code fieldName}
   * @throws IllegalStateException if {@code code() != Code.STRUCT}
   */
  public int getFieldIndex(String fieldName) {
    Preconditions.checkState(code == Code.STRUCT, "Illegal call for non-STRUCT type");

    if (fieldsByName == null) {
      Map<String, Integer> tmp = new TreeMap<>();
      for (int i = 0; i < getStructFields().size(); ++i) {
        Type.StructField field = getStructFields().get(i);
        if (tmp.put(field.getName(), i) != null) {
          // Column name appears more than once: mark as ambiguous.
          tmp.put(field.getName(), AMBIGUOUS_FIELD);
        }
      }
      // Benign race: Java's final field semantics mean that if we see a non-null "fieldsByName",
      // we are guaranteed to see it in a fully initialized state.  It is thus important that we
      // use an ImmutableMap here, which necessarily uses final fields or equivalent reasoning.
      // Since all computations of "fieldsByName" produce the same value, there is no risk of
      // inconsistency.
      fieldsByName = ImmutableMap.copyOf(tmp);
    }

    Integer index = fieldsByName.get(fieldName);
    if (index == null) {
      throw new IllegalArgumentException("Field not found: " + fieldName);
    }
    if (index == AMBIGUOUS_FIELD) {
      throw new IllegalArgumentException("Ambiguous field name: " + fieldName);
    }
    return index;
  }

  void toString(StringBuilder b) {
    if (code == Code.ARRAY || (proto != null && proto.hasArrayElementType())) {
      if (code == Code.ARRAY) {
        b.append("ARRAY<");
      } else {
        // This is very unlikely to happen. It would mean that we have introduced a type that
        // is not an ARRAY, but does have an array element type.
        b.append("UNRECOGNIZED<");
      }
      arrayElementType.toString(b);
      b.append('>');
    } else if (code == Code.STRUCT) {
      b.append("STRUCT<");
      for (int i = 0; i < structFields.size(); ++i) {
        if (i > 0) {
          b.append(", ");
        }
        StructField f = structFields.get(i);
        b.append(f.getName()).append(' ');
        f.getType().toString(b);
      }
      b.append('>');
    } else if (proto != null) {
      b.append(proto.getCode().name());
      if (proto.getTypeAnnotation() != TYPE_ANNOTATION_CODE_UNSPECIFIED) {
        b.append("<").append(proto.getTypeAnnotation().name()).append(">");
      }
    } else {
      b.append(code.toString());
    }
  }

  @Override
  public String toString() {
    StringBuilder b = new StringBuilder();
    toString(b);
    return b.toString();
  }

  /** Returns the type name as used by the database in the given dialect. */
  public String getSpannerTypeName(Dialect dialect) {
    switch (dialect) {
      case POSTGRESQL:
        return getTypeNamePostgreSQL();
      case GOOGLE_STANDARD_SQL:
      default:
        return getTypeNameGoogleSQL();
    }
  }

  private String getTypeNameGoogleSQL() {
    if (code == Code.ARRAY) {
      return code.getGoogleSQLName() + "<" + arrayElementType.getTypeNameGoogleSQL() + ">";
    }
    return code.getGoogleSQLName();
  }

  private String getTypeNamePostgreSQL() {
    if (code == Code.ARRAY) {
      return arrayElementType.getTypeNamePostgreSQL() + "[]";
    }
    return code.getPostgreSQLName();
  }

  @Override
  public boolean equals(Object o) {
    if (this == o) {
      return true;
    }
    if (o == null || getClass() != o.getClass()) {
      return false;
    }
    Type that = (Type) o;
    if (proto != null) {
      return Objects.equals(proto, that.proto);
    }
    return code == that.code
        && Objects.equals(arrayElementType, that.arrayElementType)
        && Objects.equals(structFields, that.structFields)
        && Objects.equals(protoTypeFqn, that.protoTypeFqn);
  }

  @Override
  public int hashCode() {
    if (proto != null) {
      return proto.hashCode();
    }
    return Objects.hash(code, arrayElementType, structFields);
  }

  com.google.spanner.v1.Type toProto() {
    if (proto != null) {
      return proto;
    }
    com.google.spanner.v1.Type.Builder proto = com.google.spanner.v1.Type.newBuilder();
    proto.setCode(code.getTypeCode());
    proto.setTypeAnnotation(code.getTypeAnnotationCode());
    if (code == Code.ARRAY) {
      proto.setArrayElementType(arrayElementType.toProto());
    } else if (code == Code.STRUCT) {
      com.google.spanner.v1.StructType.Builder fields = proto.getStructTypeBuilder();
      for (StructField field : structFields) {
        fields.addFieldsBuilder().setName(field.getName()).setType(field.getType().toProto());
      }
    } else if (code == Code.PROTO || code == Code.ENUM) {
      proto.setProtoTypeFqn(protoTypeFqn);
    }

    return proto.build();
  }

  static Type fromProto(com.google.spanner.v1.Type proto) {
    Code type = Code.fromProto(proto.getCode(), proto.getTypeAnnotation());
    switch (type) {
      case BOOL:
        return bool();
      case INT64:
        return int64();
      case FLOAT32:
        return float32();
      case FLOAT64:
        return float64();
      case NUMERIC:
        return numeric();
      case PG_NUMERIC:
        return pgNumeric();
      case STRING:
        return string();
      case JSON:
        return json();
      case PG_JSONB:
        return pgJsonb();
      case PG_OID:
        return pgOid();
      case BYTES:
        return bytes();
      case TIMESTAMP:
        return timestamp();
      case DATE:
        return date();
<<<<<<< HEAD
      case UUID:
        return uuid();
=======
      case INTERVAL:
        return interval();
>>>>>>> b382999f
      case PROTO:
        return proto(proto.getProtoTypeFqn());
      case ENUM:
        return protoEnum(proto.getProtoTypeFqn());
      case ARRAY:
        checkArgument(
            proto.hasArrayElementType(),
            "Missing expected 'array_element_type' field in 'Type' message: %s",
            proto);
        Type elementType;
        try {
          elementType = fromProto(proto.getArrayElementType());
        } catch (IllegalArgumentException e) {
          throw new IllegalArgumentException(
              "Could not parse 'array_element_type' attribute in 'Type' message: " + proto, e);
        }
        return array(elementType);
      case STRUCT:
        checkArgument(
            proto.hasStructType(),
            "Missing expected 'struct_type' field in 'Type' message: %s",
            proto);
        List<StructField> fields = new ArrayList<>(proto.getStructType().getFieldsCount());
        for (com.google.spanner.v1.StructType.Field field : proto.getStructType().getFieldsList()) {
          checkArgument(field.hasType(), "Missing expected 'type' attribute in 'Field': %s", proto);
          // Names may be empty; for example, the name of the column returned by "SELECT 1".
          String name = Strings.nullToEmpty(field.getName());
          fields.add(StructField.of(name, fromProto(field.getType())));
        }
        return struct(fields);
      case UNRECOGNIZED:
      default:
        return unrecognized(proto);
    }
  }
}<|MERGE_RESOLUTION|>--- conflicted
+++ resolved
@@ -59,11 +59,8 @@
   private static final Type TYPE_BYTES = new Type(Code.BYTES, null, null);
   private static final Type TYPE_TIMESTAMP = new Type(Code.TIMESTAMP, null, null);
   private static final Type TYPE_DATE = new Type(Code.DATE, null, null);
-<<<<<<< HEAD
   private static final Type TYPE_UUID = new Type(Code.UUID, null, null);
-=======
   private static final Type TYPE_INTERVAL = new Type(Code.INTERVAL, null, null);
->>>>>>> b382999f
   private static final Type TYPE_ARRAY_BOOL = new Type(Code.ARRAY, TYPE_BOOL, null);
   private static final Type TYPE_ARRAY_INT64 = new Type(Code.ARRAY, TYPE_INT64, null);
   private static final Type TYPE_ARRAY_FLOAT32 = new Type(Code.ARRAY, TYPE_FLOAT32, null);
@@ -77,11 +74,8 @@
   private static final Type TYPE_ARRAY_BYTES = new Type(Code.ARRAY, TYPE_BYTES, null);
   private static final Type TYPE_ARRAY_TIMESTAMP = new Type(Code.ARRAY, TYPE_TIMESTAMP, null);
   private static final Type TYPE_ARRAY_DATE = new Type(Code.ARRAY, TYPE_DATE, null);
-<<<<<<< HEAD
   private static final Type TYPE_ARRAY_UUID = new Type(Code.ARRAY, TYPE_UUID, null);
-=======
   private static final Type TYPE_ARRAY_INTERVAL = new Type(Code.ARRAY, TYPE_INTERVAL, null);
->>>>>>> b382999f
 
   private static final int AMBIGUOUS_FIELD = -1;
   private static final long serialVersionUID = -3076152125004114582L;
@@ -193,10 +187,11 @@
     return TYPE_DATE;
   }
 
-<<<<<<< HEAD
+  /** Returns the descriptor for the {@code UUID} type. */
   public static Type uuid() {
     return TYPE_UUID;
-=======
+  }
+
   /**
    * Returns the descriptor for the {@code INTERVAL} type: an interval which represents a time
    * duration as a tuple of 3 values (months, days, nanoseconds). [Interval(months:-120000, days:
@@ -205,7 +200,6 @@
    */
   public static Type interval() {
     return TYPE_INTERVAL;
->>>>>>> b382999f
   }
 
   /** Returns a descriptor for an array of {@code elementType}. */
@@ -238,13 +232,10 @@
         return TYPE_ARRAY_TIMESTAMP;
       case DATE:
         return TYPE_ARRAY_DATE;
-<<<<<<< HEAD
       case UUID:
         return TYPE_ARRAY_UUID;
-=======
       case INTERVAL:
         return TYPE_ARRAY_INTERVAL;
->>>>>>> b382999f
       default:
         return new Type(Code.ARRAY, elementType, null);
     }
@@ -327,11 +318,8 @@
     BYTES(TypeCode.BYTES, "bytea"),
     TIMESTAMP(TypeCode.TIMESTAMP, "timestamp with time zone"),
     DATE(TypeCode.DATE, "date"),
-<<<<<<< HEAD
     UUID(TypeCode.UUID, "uuid"),
-=======
     INTERVAL(TypeCode.INTERVAL, "interval"),
->>>>>>> b382999f
     ARRAY(TypeCode.ARRAY, "array"),
     STRUCT(TypeCode.STRUCT, "struct");
 
@@ -647,13 +635,10 @@
         return timestamp();
       case DATE:
         return date();
-<<<<<<< HEAD
       case UUID:
         return uuid();
-=======
       case INTERVAL:
         return interval();
->>>>>>> b382999f
       case PROTO:
         return proto(proto.getProtoTypeFqn());
       case ENUM:
