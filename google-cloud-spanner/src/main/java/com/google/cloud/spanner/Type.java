/*
 * Copyright 2017 Google LLC
 *
 * Licensed under the Apache License, Version 2.0 (the "License");
 * you may not use this file except in compliance with the License.
 * You may obtain a copy of the License at
 *
 *       http://www.apache.org/licenses/LICENSE-2.0
 *
 * Unless required by applicable law or agreed to in writing, software
 * distributed under the License is distributed on an "AS IS" BASIS,
 * WITHOUT WARRANTIES OR CONDITIONS OF ANY KIND, either express or implied.
 * See the License for the specific language governing permissions and
 * limitations under the License.
 */

package com.google.cloud.spanner;

import static com.google.common.base.Preconditions.checkArgument;
import static com.google.spanner.v1.TypeAnnotationCode.TYPE_ANNOTATION_CODE_UNSPECIFIED;

import com.google.common.base.Preconditions;
import com.google.common.base.Strings;
import com.google.common.collect.ImmutableList;
import com.google.common.collect.ImmutableMap;
import com.google.spanner.v1.TypeAnnotationCode;
import com.google.spanner.v1.TypeCode;
import java.io.Serializable;
import java.util.AbstractMap.SimpleEntry;
import java.util.ArrayList;
import java.util.List;
import java.util.Map;
import java.util.Map.Entry;
import java.util.Objects;
import java.util.TreeMap;
import javax.annotation.Nonnull;
import javax.annotation.Nullable;
import javax.annotation.concurrent.Immutable;

/**
 * Describes a type in the Cloud Spanner type system. Types can either be primitive (for example,
 * {@code INT64} and {@code STRING}) or composite (for example, {@code ARRAY<INT64>} or {@code
 * STRUCT<INT64,STRING>}).
 *
 * <p>{@code Type} instances are immutable.
 */
@Immutable
public final class Type implements Serializable {
  private static final Type TYPE_BOOL = new Type(Code.BOOL, null, null);
  private static final Type TYPE_INT64 = new Type(Code.INT64, null, null);
  private static final Type TYPE_FLOAT64 = new Type(Code.FLOAT64, null, null);
  private static final Type TYPE_NUMERIC = new Type(Code.NUMERIC, null, null);
  private static final Type TYPE_PG_NUMERIC = new Type(Code.PG_NUMERIC, null, null);
  private static final Type TYPE_STRING = new Type(Code.STRING, null, null);
  private static final Type TYPE_JSON = new Type(Code.JSON, null, null);
  private static final Type TYPE_PG_JSONB = new Type(Code.PG_JSONB, null, null);
  private static final Type TYPE_PG_OID = new Type(Code.PG_OID, null, null);
  private static final Type TYPE_BYTES = new Type(Code.BYTES, null, null);
  private static final Type TYPE_TIMESTAMP = new Type(Code.TIMESTAMP, null, null);
  private static final Type TYPE_DATE = new Type(Code.DATE, null, null);
  private static final Type TYPE_ARRAY_BOOL = new Type(Code.ARRAY, TYPE_BOOL, null);
  private static final Type TYPE_ARRAY_INT64 = new Type(Code.ARRAY, TYPE_INT64, null);
  private static final Type TYPE_ARRAY_FLOAT64 = new Type(Code.ARRAY, TYPE_FLOAT64, null);
  private static final Type TYPE_ARRAY_NUMERIC = new Type(Code.ARRAY, TYPE_NUMERIC, null);
  private static final Type TYPE_ARRAY_PG_NUMERIC = new Type(Code.ARRAY, TYPE_PG_NUMERIC, null);
  private static final Type TYPE_ARRAY_STRING = new Type(Code.ARRAY, TYPE_STRING, null);
  private static final Type TYPE_ARRAY_JSON = new Type(Code.ARRAY, TYPE_JSON, null);
  private static final Type TYPE_ARRAY_PG_JSONB = new Type(Code.ARRAY, TYPE_PG_JSONB, null);
  private static final Type TYPE_ARRAY_PG_OID = new Type(Code.ARRAY, TYPE_PG_OID, null);
  private static final Type TYPE_ARRAY_BYTES = new Type(Code.ARRAY, TYPE_BYTES, null);
  private static final Type TYPE_ARRAY_TIMESTAMP = new Type(Code.ARRAY, TYPE_TIMESTAMP, null);
  private static final Type TYPE_ARRAY_DATE = new Type(Code.ARRAY, TYPE_DATE, null);

  private static final int AMBIGUOUS_FIELD = -1;
  private static final long serialVersionUID = -3076152125004114582L;

  static Type unrecognized(com.google.spanner.v1.Type proto) {
    return new Type(proto);
  }

  /** Returns the descriptor for the {@code BOOL type}. */
  public static Type bool() {
    return TYPE_BOOL;
  }

  /**
   * Returns the descriptor for the {@code INT64} type: an integral type with the same value domain
   * as a Java {@code long}.
   */
  public static Type int64() {
    return TYPE_INT64;
  }

  /**
   * Returns the descriptor for the {@code FLOAT64} type: a floating point type with the same value
   * domain as a Java {code double}.
   */
  public static Type float64() {
    return TYPE_FLOAT64;
  }

  /** Returns the descriptor for the {@code NUMERIC} type. */
  public static Type numeric() {
    return TYPE_NUMERIC;
  }

  /**
   * Returns the descriptor for the {@code NUMERIC} type with the {@code PG_NUMERIC} type
   * annotation.
   */
  public static Type pgNumeric() {
    return Type.TYPE_PG_NUMERIC;
  }

  /**
   * Returns the descriptor for the {@code STRING} type: a variable-length Unicode character string.
   */
  public static Type string() {
    return TYPE_STRING;
  }

  /** Returns the descriptor for the {@code JSON} type. */
  public static Type json() {
    return TYPE_JSON;
  }

  /** Returns the descriptor for the {@code JSONB} type. */
  public static Type pgJsonb() {
    return TYPE_PG_JSONB;
  }

  /** Returns the descriptor for the {@code PG_OID} type. */
  public static Type pgOid() {
    return TYPE_PG_OID;
  }

  /** Returns the descriptor for the {@code BYTES} type: a variable-length byte string. */
  public static Type bytes() {
    return TYPE_BYTES;
  }

  /**
   * Returns the descriptor for the {@code TIMESTAMP} type: a nano precision timestamp in the range
   * [0000-01-01 00:00:00, 9999-12-31 23:59:59.999999999 UTC].
   */
  public static Type timestamp() {
    return TYPE_TIMESTAMP;
  }

  /**
   * Returns the descriptor for the {@code DATE} type: a timezone independent date in the range
   * [0001-01-01, 9999-12-31).
   */
  public static Type date() {
    return TYPE_DATE;
  }

  /** Returns a descriptor for an array of {@code elementType}. */
  public static Type array(Type elementType) {
    Preconditions.checkNotNull(elementType);
    switch (elementType.getCode()) {
      case BOOL:
        return TYPE_ARRAY_BOOL;
      case INT64:
        return TYPE_ARRAY_INT64;
      case FLOAT64:
        return TYPE_ARRAY_FLOAT64;
      case NUMERIC:
        return TYPE_ARRAY_NUMERIC;
      case PG_NUMERIC:
        return TYPE_ARRAY_PG_NUMERIC;
      case STRING:
        return TYPE_ARRAY_STRING;
      case JSON:
        return TYPE_ARRAY_JSON;
      case PG_JSONB:
        return TYPE_ARRAY_PG_JSONB;
      case PG_OID:
        return TYPE_ARRAY_PG_OID;
      case BYTES:
        return TYPE_ARRAY_BYTES;
      case TIMESTAMP:
        return TYPE_ARRAY_TIMESTAMP;
      case DATE:
        return TYPE_ARRAY_DATE;
      default:
        return new Type(Code.ARRAY, elementType, null);
    }
  }

  /**
   * Returns a descriptor for a {@code STRUCT} type: an ordered collection of named and typed
   * fields.
   */
  public static Type struct(Iterable<StructField> fields) {
    return new Type(Code.STRUCT, null, ImmutableList.copyOf(fields));
  }

  /**
   * Returns a descriptor for a {@code STRUCT} type: an ordered collection of named and typed
   * fields.
   */
  public static Type struct(StructField... fields) {
    return new Type(Code.STRUCT, null, ImmutableList.copyOf(fields));
  }

  private final com.google.spanner.v1.Type proto;
  private final Code code;
  private final Type arrayElementType;
  private final ImmutableList<StructField> structFields;

  /**
   * Map of field name to field index. Ambiguous names are indexed to {@link #AMBIGUOUS_FIELD}. The
   * map is lazily initialized with a benign race.
   */
  private Map<String, Integer> fieldsByName;

  private Type(
      @Nonnull Code code,
      @Nullable Type arrayElementType,
      @Nullable ImmutableList<StructField> structFields) {
    this(null, Preconditions.checkNotNull(code), arrayElementType, structFields);
  }

  private Type(@Nonnull com.google.spanner.v1.Type proto) {
    this(
        Preconditions.checkNotNull(proto),
        Code.UNRECOGNIZED,
        proto.hasArrayElementType() ? new Type(proto.getArrayElementType()) : null,
        null);
  }

  private Type(
      com.google.spanner.v1.Type proto,
      Code code,
      Type arrayElementType,
      ImmutableList<StructField> structFields) {
    this.proto = proto;
    this.code = code;
    this.arrayElementType = arrayElementType;
    this.structFields = structFields;
  }

  /** Enumerates the categories of types. */
  public enum Code {
<<<<<<< HEAD
    UNRECOGNIZED(TypeCode.UNRECOGNIZED),
    BOOL(TypeCode.BOOL),
    INT64(TypeCode.INT64),
    NUMERIC(TypeCode.NUMERIC),
    PG_NUMERIC(TypeCode.NUMERIC, TypeAnnotationCode.PG_NUMERIC),
    FLOAT64(TypeCode.FLOAT64),
    STRING(TypeCode.STRING),
    JSON(TypeCode.JSON),
    PG_JSONB(TypeCode.JSON, TypeAnnotationCode.PG_JSONB),
    PG_OID(TypeCode.INT64, TypeAnnotationCode.PG_OID),
    BYTES(TypeCode.BYTES),
    TIMESTAMP(TypeCode.TIMESTAMP),
    DATE(TypeCode.DATE),
    ARRAY(TypeCode.ARRAY),
    STRUCT(TypeCode.STRUCT);
=======
    UNRECOGNIZED(TypeCode.UNRECOGNIZED, "unknown"),
    BOOL(TypeCode.BOOL, "boolean"),
    INT64(TypeCode.INT64, "bigint"),
    NUMERIC(TypeCode.NUMERIC, "unknown"),
    PG_NUMERIC(TypeCode.NUMERIC, "numeric", TypeAnnotationCode.PG_NUMERIC),
    FLOAT64(TypeCode.FLOAT64, "double precision"),
    STRING(TypeCode.STRING, "character varying"),
    JSON(TypeCode.JSON, "unknown"),
    PG_JSONB(TypeCode.JSON, "jsonb", TypeAnnotationCode.PG_JSONB),
    BYTES(TypeCode.BYTES, "bytea"),
    TIMESTAMP(TypeCode.TIMESTAMP, "timestamp with time zone"),
    DATE(TypeCode.DATE, "date"),
    ARRAY(TypeCode.ARRAY, "array"),
    STRUCT(TypeCode.STRUCT, "struct");
>>>>>>> 21f5eba7

    private static final Map<Entry<TypeCode, TypeAnnotationCode>, Code> protoToCode;

    static {
      ImmutableMap.Builder<Entry<TypeCode, TypeAnnotationCode>, Code> builder =
          ImmutableMap.builder();
      for (Code code : Code.values()) {
        builder.put(new SimpleEntry<>(code.getTypeCode(), code.getTypeAnnotationCode()), code);
      }
      protoToCode = builder.build();
    }

    private final String postgreSQLName;
    private final TypeCode typeCode;
    private final TypeAnnotationCode typeAnnotationCode;

    Code(TypeCode typeCode, String postgreSQLName) {
      this(typeCode, postgreSQLName, TYPE_ANNOTATION_CODE_UNSPECIFIED);
    }

    Code(TypeCode typeCode, String postgreSQLName, TypeAnnotationCode typeAnnotationCode) {
      this.typeCode = typeCode;
      this.postgreSQLName = postgreSQLName;
      this.typeAnnotationCode = typeAnnotationCode;
    }

    TypeCode getTypeCode() {
      return typeCode;
    }

    TypeAnnotationCode getTypeAnnotationCode() {
      return typeAnnotationCode;
    }

    static Code fromProto(TypeCode typeCode, TypeAnnotationCode typeAnnotationCode) {
      Code code = protoToCode.get(new SimpleEntry<>(typeCode, typeAnnotationCode));
      return code == null ? Code.UNRECOGNIZED : code;
    }

    @Override
    public String toString() {
      if (typeAnnotationCode == TYPE_ANNOTATION_CODE_UNSPECIFIED) {
        return typeCode.toString();
      } else {
        return typeCode.toString() + "<" + typeAnnotationCode.toString() + ">";
      }
    }

    private String getGoogleSQLName() {
      return name();
    }

    private String getPostgreSQLName() {
      return postgreSQLName;
    }
  }

  /** Describes an individual field in a {@code STRUCT type}. */
  public static final class StructField implements Serializable {
    private static final long serialVersionUID = 8640511292704408210L;

    private final String name;
    private final Type type;

    public static StructField of(String name, Type type) {
      return new StructField(name, type);
    }

    private StructField(String name, Type type) {
      this.name = Preconditions.checkNotNull(name);
      this.type = Preconditions.checkNotNull(type);
    }

    public String getName() {
      return name;
    }

    public Type getType() {
      return type;
    }

    @Override
    public boolean equals(Object o) {
      if (this == o) {
        return true;
      }
      if (o == null || getClass() != o.getClass()) {
        return false;
      }
      StructField that = (StructField) o;
      return name.equals(that.name) && type.equals(that.type);
    }

    @Override
    public int hashCode() {
      return Objects.hash(name, type);
    }
  }

  /** Returns the type code corresponding to this type. */
  public Code getCode() {
    return code;
  }

  /**
   * Returns the type descriptor for elements of this {@code ARRAY} type.
   *
   * @throws IllegalStateException if {@code code() != Code.ARRAY}
   */
  public Type getArrayElementType() {
    Preconditions.checkState(arrayElementType != null, "Illegal call for non-ARRAY type");
    return arrayElementType;
  }

  /**
   * Returns the fields of this {@code STRUCT} type.
   *
   * @return an immutable list of the fields
   * @throws IllegalStateException if {@code code() != Code.STRUCT}
   */
  public List<StructField> getStructFields() {
    Preconditions.checkState(code == Code.STRUCT, "Illegal call for non-STRUCT type");
    return structFields;
  }

  /**
   * Returns the index of the field named {@code fieldName} in this {@code STRUCT} type.
   *
   * @throws IllegalArgumentException if there is not exactly one element of {@link
   *     #getStructFields()} with {@link StructField#getName()} equal to {@code fieldName}
   * @throws IllegalStateException if {@code code() != Code.STRUCT}
   */
  public int getFieldIndex(String fieldName) {
    Preconditions.checkState(code == Code.STRUCT, "Illegal call for non-STRUCT type");

    if (fieldsByName == null) {
      Map<String, Integer> tmp = new TreeMap<>();
      for (int i = 0; i < getStructFields().size(); ++i) {
        Type.StructField field = getStructFields().get(i);
        if (tmp.put(field.getName(), i) != null) {
          // Column name appears more than once: mark as ambiguous.
          tmp.put(field.getName(), AMBIGUOUS_FIELD);
        }
      }
      // Benign race: Java's final field semantics mean that if we see a non-null "fieldsByName",
      // we are guaranteed to see it in a fully initialized state.  It is thus important that we
      // use an ImmutableMap here, which necessarily uses final fields or equivalent reasoning.
      // Since all computations of "fieldsByName" produce the same value, there is no risk of
      // inconsistency.
      fieldsByName = ImmutableMap.copyOf(tmp);
    }

    Integer index = fieldsByName.get(fieldName);
    if (index == null) {
      throw new IllegalArgumentException("Field not found: " + fieldName);
    }
    if (index == AMBIGUOUS_FIELD) {
      throw new IllegalArgumentException("Ambiguous field name: " + fieldName);
    }
    return index;
  }

  void toString(StringBuilder b) {
    if (code == Code.ARRAY || (proto != null && proto.hasArrayElementType())) {
      if (code == Code.ARRAY) {
        b.append("ARRAY<");
      } else {
        // This is very unlikely to happen. It would mean that we have introduced a type that
        // is not an ARRAY, but does have an array element type.
        b.append("UNRECOGNIZED<");
      }
      arrayElementType.toString(b);
      b.append('>');
    } else if (code == Code.STRUCT) {
      b.append("STRUCT<");
      for (int i = 0; i < structFields.size(); ++i) {
        if (i > 0) {
          b.append(", ");
        }
        StructField f = structFields.get(i);
        b.append(f.getName()).append(' ');
        f.getType().toString(b);
      }
      b.append('>');
    } else if (proto != null) {
      b.append(proto.getCode().name());
      if (proto.getTypeAnnotation() != TYPE_ANNOTATION_CODE_UNSPECIFIED) {
        b.append("<").append(proto.getTypeAnnotation().name()).append(">");
      }
    } else {
      b.append(code.toString());
    }
  }

  @Override
  public String toString() {
    StringBuilder b = new StringBuilder();
    toString(b);
    return b.toString();
  }

  /** Returns the type name as used by the database in the given dialect. */
  public String getSpannerTypeName(Dialect dialect) {
    switch (dialect) {
      case POSTGRESQL:
        return getTypeNamePostgreSQL();
      case GOOGLE_STANDARD_SQL:
      default:
        return getTypeNameGoogleSQL();
    }
  }

  private String getTypeNameGoogleSQL() {
    if (code == Code.ARRAY) {
      return code.getGoogleSQLName() + "<" + arrayElementType.getTypeNameGoogleSQL() + ">";
    }
    return code.getGoogleSQLName();
  }

  private String getTypeNamePostgreSQL() {
    if (code == Code.ARRAY) {
      return arrayElementType.getTypeNamePostgreSQL() + "[]";
    }
    return code.getPostgreSQLName();
  }

  @Override
  public boolean equals(Object o) {
    if (this == o) {
      return true;
    }
    if (o == null || getClass() != o.getClass()) {
      return false;
    }
    Type that = (Type) o;
    if (proto != null) {
      return Objects.equals(proto, that.proto);
    }
    return code == that.code
        && Objects.equals(arrayElementType, that.arrayElementType)
        && Objects.equals(structFields, that.structFields);
  }

  @Override
  public int hashCode() {
    if (proto != null) {
      return proto.hashCode();
    }
    return Objects.hash(code, arrayElementType, structFields);
  }

  com.google.spanner.v1.Type toProto() {
    if (proto != null) {
      return proto;
    }
    com.google.spanner.v1.Type.Builder proto = com.google.spanner.v1.Type.newBuilder();
    proto.setCode(code.getTypeCode());
    proto.setTypeAnnotation(code.getTypeAnnotationCode());
    if (code == Code.ARRAY) {
      proto.setArrayElementType(arrayElementType.toProto());
    } else if (code == Code.STRUCT) {
      com.google.spanner.v1.StructType.Builder fields = proto.getStructTypeBuilder();
      for (StructField field : structFields) {
        fields.addFieldsBuilder().setName(field.getName()).setType(field.getType().toProto());
      }
    }
    return proto.build();
  }

  static Type fromProto(com.google.spanner.v1.Type proto) {
    Code type = Code.fromProto(proto.getCode(), proto.getTypeAnnotation());
    switch (type) {
      case BOOL:
        return bool();
      case INT64:
        return int64();
      case FLOAT64:
        return float64();
      case NUMERIC:
        return numeric();
      case PG_NUMERIC:
        return pgNumeric();
      case STRING:
        return string();
      case JSON:
        return json();
      case PG_JSONB:
        return pgJsonb();
      case PG_OID:
        return pgOid();
      case BYTES:
        return bytes();
      case TIMESTAMP:
        return timestamp();
      case DATE:
        return date();
      case ARRAY:
        checkArgument(
            proto.hasArrayElementType(),
            "Missing expected 'array_element_type' field in 'Type' message: %s",
            proto);
        Type elementType;
        try {
          elementType = fromProto(proto.getArrayElementType());
        } catch (IllegalArgumentException e) {
          throw new IllegalArgumentException(
              "Could not parse 'array_element_type' attribute in 'Type' message: " + proto, e);
        }
        return array(elementType);
      case STRUCT:
        checkArgument(
            proto.hasStructType(),
            "Missing expected 'struct_type' field in 'Type' message: %s",
            proto);
        List<StructField> fields = new ArrayList<>(proto.getStructType().getFieldsCount());
        for (com.google.spanner.v1.StructType.Field field : proto.getStructType().getFieldsList()) {
          checkArgument(field.hasType(), "Missing expected 'type' attribute in 'Field': %s", proto);
          // Names may be empty; for example, the name of the column returned by "SELECT 1".
          String name = Strings.nullToEmpty(field.getName());
          fields.add(StructField.of(name, fromProto(field.getType())));
        }
        return struct(fields);
      case UNRECOGNIZED:
      default:
        return unrecognized(proto);
    }
  }
}<|MERGE_RESOLUTION|>--- conflicted
+++ resolved
@@ -243,23 +243,6 @@
 
   /** Enumerates the categories of types. */
   public enum Code {
-<<<<<<< HEAD
-    UNRECOGNIZED(TypeCode.UNRECOGNIZED),
-    BOOL(TypeCode.BOOL),
-    INT64(TypeCode.INT64),
-    NUMERIC(TypeCode.NUMERIC),
-    PG_NUMERIC(TypeCode.NUMERIC, TypeAnnotationCode.PG_NUMERIC),
-    FLOAT64(TypeCode.FLOAT64),
-    STRING(TypeCode.STRING),
-    JSON(TypeCode.JSON),
-    PG_JSONB(TypeCode.JSON, TypeAnnotationCode.PG_JSONB),
-    PG_OID(TypeCode.INT64, TypeAnnotationCode.PG_OID),
-    BYTES(TypeCode.BYTES),
-    TIMESTAMP(TypeCode.TIMESTAMP),
-    DATE(TypeCode.DATE),
-    ARRAY(TypeCode.ARRAY),
-    STRUCT(TypeCode.STRUCT);
-=======
     UNRECOGNIZED(TypeCode.UNRECOGNIZED, "unknown"),
     BOOL(TypeCode.BOOL, "boolean"),
     INT64(TypeCode.INT64, "bigint"),
@@ -269,12 +252,12 @@
     STRING(TypeCode.STRING, "character varying"),
     JSON(TypeCode.JSON, "unknown"),
     PG_JSONB(TypeCode.JSON, "jsonb", TypeAnnotationCode.PG_JSONB),
+    PG_OID(TypeCode.INT64, "oid", TypeAnnotationCode.PG_OID),
     BYTES(TypeCode.BYTES, "bytea"),
     TIMESTAMP(TypeCode.TIMESTAMP, "timestamp with time zone"),
     DATE(TypeCode.DATE, "date"),
     ARRAY(TypeCode.ARRAY, "array"),
     STRUCT(TypeCode.STRUCT, "struct");
->>>>>>> 21f5eba7
 
     private static final Map<Entry<TypeCode, TypeAnnotationCode>, Code> protoToCode;
 
