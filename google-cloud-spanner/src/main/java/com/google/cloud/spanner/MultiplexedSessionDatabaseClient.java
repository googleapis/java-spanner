--- conflicted
+++ resolved
@@ -262,10 +262,6 @@
                     .getOptions()
                     .getSessionPoolOptions()
                     .getSkipVerifyBeginTransactionForMuxRW()) {
-<<<<<<< HEAD
-
-=======
->>>>>>> 6225efae
               verifyBeginTransactionWithRWOnMultiplexedSessionAsync(session.getName());
             }
           }
