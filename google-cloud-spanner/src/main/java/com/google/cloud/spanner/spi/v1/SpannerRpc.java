/*
 * Copyright 2017 Google LLC
 *
 * Licensed under the Apache License, Version 2.0 (the "License");
 * you may not use this file except in compliance with the License.
 * You may obtain a copy of the License at
 *
 *       http://www.apache.org/licenses/LICENSE-2.0
 *
 * Unless required by applicable law or agreed to in writing, software
 * distributed under the License is distributed on an "AS IS" BASIS,
 * WITHOUT WARRANTIES OR CONDITIONS OF ANY KIND, either express or implied.
 * See the License for the specific language governing permissions and
 * limitations under the License.
 */

package com.google.cloud.spanner.spi.v1;

import com.google.api.core.ApiFuture;
import com.google.api.core.InternalApi;
import com.google.api.gax.longrunning.OperationFuture;
import com.google.api.gax.retrying.RetrySettings;
import com.google.api.gax.rpc.ApiCallContext;
import com.google.api.gax.rpc.ServerStream;
import com.google.api.gax.rpc.StatusCode.Code;
import com.google.cloud.ServiceRpc;
import com.google.cloud.spanner.BackupId;
import com.google.cloud.spanner.Restore;
import com.google.cloud.spanner.SpannerException;
import com.google.cloud.spanner.admin.database.v1.stub.DatabaseAdminStub;
import com.google.cloud.spanner.admin.database.v1.stub.DatabaseAdminStubSettings;
import com.google.cloud.spanner.admin.instance.v1.stub.InstanceAdminStub;
import com.google.cloud.spanner.admin.instance.v1.stub.InstanceAdminStubSettings;
import com.google.cloud.spanner.v1.stub.SpannerStubSettings;
import com.google.common.collect.ImmutableList;
import com.google.iam.v1.GetPolicyOptions;
import com.google.iam.v1.Policy;
import com.google.iam.v1.TestIamPermissionsResponse;
import com.google.longrunning.Operation;
import com.google.protobuf.Empty;
import com.google.protobuf.FieldMask;
import com.google.spanner.admin.database.v1.Backup;
import com.google.spanner.admin.database.v1.CopyBackupMetadata;
import com.google.spanner.admin.database.v1.CreateBackupMetadata;
import com.google.spanner.admin.database.v1.CreateDatabaseMetadata;
import com.google.spanner.admin.database.v1.Database;
import com.google.spanner.admin.database.v1.DatabaseRole;
import com.google.spanner.admin.database.v1.GetDatabaseDdlResponse;
import com.google.spanner.admin.database.v1.RestoreDatabaseMetadata;
import com.google.spanner.admin.database.v1.UpdateDatabaseDdlMetadata;
import com.google.spanner.admin.database.v1.UpdateDatabaseMetadata;
import com.google.spanner.admin.instance.v1.CreateInstanceConfigMetadata;
import com.google.spanner.admin.instance.v1.CreateInstanceMetadata;
import com.google.spanner.admin.instance.v1.Instance;
import com.google.spanner.admin.instance.v1.InstanceConfig;
import com.google.spanner.admin.instance.v1.UpdateInstanceConfigMetadata;
import com.google.spanner.admin.instance.v1.UpdateInstanceMetadata;
import com.google.spanner.v1.*;
import java.util.List;
import java.util.Map;
import java.util.Set;
import javax.annotation.Nullable;
import org.threeten.bp.Duration;

/**
 * Abstracts remote calls to the Cloud Spanner service. Typically end-consumer code will never use
 * this interface; it's main purpose is to abstract the implementation of the public Cloud Spanner
 * API from the underlying transport mechanism.
 *
 * <p>Each {@code SpannerRPC} instance is bound to a particular project and set of authorization
 * credentials.
 *
 * <p>The interface is currently defined in terms of the generated HTTP client model classes. This
 * is purely for expedience; a future version of this interface is likely to be independent of
 * transport to allow switching between gRPC and HTTP.
 */
@InternalApi
public interface SpannerRpc extends ServiceRpc {
  /** Options passed in {@link SpannerRpc} methods to control how an RPC is issued. */
  enum Option {
    CHANNEL_HINT("Channel Hint");

    private final String value;

    Option(String value) {
      this.value = value;
    }

    @SuppressWarnings("unchecked")
    <T> T get(@Nullable Map<Option, ?> options) {
      if (options == null) {
        return null;
      }
      return (T) options.get(this);
    }

    Long getLong(@Nullable Map<Option, ?> options) {
      return get(options);
    }

    @Override
    public String toString() {
      return value;
    }
  }

  /**
   * Represents results from paginated RPCs, i.e., those where up to a maximum number of items is
   * returned from each call and a followup call must be made to fetch more.
   *
   * @param <T> the type of result
   */
  final class Paginated<T> {
    private final Iterable<T> results;
    private final String nextPageToken;

    /**
     * Creates a new page of results.
     *
     * @param results the result, or null for no results.
     * @param nextPageToken the token for the next page of results, or null if no more pages exist
     */
    public Paginated(@Nullable Iterable<T> results, @Nullable String nextPageToken) {
      // The generated HTTP client has null members when no results are present, rather than an
      // empty list.  Implicitly convert to an empty list to minimize the risk of NPEs.
      this.results = (results == null) ? ImmutableList.of() : results;
      this.nextPageToken =
          (nextPageToken == null || nextPageToken.isEmpty()) ? null : nextPageToken;
    }

    /**
     * Returns the current page of results. Always returns non-null; if a null "results" was passed
     * to the constructor, a default empty {@code Iterable} will be returned.
     */
    public Iterable<T> getResults() {
      return results;
    }

    /**
     * Returns the token to use in the request for the next page, or null if this is the last page.
     */
    @Nullable
    public String getNextPageToken() {
      return nextPageToken;
    }
  }

  /** Consumer for the results produced by a streaming read or query call. */
  interface ResultStreamConsumer {
    void onPartialResultSet(PartialResultSet results);

    void onCompleted();

    void onError(SpannerException e);
  }

  /** Handle for cancellation of a streaming read or query call. */
  interface StreamingCall {
<<<<<<< HEAD
=======

    /** Returns the {@link ApiCallContext} that is used for this streaming call. */
    ApiCallContext getCallContext();

>>>>>>> dee7cdab
    /**
     * Requests more messages from the stream. We disable the auto flow control mechanism in grpc,
     * so we need to request messages ourself. This gives us more control over how much buffer we
     * maintain in the client. Grpc will request 1 initial message automatically so we don't need to
     * call this at the beginning. After that it should be called whenever there is a flow control
     * window available based on the flow control setting configured by the client. Currently we do
     * not have any flow control so this is called automatically when a message is received.
     */
    void request(int numMessages);

    /**
     * Cancels the call.
     *
     * @param message a message to use in the final status of any underlying RPC
     */
    void cancel(@Nullable String message);
  }

  // Instance admin APIs.
  Paginated<InstanceConfig> listInstanceConfigs(int pageSize, @Nullable String pageToken)
      throws SpannerException;

  default OperationFuture<InstanceConfig, CreateInstanceConfigMetadata> createInstanceConfig(
      String parent,
      String instanceConfigId,
      InstanceConfig instanceConfig,
      @Nullable Boolean validateOnly)
      throws SpannerException {
    throw new UnsupportedOperationException("Not implemented");
  }

  default OperationFuture<InstanceConfig, UpdateInstanceConfigMetadata> updateInstanceConfig(
      InstanceConfig instanceConfig, @Nullable Boolean validateOnly, FieldMask fieldMask)
      throws SpannerException {
    throw new UnsupportedOperationException("Not implemented");
  }

  InstanceConfig getInstanceConfig(String instanceConfigName) throws SpannerException;

  default void deleteInstanceConfig(
      String instanceConfigName, @Nullable String etag, @Nullable Boolean validateOnly)
      throws SpannerException {
    throw new UnsupportedOperationException("Not implemented");
  }

  /** List all long-running instance config operations on the given project. */
  default Paginated<Operation> listInstanceConfigOperations(
      int pageSize, @Nullable String filter, @Nullable String pageToken) {
    throw new UnsupportedOperationException("Not implemented");
  }

  Paginated<Instance> listInstances(
      int pageSize, @Nullable String pageToken, @Nullable String filter) throws SpannerException;

  OperationFuture<Instance, CreateInstanceMetadata> createInstance(
      String parent, String instanceId, Instance instance) throws SpannerException;

  OperationFuture<Instance, UpdateInstanceMetadata> updateInstance(
      Instance instance, FieldMask fieldMask) throws SpannerException;

  Instance getInstance(String instanceName) throws SpannerException;

  void deleteInstance(String instanceName) throws SpannerException;

  // Database admin APIs.
  Paginated<Database> listDatabases(String instanceName, int pageSize, @Nullable String pageToken)
      throws SpannerException;

  OperationFuture<Database, CreateDatabaseMetadata> createDatabase(
      String instanceName,
      String createDatabaseStatement,
      Iterable<String> additionalStatements,
      com.google.cloud.spanner.Database database)
      throws SpannerException;

  OperationFuture<Empty, UpdateDatabaseDdlMetadata> updateDatabaseDdl(
      com.google.cloud.spanner.Database database,
      Iterable<String> updateDatabaseStatements,
      @Nullable String updateId)
      throws SpannerException;

  void dropDatabase(String databaseName) throws SpannerException;

  Database getDatabase(String databaseName) throws SpannerException;

  /**
   * Updates the specified fields of a Cloud Spanner database.
   *
   * @param database The database proto whose field values will be used as the new values in the
   *     stored database.
   * @param fieldMask The fields to update. Currently, only the "enable_drop_protection" field of
   *     the database supports updates.
   * @return an `OperationFuture` that can be used to track the status of the update.
   * @throws SpannerException
   */
  OperationFuture<Database, UpdateDatabaseMetadata> updateDatabase(
      Database database, FieldMask fieldMask) throws SpannerException;

  GetDatabaseDdlResponse getDatabaseDdl(String databaseName) throws SpannerException;
  /** Lists the backups in the specified instance. */
  Paginated<Backup> listBackups(
      String instanceName, int pageSize, @Nullable String filter, @Nullable String pageToken)
      throws SpannerException;

  /**
   * Creates a new backup from the source database specified in the {@link
   * com.google.cloud.spanner.Backup} instance.
   *
   * @param backupInfo the backup to create. The instance, database and expireTime fields of the
   *     backup must be filled.
   * @return the operation that monitors the backup creation.
   */
  OperationFuture<Backup, CreateBackupMetadata> createBackup(
      com.google.cloud.spanner.Backup backupInfo) throws SpannerException;

  /**
   * Creates a copy backup from the source backup specified.
   *
   * @param destinationBackup the backup to create. The instance, database, and expireTime fields of
   *     the backup must be filled. It may also optionally have an encryption config set. If no
   *     encryption config has been set, the new backup will use the same encryption config as the
   *     source backup.
   * @return the operation that monitors the backup creation.
   */
  default OperationFuture<Backup, CopyBackupMetadata> copyBackup(
      BackupId sourceBackupId, com.google.cloud.spanner.Backup destinationBackup) {
    throw new UnsupportedOperationException("Unimplemented");
  }

  /**
   * Restore a backup into the given database.
   *
   * @param restore a {@link Restore} instance with the backup source and destination database
   */
  OperationFuture<Database, RestoreDatabaseMetadata> restoreDatabase(Restore restore);

  /** Gets the backup with the specified name. */
  Backup getBackup(String backupName) throws SpannerException;

  /** Updates the specified backup. The only supported field for updates is expireTime. */
  Backup updateBackup(Backup backup, FieldMask updateMask);

  /** List all long-running backup operations on the given instance. */
  Paginated<Operation> listBackupOperations(
      String instanceName, int pageSize, @Nullable String filter, @Nullable String pageToken);

  /**
   * Deletes a pending or completed backup.
   *
   * @param backupName Required. The fully qualified name of the backup to delete.
   */
  void deleteBackup(String backupName);

  Paginated<Operation> listDatabaseOperations(
      String instanceName, int pageSize, @Nullable String filter, @Nullable String pageToken);

  Paginated<DatabaseRole> listDatabaseRoles(
      String databaseName, int pageSize, @Nullable String pageToken);

  /** Retrieves a long running operation. */
  Operation getOperation(String name) throws SpannerException;

  /** Cancels the specified long-running operation. */
  void cancelOperation(String name) throws SpannerException;

  List<Session> batchCreateSessions(
      String databaseName,
      int sessionCount,
      @Nullable String databaseRole,
      @Nullable Map<String, String> labels,
      @Nullable Map<Option, ?> options)
      throws SpannerException;

  Session createSession(
      String databaseName,
      @Nullable String databaseRole,
      @Nullable Map<String, String> labels,
      @Nullable Map<Option, ?> options)
      throws SpannerException;

  default Session createSession(
      String databaseName,
      @Nullable String databaseRole,
      @Nullable Map<String, String> labels,
      @Nullable Map<Option, ?> options,
      boolean isMultiplexed)
      throws SpannerException {
    throw new UnsupportedOperationException("Unimplemented");
  }

  void deleteSession(String sessionName, @Nullable Map<Option, ?> options) throws SpannerException;

  ApiFuture<Empty> asyncDeleteSession(String sessionName, @Nullable Map<Option, ?> options)
      throws SpannerException;

  /** Returns the retry settings for streaming read operations. */
  default RetrySettings getReadRetrySettings() {
    return SpannerStubSettings.newBuilder().streamingReadSettings().getRetrySettings();
  }

  /** Returns the retryable codes for streaming read operations. */
  default Set<Code> getReadRetryableCodes() {
    return SpannerStubSettings.newBuilder().streamingReadSettings().getRetryableCodes();
  }

  /**
   * Performs a streaming read.
   *
   * @param routeToLeader Set to true to route the request to the leader region, and false to route
   *     the request to any region. When leader aware routing is enabled, RW/PDML requests are
   *     preferred to be routed to the leader region, and RO requests (except for
   *     PartitionRead/PartitionQuery) are preferred to be routed to any region for optimal latency.
   */
  StreamingCall read(
      ReadRequest request,
      ResultStreamConsumer consumer,
      @Nullable Map<Option, ?> options,
      boolean routeToLeader);

  /** Returns the retry settings for streaming query operations. */
  default RetrySettings getExecuteQueryRetrySettings() {
    return SpannerStubSettings.newBuilder().executeStreamingSqlSettings().getRetrySettings();
  }

  /** Returns the retryable codes for streaming query operations. */
  default Set<Code> getExecuteQueryRetryableCodes() {
    return SpannerStubSettings.newBuilder().executeStreamingSqlSettings().getRetryableCodes();
  }

  /**
   * Executes a query.
   *
   * @param routeToLeader Set to true to route the request to the leader region, and false to route
   *     the request to any region. When leader aware routing is enabled, RW/PDML requests are
   *     preferred to be routed to the leader region, and RO requests (except for
   *     PartitionRead/PartitionQuery) are preferred to be routed to any region for optimal latency.
   */
  ResultSet executeQuery(
      ExecuteSqlRequest request, @Nullable Map<Option, ?> options, boolean routeToLeader);

  /**
   * Executes a query asynchronously.
   *
   * @param routeToLeader Set to true to route the request to the leader region, and false to route
   *     the request to any region. When leader aware routing is enabled, RW/PDML requests are
   *     preferred to be routed to the leader region, and RO requests (except for
   *     PartitionRead/PartitionQuery) are preferred to be routed to any region for optimal latency.
   */
  ApiFuture<ResultSet> executeQueryAsync(
      ExecuteSqlRequest request, @Nullable Map<Option, ?> options, boolean routeToLeader);

  ResultSet executePartitionedDml(ExecuteSqlRequest request, @Nullable Map<Option, ?> options);

  RetrySettings getPartitionedDmlRetrySettings();

  ServerStream<PartialResultSet> executeStreamingPartitionedDml(
      ExecuteSqlRequest request, @Nullable Map<Option, ?> options, Duration timeout);

  ServerStream<BatchWriteResponse> batchWriteAtLeastOnce(
      BatchWriteRequest request, @Nullable Map<Option, ?> options);

  /**
   * Executes a query with streaming result.
   *
   * @param routeToLeader Set to true to route the request to the leader region, and false to route
   *     the request to any region. When leader aware routing is enabled, RW/PDML requests are
   *     preferred to be routed to the leader region, and RO requests (except for
   *     PartitionRead/PartitionQuery) are preferred to be routed to any region for optimal latency.
   */
  StreamingCall executeQuery(
      ExecuteSqlRequest request,
      ResultStreamConsumer consumer,
      @Nullable Map<Option, ?> options,
      boolean routeToLeader);

  ExecuteBatchDmlResponse executeBatchDml(ExecuteBatchDmlRequest build, Map<Option, ?> options);

  ApiFuture<ExecuteBatchDmlResponse> executeBatchDmlAsync(
      ExecuteBatchDmlRequest build, Map<Option, ?> options);

  /**
   * Begins a transaction.
   *
   * @param routeToLeader Set to true to route the request to the leader region, and false to route
   *     the request to any region. When leader aware routing is enabled, RW/PDML requests are
   *     preferred to be routed to the leader region, and RO requests (except for
   *     PartitionRead/PartitionQuery) are preferred to be routed to any region for optimal latency.
   */
  Transaction beginTransaction(
      BeginTransactionRequest request, @Nullable Map<Option, ?> options, boolean routeToLeader)
      throws SpannerException;

  /**
   * Begins a transaction asynchronously.
   *
   * @param routeToLeader Set to true to route the request to the leader region, and false to route
   *     the request to any region. When leader aware routing is enabled, RW/PDML requests are
   *     preferred to be routed to the leader region, and RO requests (except for
   *     PartitionRead/PartitionQuery) are preferred to be routed to any region for optimal latency.
   */
  ApiFuture<Transaction> beginTransactionAsync(
      BeginTransactionRequest request, @Nullable Map<Option, ?> options, boolean routeToLeader);

  CommitResponse commit(CommitRequest commitRequest, @Nullable Map<Option, ?> options)
      throws SpannerException;

  ApiFuture<CommitResponse> commitAsync(
      CommitRequest commitRequest, @Nullable Map<Option, ?> options);

  void rollback(RollbackRequest request, @Nullable Map<Option, ?> options) throws SpannerException;

  ApiFuture<Empty> rollbackAsync(RollbackRequest request, @Nullable Map<Option, ?> options);

  PartitionResponse partitionQuery(PartitionQueryRequest request, @Nullable Map<Option, ?> options)
      throws SpannerException;

  PartitionResponse partitionRead(PartitionReadRequest request, @Nullable Map<Option, ?> options)
      throws SpannerException;

  /** Gets the IAM policy for the given resource using the {@link DatabaseAdminStub}. */
  Policy getDatabaseAdminIAMPolicy(String resource, @Nullable GetPolicyOptions options);

  /**
   * Updates the IAM policy for the given resource using the {@link DatabaseAdminStub}. It is highly
   * recommended to first get the current policy and base the updated policy on the returned policy.
   * See {@link Policy.Builder#setEtag(com.google.protobuf.ByteString)} for information on the
   * recommended read-modify-write cycle.
   */
  Policy setDatabaseAdminIAMPolicy(String resource, Policy policy);

  /** Tests the IAM permissions for the given resource using the {@link DatabaseAdminStub}. */
  TestIamPermissionsResponse testDatabaseAdminIAMPermissions(
      String resource, Iterable<String> permissions);

  /** Gets the IAM policy for the given resource using the {@link InstanceAdminStub}. */
  Policy getInstanceAdminIAMPolicy(String resource);

  /**
   * Updates the IAM policy for the given resource using the {@link InstanceAdminStub}. It is highly
   * recommended to first get the current policy and base the updated policy on the returned policy.
   * See {@link Policy.Builder#setEtag(com.google.protobuf.ByteString)} for information on the
   * recommended read-modify-write cycle.
   */
  Policy setInstanceAdminIAMPolicy(String resource, Policy policy);

  /** Tests the IAM permissions for the given resource using the {@link InstanceAdminStub}. */
  TestIamPermissionsResponse testInstanceAdminIAMPermissions(
      String resource, Iterable<String> permissions);

  void shutdown();

  boolean isClosed();

  /**
   * Getter method to obtain the auto-generated instance admin client stub settings.
   *
   * @return InstanceAdminStubSettings
   */
  @InternalApi
  default InstanceAdminStubSettings getInstanceAdminStubSettings() {
    throw new UnsupportedOperationException("Not implemented");
  }

  /**
   * Getter method to obtain the auto-generated database admin client stub settings.
   *
   * @return DatabaseAdminStubSettings
   */
  @InternalApi
  default DatabaseAdminStubSettings getDatabaseAdminStubSettings() {
    throw new UnsupportedOperationException("Not implemented");
  }
}<|MERGE_RESOLUTION|>--- conflicted
+++ resolved
@@ -156,13 +156,10 @@
 
   /** Handle for cancellation of a streaming read or query call. */
   interface StreamingCall {
-<<<<<<< HEAD
-=======
 
     /** Returns the {@link ApiCallContext} that is used for this streaming call. */
     ApiCallContext getCallContext();
 
->>>>>>> dee7cdab
     /**
      * Requests more messages from the stream. We disable the auto flow control mechanism in grpc,
      * so we need to request messages ourself. This gives us more control over how much buffer we
