--- conflicted
+++ resolved
@@ -72,17 +72,10 @@
           res.append(c);
         }
       } else if (multiLineCommentLevel > 0) {
-<<<<<<< HEAD
-        if (sql.length() > index + 1 && c == ASTERIKS && sql.charAt(index + 1) == SLASH) {
-          multiLineCommentLevel--;
-          index++;
-        } else if (sql.length() > index + 1 && c == SLASH && sql.charAt(index + 1) == ASTERIKS) {
-=======
         if (sql.length() > index + 1 && c == ASTERISK && sql.charAt(index + 1) == SLASH) {
           multiLineCommentLevel--;
           index++;
         } else if (sql.length() > index + 1 && c == SLASH && sql.charAt(index + 1) == ASTERISK) {
->>>>>>> f403d99a
           multiLineCommentLevel++;
           index++;
         }
@@ -93,11 +86,7 @@
           isInSingleLineComment = true;
           index += 2;
           continue;
-<<<<<<< HEAD
-        } else if (sql.length() > index + 1 && c == SLASH && sql.charAt(index + 1) == ASTERIKS) {
-=======
         } else if (sql.length() > index + 1 && c == SLASH && sql.charAt(index + 1) == ASTERISK) {
->>>>>>> f403d99a
           multiLineCommentLevel++;
           index += 2;
           continue;
@@ -163,7 +152,6 @@
     return new ParametersInfo(paramIndex - 1, named.toString());
   }
 
-<<<<<<< HEAD
   /**
    * Note: This is an internal API and breaking changes can be made without prior notice.
    *
@@ -209,53 +197,31 @@
     char currentChar = sql.charAt(currentIndex);
     if (currentChar == SINGLE_QUOTE || currentChar == DOUBLE_QUOTE) {
       appendIfNotNull(result, currentChar);
-=======
-  private int skip(String sql, int currentIndex, StringBuilder result) {
-    char currentChar = sql.charAt(currentIndex);
-    if (currentChar == SINGLE_QUOTE || currentChar == DOUBLE_QUOTE) {
-      result.append(currentChar);
->>>>>>> f403d99a
       return skipQuoted(sql, currentIndex, currentChar, result);
     } else if (currentChar == DOLLAR) {
       String dollarTag = parseDollarQuotedString(sql, currentIndex + 1);
       if (dollarTag != null) {
-<<<<<<< HEAD
         appendIfNotNull(result, currentChar, dollarTag, currentChar);
-=======
-        result.append(currentChar).append(dollarTag).append(currentChar);
->>>>>>> f403d99a
         return skipQuoted(
             sql, currentIndex + dollarTag.length() + 1, currentChar, dollarTag, result);
       }
     }
 
-<<<<<<< HEAD
     appendIfNotNull(result, currentChar);
     return currentIndex + 1;
   }
 
   private int skipQuoted(
       String sql, int startIndex, char startQuote, @Nullable StringBuilder result) {
-=======
-    result.append(currentChar);
-    return currentIndex + 1;
-  }
-
-  private int skipQuoted(String sql, int startIndex, char startQuote, StringBuilder result) {
->>>>>>> f403d99a
     return skipQuoted(sql, startIndex, startQuote, null, result);
   }
 
   private int skipQuoted(
-<<<<<<< HEAD
       String sql,
       int startIndex,
       char startQuote,
       String dollarTag,
       @Nullable StringBuilder result) {
-=======
-      String sql, int startIndex, char startQuote, String dollarTag, StringBuilder result) {
->>>>>>> f403d99a
     boolean lastCharWasEscapeChar = false;
     int currentIndex = startIndex + 1;
     while (currentIndex < sql.length()) {
@@ -265,40 +231,25 @@
           // Check if this is the end of the current dollar quoted string.
           String tag = parseDollarQuotedString(sql, currentIndex + 1);
           if (tag != null && tag.equals(dollarTag)) {
-<<<<<<< HEAD
             appendIfNotNull(result, currentChar, dollarTag, currentChar);
-=======
-            result.append(currentChar).append(tag).append(currentChar);
->>>>>>> f403d99a
             return currentIndex + tag.length() + 2;
           }
         } else if (lastCharWasEscapeChar) {
           lastCharWasEscapeChar = false;
         } else if (sql.length() > currentIndex + 1 && sql.charAt(currentIndex + 1) == startQuote) {
           // This is an escaped quote (e.g. 'foo''bar')
-<<<<<<< HEAD
           appendIfNotNull(result, currentChar);
           appendIfNotNull(result, currentChar);
           currentIndex += 2;
           continue;
         } else {
           appendIfNotNull(result, currentChar);
-=======
-          result.append(currentChar).append(currentChar);
-          currentIndex += 2;
-          continue;
-        } else {
-          result.append(currentChar);
->>>>>>> f403d99a
           return currentIndex + 1;
         }
-      } else if (currentChar == '\\') {
-        lastCharWasEscapeChar = true;
-      } else {
-        lastCharWasEscapeChar = false;
+      } else {
+        lastCharWasEscapeChar = currentChar == '\\';
       }
       currentIndex++;
-<<<<<<< HEAD
       appendIfNotNull(result, currentChar);
     }
     throw SpannerExceptionFactory.newSpannerException(
@@ -316,11 +267,5 @@
     if (result != null) {
       result.append(prefix).append(tag).append(suffix);
     }
-=======
-      result.append(currentChar);
-    }
-    throw SpannerExceptionFactory.newSpannerException(
-        ErrorCode.INVALID_ARGUMENT, "SQL statement contains an unclosed literal: " + sql);
->>>>>>> f403d99a
   }
 }