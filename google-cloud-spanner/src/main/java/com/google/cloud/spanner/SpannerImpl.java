--- conflicted
+++ resolved
@@ -306,14 +306,10 @@
             createDatabaseClient(
                 clientId,
                 pool,
-<<<<<<< HEAD
-                multiplexedSessionDatabaseClient,
-                getOptions().getSessionPoolOptions().getUseMultiplexedSessionPartitionedOps());
-=======
                 getOptions().getSessionPoolOptions().getUseMultiplexedSessionBlindWrite(),
                 multiplexedSessionDatabaseClient,
+                    getOptions().getSessionPoolOptions().getUseMultiplexedSessionPartitionedOps(),
                 useMultiplexedSessionForRW);
->>>>>>> d4532d0a
         dbClients.put(db, dbClient);
         return dbClient;
       }
@@ -324,23 +320,18 @@
   DatabaseClientImpl createDatabaseClient(
       String clientId,
       SessionPool pool,
-<<<<<<< HEAD
-      @Nullable MultiplexedSessionDatabaseClient multiplexedSessionClient,
-      boolean useMultiplexedSessionPartitionedOps) {
-    return new DatabaseClientImpl(
-        clientId, pool, multiplexedSessionClient, useMultiplexedSessionPartitionedOps, tracer);
-=======
       boolean useMultiplexedSessionBlindWrite,
       @Nullable MultiplexedSessionDatabaseClient multiplexedSessionClient,
+      boolean useMultiplexedSessionPartitionedOps,
       boolean useMultiplexedSessionForRW) {
     return new DatabaseClientImpl(
         clientId,
         pool,
         useMultiplexedSessionBlindWrite,
         multiplexedSessionClient,
+            useMultiplexedSessionPartitionedOps,
         tracer,
         useMultiplexedSessionForRW);
->>>>>>> d4532d0a
   }
 
   @Override
