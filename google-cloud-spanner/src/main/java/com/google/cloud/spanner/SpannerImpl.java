--- conflicted
+++ resolved
@@ -303,15 +303,12 @@
                 numMultiplexedSessionsReleased);
         pool.maybeWaitOnMinSessions();
         DatabaseClientImpl dbClient =
-<<<<<<< HEAD
-            createDatabaseClient(clientId, pool, multiplexedSessionDatabaseClient, useMultiplexedSessionForRW);
-=======
             createDatabaseClient(
                 clientId,
                 pool,
                 getOptions().getSessionPoolOptions().getUseMultiplexedSessionBlindWrite(),
-                multiplexedSessionDatabaseClient);
->>>>>>> f910f704
+                multiplexedSessionDatabaseClient,
+                useMultiplexedSessionForRW);
         dbClients.put(db, dbClient);
         return dbClient;
       }
@@ -322,16 +319,11 @@
   DatabaseClientImpl createDatabaseClient(
       String clientId,
       SessionPool pool,
-<<<<<<< HEAD
+      boolean useMultiplexedSessionBlindWrite,
       @Nullable MultiplexedSessionDatabaseClient multiplexedSessionClient,
       boolean useMultiplexedSessionForRW) {
-    return new DatabaseClientImpl(clientId, pool, multiplexedSessionClient, tracer, useMultiplexedSessionForRW);
-=======
-      boolean useMultiplexedSessionBlindWrite,
-      @Nullable MultiplexedSessionDatabaseClient multiplexedSessionClient) {
     return new DatabaseClientImpl(
-        clientId, pool, useMultiplexedSessionBlindWrite, multiplexedSessionClient, tracer);
->>>>>>> f910f704
+        clientId, pool, useMultiplexedSessionBlindWrite, multiplexedSessionClient, tracer, useMultiplexedSessionForRW);
   }
 
   @Override
