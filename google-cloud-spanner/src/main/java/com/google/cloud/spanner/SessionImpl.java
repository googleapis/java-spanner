--- conflicted
+++ resolved
@@ -174,19 +174,11 @@
     if (commitRequestOptions != null) {
       requestBuilder.setRequestOptions(commitRequestOptions);
     }
-<<<<<<< HEAD
+    CommitRequest request = requestBuilder.build();
     Span span = spanner.getTracer().spanBuilder(SpannerImpl.COMMIT).startSpan();
     try (Scope s = spanner.getTracer().withSpan(span)) {
-      com.google.spanner.v1.CommitResponse response =
-          spanner.getRpc().commit(requestBuilder.build(), this.options);
-      return new CommitResponse(response);
-=======
-    CommitRequest request = requestBuilder.build();
-    Span span = tracer.spanBuilder(SpannerImpl.COMMIT).startSpan();
-    try (Scope s = tracer.withSpan(span)) {
       return SpannerRetryHelper.runTxWithRetriesOnAborted(
           () -> new CommitResponse(spanner.getRpc().commit(request, this.options)));
->>>>>>> 692c1bb2
     } catch (RuntimeException e) {
       TraceUtil.setWithFailure(span, e);
       throw e;
