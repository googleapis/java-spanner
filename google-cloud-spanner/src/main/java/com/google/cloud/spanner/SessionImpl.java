/*
 * Copyright 2019 Google LLC
 *
 * Licensed under the Apache License, Version 2.0 (the "License");
 * you may not use this file except in compliance with the License.
 * You may obtain a copy of the License at
 *
 *       http://www.apache.org/licenses/LICENSE-2.0
 *
 * Unless required by applicable law or agreed to in writing, software
 * distributed under the License is distributed on an "AS IS" BASIS,
 * WITHOUT WARRANTIES OR CONDITIONS OF ANY KIND, either express or implied.
 * See the License for the specific language governing permissions and
 * limitations under the License.
 */

package com.google.cloud.spanner;

import static com.google.cloud.spanner.SpannerExceptionFactory.newSpannerException;
import static com.google.common.base.Preconditions.checkNotNull;

import com.google.api.core.ApiFuture;
import com.google.api.core.SettableApiFuture;
import com.google.cloud.Timestamp;
import com.google.cloud.spanner.AbstractReadContext.MultiUseReadOnlyTransaction;
import com.google.cloud.spanner.AbstractReadContext.SingleReadContext;
import com.google.cloud.spanner.AbstractReadContext.SingleUseReadOnlyTransaction;
import com.google.cloud.spanner.Options.TransactionOption;
import com.google.cloud.spanner.Options.UpdateOption;
import com.google.cloud.spanner.SessionClient.SessionId;
import com.google.cloud.spanner.TransactionRunnerImpl.TransactionContextImpl;
import com.google.cloud.spanner.spi.v1.SpannerRpc;
import com.google.common.base.Ticker;
import com.google.common.collect.Lists;
import com.google.common.util.concurrent.MoreExecutors;
import com.google.protobuf.ByteString;
import com.google.protobuf.Empty;
import com.google.spanner.v1.BeginTransactionRequest;
import com.google.spanner.v1.CommitRequest;
import com.google.spanner.v1.Transaction;
import com.google.spanner.v1.TransactionOptions;
import io.opencensus.common.Scope;
import io.opencensus.trace.Span;
import io.opencensus.trace.Tracer;
import io.opencensus.trace.Tracing;
import java.util.ArrayList;
import java.util.Collection;
import java.util.List;
import java.util.Map;
import java.util.concurrent.ExecutionException;
import javax.annotation.Nullable;

/**
 * Implementation of {@link Session}. Sessions are managed internally by the client library, and
 * users need not be aware of the actual session management, pooling and handling.
 */
class SessionImpl implements Session {
  private static final Tracer tracer = Tracing.getTracer();

  /** Keep track of running transactions on this session per thread. */
  static final ThreadLocal<Boolean> hasPendingTransaction =
      new ThreadLocal<Boolean>() {
        @Override
        protected Boolean initialValue() {
          return false;
        }
      };

  static void throwIfTransactionsPending() {
    if (hasPendingTransaction.get() == Boolean.TRUE) {
      throw newSpannerException(ErrorCode.INTERNAL, "Nested transactions are not supported");
    }
  }

  /**
   * Represents a transaction within a session. "Transaction" here is used in the general sense,
   * which covers standalone reads, standalone writes, single-use and multi-use read-only
   * transactions, and read-write transactions. The defining characteristic is that a session may
   * only have one such transaction active at a time.
   */
  static interface SessionTransaction {
    /** Invalidates the transaction, generally because a new one has been started on the session. */
    void invalidate();
    /** Registers the current span on the transaction. */
    void setSpan(Span span);
  }

  private final SpannerImpl spanner;
  private final String name;
  private final DatabaseId databaseId;
  private SessionTransaction activeTransaction;
  ByteString readyTransactionId;
  private final Map<SpannerRpc.Option, ?> options;
  private Span currentSpan;

  SessionImpl(SpannerImpl spanner, String name, Map<SpannerRpc.Option, ?> options) {
    this.spanner = spanner;
    this.options = options;
    this.name = checkNotNull(name);
    this.databaseId = SessionId.of(name).getDatabaseId();
  }

  @Override
  public String getName() {
    return name;
  }

  Map<SpannerRpc.Option, ?> getOptions() {
    return options;
  }

  void setCurrentSpan(Span span) {
    currentSpan = span;
  }

  Span getCurrentSpan() {
    return currentSpan;
  }

  @Override
  public long executePartitionedUpdate(Statement stmt, UpdateOption... options) {
    setActive(null);
    PartitionedDmlTransaction txn =
        new PartitionedDmlTransaction(this, spanner.getRpc(), Ticker.systemTicker());
    return txn.executeStreamingPartitionedUpdate(
        stmt, spanner.getOptions().getPartitionedDmlTimeout(), options);
  }

  @Override
  public Timestamp write(Iterable<Mutation> mutations) throws SpannerException {
    return writeWithOptions(mutations).getCommitTimestamp();
  }

  @Override
  public CommitResponse writeWithOptions(Iterable<Mutation> mutations, TransactionOption... options)
      throws SpannerException {
    TransactionRunner runner = readWriteTransaction(options);
    final Collection<Mutation> finalMutations =
        mutations instanceof java.util.Collection<?>
            ? (Collection<Mutation>) mutations
            : Lists.newArrayList(mutations);
    runner.run(
        new TransactionRunner.TransactionCallable<Void>() {
          @Override
          public Void run(TransactionContext ctx) {
            ctx.buffer(finalMutations);
            return null;
          }
        });
<<<<<<< HEAD
    return runner.getCommitResponse();
=======
    return new CommitResponse(runner.getCommitTimestamp());
>>>>>>> f9ac29cd
  }

  @Override
  public Timestamp writeAtLeastOnce(Iterable<Mutation> mutations) throws SpannerException {
    return writeAtLeastOnceWithOptions(mutations).getCommitTimestamp();
  }

  @Override
  public CommitResponse writeAtLeastOnceWithOptions(
<<<<<<< HEAD
      final Iterable<Mutation> mutations, final TransactionOption... options)
=======
      Iterable<Mutation> mutations, TransactionOption... transactionOptions)
>>>>>>> f9ac29cd
      throws SpannerException {
    setActive(null);
    List<com.google.spanner.v1.Mutation> mutationsProto = new ArrayList<>();
    Mutation.toProto(mutations, mutationsProto);
    final CommitRequest request =
        CommitRequest.newBuilder()
            .setSession(name)
            .setReturnCommitStats(Options.fromTransactionOptions(options).withCommitStats())
            .addAllMutations(mutationsProto)
            .setSingleUseTransaction(
                TransactionOptions.newBuilder()
                    .setReadWrite(TransactionOptions.ReadWrite.getDefaultInstance()))
            .build();
    Span span = tracer.spanBuilder(SpannerImpl.COMMIT).startSpan();
    try (Scope s = tracer.withSpan(span)) {
      com.google.spanner.v1.CommitResponse response =
          spanner.getRpc().commit(request, this.options);
<<<<<<< HEAD
      return new CommitResponse(response);
=======
      Timestamp t = Timestamp.fromProto(response.getCommitTimestamp());
      return new CommitResponse(t);
>>>>>>> f9ac29cd
    } catch (IllegalArgumentException e) {
      TraceUtil.setWithFailure(span, e);
      throw newSpannerException(ErrorCode.INTERNAL, "Could not parse commit response", e);
    } catch (RuntimeException e) {
      TraceUtil.setWithFailure(span, e);
      throw e;
    } finally {
      span.end(TraceUtil.END_SPAN_OPTIONS);
    }
  }

  @Override
  public ReadContext singleUse() {
    return singleUse(TimestampBound.strong());
  }

  @Override
  public ReadContext singleUse(TimestampBound bound) {
    return setActive(
        SingleReadContext.newBuilder()
            .setSession(this)
            .setTimestampBound(bound)
            .setRpc(spanner.getRpc())
            .setDefaultQueryOptions(spanner.getDefaultQueryOptions(databaseId))
            .setDefaultPrefetchChunks(spanner.getDefaultPrefetchChunks())
            .setSpan(currentSpan)
            .setExecutorProvider(spanner.getAsyncExecutorProvider())
            .build());
  }

  @Override
  public ReadOnlyTransaction singleUseReadOnlyTransaction() {
    return singleUseReadOnlyTransaction(TimestampBound.strong());
  }

  @Override
  public ReadOnlyTransaction singleUseReadOnlyTransaction(TimestampBound bound) {
    return setActive(
        SingleUseReadOnlyTransaction.newBuilder()
            .setSession(this)
            .setTimestampBound(bound)
            .setRpc(spanner.getRpc())
            .setDefaultQueryOptions(spanner.getDefaultQueryOptions(databaseId))
            .setDefaultPrefetchChunks(spanner.getDefaultPrefetchChunks())
            .setSpan(currentSpan)
            .setExecutorProvider(spanner.getAsyncExecutorProvider())
            .buildSingleUseReadOnlyTransaction());
  }

  @Override
  public ReadOnlyTransaction readOnlyTransaction() {
    return readOnlyTransaction(TimestampBound.strong());
  }

  @Override
  public ReadOnlyTransaction readOnlyTransaction(TimestampBound bound) {
    return setActive(
        MultiUseReadOnlyTransaction.newBuilder()
            .setSession(this)
            .setTimestampBound(bound)
            .setRpc(spanner.getRpc())
            .setDefaultQueryOptions(spanner.getDefaultQueryOptions(databaseId))
            .setDefaultPrefetchChunks(spanner.getDefaultPrefetchChunks())
            .setSpan(currentSpan)
            .setExecutorProvider(spanner.getAsyncExecutorProvider())
            .build());
  }

  @Override
  public TransactionRunner readWriteTransaction(TransactionOption... options) {
<<<<<<< HEAD
    return setActive(new TransactionRunnerImpl(this, Options.fromTransactionOptions(options)));
=======
    return setActive(
        new TransactionRunnerImpl(
            this, spanner.getRpc(), spanner.getDefaultPrefetchChunks(), options));
>>>>>>> f9ac29cd
  }

  @Override
  public AsyncRunner runAsync(TransactionOption... options) {
    return new AsyncRunnerImpl(
<<<<<<< HEAD
        setActive(new TransactionRunnerImpl(this, Options.fromTransactionOptions(options))));
=======
        setActive(
            new TransactionRunnerImpl(
                this, spanner.getRpc(), spanner.getDefaultPrefetchChunks(), options)));
>>>>>>> f9ac29cd
  }

  @Override
  public TransactionManager transactionManager(TransactionOption... options) {
<<<<<<< HEAD
    return new TransactionManagerImpl(this, currentSpan, Options.fromTransactionOptions(options));
=======
    return new TransactionManagerImpl(this, currentSpan, options);
>>>>>>> f9ac29cd
  }

  @Override
  public AsyncTransactionManagerImpl transactionManagerAsync(TransactionOption... options) {
<<<<<<< HEAD
    return new AsyncTransactionManagerImpl(
        this, currentSpan, Options.fromTransactionOptions(options));
=======
    return new AsyncTransactionManagerImpl(this, currentSpan, options);
>>>>>>> f9ac29cd
  }

  @Override
  public void prepareReadWriteTransaction() {
    setActive(null);
    readyTransactionId = beginTransaction();
  }

  @Override
  public ApiFuture<Empty> asyncClose() {
    return spanner.getRpc().asyncDeleteSession(name, options);
  }

  @Override
  public void close() {
    Span span = tracer.spanBuilder(SpannerImpl.DELETE_SESSION).startSpan();
    try (Scope s = tracer.withSpan(span)) {
      spanner.getRpc().deleteSession(name, options);
    } catch (RuntimeException e) {
      TraceUtil.setWithFailure(span, e);
      throw e;
    } finally {
      span.end(TraceUtil.END_SPAN_OPTIONS);
    }
  }

  ByteString beginTransaction() {
    try {
      return beginTransactionAsync().get();
    } catch (ExecutionException e) {
      throw SpannerExceptionFactory.newSpannerException(e.getCause() == null ? e : e.getCause());
    } catch (InterruptedException e) {
      throw SpannerExceptionFactory.propagateInterrupt(e);
    }
  }

  ApiFuture<ByteString> beginTransactionAsync() {
    final SettableApiFuture<ByteString> res = SettableApiFuture.create();
    final Span span = tracer.spanBuilder(SpannerImpl.BEGIN_TRANSACTION).startSpan();
    final BeginTransactionRequest request =
        BeginTransactionRequest.newBuilder()
            .setSession(name)
            .setOptions(
                TransactionOptions.newBuilder()
                    .setReadWrite(TransactionOptions.ReadWrite.getDefaultInstance()))
            .build();
    final ApiFuture<Transaction> requestFuture =
        spanner.getRpc().beginTransactionAsync(request, options);
    requestFuture.addListener(
        tracer.withSpan(
            span,
            new Runnable() {
              @Override
              public void run() {
                try {
                  Transaction txn = requestFuture.get();
                  if (txn.getId().isEmpty()) {
                    throw newSpannerException(
                        ErrorCode.INTERNAL, "Missing id in transaction\n" + getName());
                  }
                  span.end(TraceUtil.END_SPAN_OPTIONS);
                  res.set(txn.getId());
                } catch (ExecutionException e) {
                  TraceUtil.endSpanWithFailure(span, e);
                  res.setException(
                      SpannerExceptionFactory.newSpannerException(
                          e.getCause() == null ? e : e.getCause()));
                } catch (InterruptedException e) {
                  TraceUtil.endSpanWithFailure(span, e);
                  res.setException(SpannerExceptionFactory.propagateInterrupt(e));
                } catch (Exception e) {
                  TraceUtil.endSpanWithFailure(span, e);
                  res.setException(e);
                }
              }
            }),
        MoreExecutors.directExecutor());
    return res;
  }

  TransactionContextImpl newTransaction(Options options) {
    return TransactionContextImpl.newBuilder()
        .setSession(this)
        .setOptions(options)
        .setTransactionId(readyTransactionId)
        .setOptions(options)
        .setTrackTransactionStarter(spanner.getOptions().isTrackTransactionStarter())
        .setRpc(spanner.getRpc())
        .setDefaultQueryOptions(spanner.getDefaultQueryOptions(databaseId))
        .setDefaultPrefetchChunks(spanner.getDefaultPrefetchChunks())
        .setSpan(currentSpan)
        .setExecutorProvider(spanner.getAsyncExecutorProvider())
        .build();
  }

  <T extends SessionTransaction> T setActive(@Nullable T ctx) {
    throwIfTransactionsPending();

    if (activeTransaction != null) {
      activeTransaction.invalidate();
    }
    activeTransaction = ctx;
    readyTransactionId = null;
    if (activeTransaction != null) {
      activeTransaction.setSpan(currentSpan);
    }
    return ctx;
  }

  boolean hasReadyTransaction() {
    return readyTransactionId != null;
  }
}<|MERGE_RESOLUTION|>--- conflicted
+++ resolved
@@ -147,11 +147,7 @@
             return null;
           }
         });
-<<<<<<< HEAD
     return runner.getCommitResponse();
-=======
-    return new CommitResponse(runner.getCommitTimestamp());
->>>>>>> f9ac29cd
   }
 
   @Override
@@ -161,11 +157,7 @@
 
   @Override
   public CommitResponse writeAtLeastOnceWithOptions(
-<<<<<<< HEAD
-      final Iterable<Mutation> mutations, final TransactionOption... options)
-=======
       Iterable<Mutation> mutations, TransactionOption... transactionOptions)
->>>>>>> f9ac29cd
       throws SpannerException {
     setActive(null);
     List<com.google.spanner.v1.Mutation> mutationsProto = new ArrayList<>();
@@ -173,7 +165,7 @@
     final CommitRequest request =
         CommitRequest.newBuilder()
             .setSession(name)
-            .setReturnCommitStats(Options.fromTransactionOptions(options).withCommitStats())
+            .setReturnCommitStats(Options.fromTransactionOptions(transactionOptions).withCommitStats())
             .addAllMutations(mutationsProto)
             .setSingleUseTransaction(
                 TransactionOptions.newBuilder()
@@ -183,12 +175,7 @@
     try (Scope s = tracer.withSpan(span)) {
       com.google.spanner.v1.CommitResponse response =
           spanner.getRpc().commit(request, this.options);
-<<<<<<< HEAD
       return new CommitResponse(response);
-=======
-      Timestamp t = Timestamp.fromProto(response.getCommitTimestamp());
-      return new CommitResponse(t);
->>>>>>> f9ac29cd
     } catch (IllegalArgumentException e) {
       TraceUtil.setWithFailure(span, e);
       throw newSpannerException(ErrorCode.INTERNAL, "Could not parse commit response", e);
@@ -259,44 +246,27 @@
 
   @Override
   public TransactionRunner readWriteTransaction(TransactionOption... options) {
-<<<<<<< HEAD
-    return setActive(new TransactionRunnerImpl(this, Options.fromTransactionOptions(options)));
-=======
     return setActive(
         new TransactionRunnerImpl(
             this, spanner.getRpc(), spanner.getDefaultPrefetchChunks(), options));
->>>>>>> f9ac29cd
   }
 
   @Override
   public AsyncRunner runAsync(TransactionOption... options) {
     return new AsyncRunnerImpl(
-<<<<<<< HEAD
-        setActive(new TransactionRunnerImpl(this, Options.fromTransactionOptions(options))));
-=======
         setActive(
             new TransactionRunnerImpl(
                 this, spanner.getRpc(), spanner.getDefaultPrefetchChunks(), options)));
->>>>>>> f9ac29cd
   }
 
   @Override
   public TransactionManager transactionManager(TransactionOption... options) {
-<<<<<<< HEAD
-    return new TransactionManagerImpl(this, currentSpan, Options.fromTransactionOptions(options));
-=======
     return new TransactionManagerImpl(this, currentSpan, options);
->>>>>>> f9ac29cd
   }
 
   @Override
   public AsyncTransactionManagerImpl transactionManagerAsync(TransactionOption... options) {
-<<<<<<< HEAD
-    return new AsyncTransactionManagerImpl(
-        this, currentSpan, Options.fromTransactionOptions(options));
-=======
     return new AsyncTransactionManagerImpl(this, currentSpan, options);
->>>>>>> f9ac29cd
   }
 
   @Override
