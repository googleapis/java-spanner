/*
 * Copyright 2019 Google LLC
 *
 * Licensed under the Apache License, Version 2.0 (the "License");
 * you may not use this file except in compliance with the License.
 * You may obtain a copy of the License at
 *
 *       http://www.apache.org/licenses/LICENSE-2.0
 *
 * Unless required by applicable law or agreed to in writing, software
 * distributed under the License is distributed on an "AS IS" BASIS,
 * WITHOUT WARRANTIES OR CONDITIONS OF ANY KIND, either express or implied.
 * See the License for the specific language governing permissions and
 * limitations under the License.
 */

package com.google.cloud.spanner;

import static com.google.cloud.spanner.SpannerExceptionFactory.newSpannerException;
import static com.google.common.base.Preconditions.checkNotNull;

import com.google.api.core.ApiFuture;
import com.google.api.core.SettableApiFuture;
import com.google.cloud.Timestamp;
import com.google.cloud.spanner.AbstractReadContext.MultiUseReadOnlyTransaction;
import com.google.cloud.spanner.AbstractReadContext.SingleReadContext;
import com.google.cloud.spanner.AbstractReadContext.SingleUseReadOnlyTransaction;
import com.google.cloud.spanner.Options.TransactionOption;
import com.google.cloud.spanner.Options.UpdateOption;
import com.google.cloud.spanner.SessionClient.SessionId;
import com.google.cloud.spanner.TransactionRunnerImpl.TransactionContextImpl;
import com.google.cloud.spanner.spi.v1.SpannerRpc;
import com.google.common.base.Ticker;
import com.google.common.collect.Lists;
import com.google.common.util.concurrent.MoreExecutors;
import com.google.protobuf.ByteString;
import com.google.protobuf.Empty;
import com.google.spanner.v1.BeginTransactionRequest;
import com.google.spanner.v1.CommitRequest;
import com.google.spanner.v1.RequestOptions;
import com.google.spanner.v1.Transaction;
import com.google.spanner.v1.TransactionOptions;
import io.opencensus.common.Scope;
import io.opencensus.trace.Span;
import io.opencensus.trace.Tracer;
import io.opencensus.trace.Tracing;
import java.util.ArrayList;
import java.util.Collection;
import java.util.List;
import java.util.Map;
import java.util.concurrent.ExecutionException;
import javax.annotation.Nullable;

/**
 * Implementation of {@link Session}. Sessions are managed internally by the client library, and
 * users need not be aware of the actual session management, pooling and handling.
 */
class SessionImpl implements Session {
  private static final Tracer tracer = Tracing.getTracer();

  /** Keep track of running transactions on this session per thread. */
  static final ThreadLocal<Boolean> hasPendingTransaction = ThreadLocal.withInitial(() -> false);

  static void throwIfTransactionsPending() {
    if (hasPendingTransaction.get() == Boolean.TRUE) {
      throw newSpannerException(ErrorCode.INTERNAL, "Nested transactions are not supported");
    }
  }

  static TransactionOptions createReadWriteTransactionOptions(Options options) {
    TransactionOptions.ReadWrite.Builder readWrite = TransactionOptions.ReadWrite.newBuilder();
    if (options.withOptimisticLock() == Boolean.TRUE) {
      readWrite.setReadLockMode(TransactionOptions.ReadWrite.ReadLockMode.OPTIMISTIC);
    }
    return TransactionOptions.newBuilder().setReadWrite(readWrite).build();
  }

  /**
   * Represents a transaction within a session. "Transaction" here is used in the general sense,
   * which covers standalone reads, standalone writes, single-use and multi-use read-only
   * transactions, and read-write transactions. The defining characteristic is that a session may
   * only have one such transaction active at a time.
   */
  interface SessionTransaction {
    /** Invalidates the transaction, generally because a new one has been started on the session. */
    void invalidate();
    /** Registers the current span on the transaction. */
    void setSpan(Span span);
  }

  private final SpannerImpl spanner;
  private final String name;
  private final DatabaseId databaseId;
  private SessionTransaction activeTransaction;
  ByteString readyTransactionId;
  private final Map<SpannerRpc.Option, ?> options;
  private Span currentSpan;

  SessionImpl(SpannerImpl spanner, String name, Map<SpannerRpc.Option, ?> options) {
    this.spanner = spanner;
    this.options = options;
    this.name = checkNotNull(name);
    this.databaseId = SessionId.of(name).getDatabaseId();
  }

  @Override
  public String getName() {
    return name;
  }

  Map<SpannerRpc.Option, ?> getOptions() {
    return options;
  }

  void setCurrentSpan(Span span) {
    currentSpan = span;
  }

  Span getCurrentSpan() {
    return currentSpan;
  }

  @Override
  public long executePartitionedUpdate(Statement stmt, UpdateOption... options) {
    setActive(null);
    PartitionedDmlTransaction txn =
        new PartitionedDmlTransaction(this, spanner.getRpc(), Ticker.systemTicker());
    return txn.executeStreamingPartitionedUpdate(
        stmt, spanner.getOptions().getPartitionedDmlTimeout(), options);
  }

  @Override
  public Timestamp write(Iterable<Mutation> mutations) throws SpannerException {
    return writeWithOptions(mutations).getCommitTimestamp();
  }

  @Override
  public CommitResponse writeWithOptions(Iterable<Mutation> mutations, TransactionOption... options)
      throws SpannerException {
    TransactionRunner runner = readWriteTransaction(options);
    final Collection<Mutation> finalMutations =
        mutations instanceof java.util.Collection<?>
            ? (Collection<Mutation>) mutations
            : Lists.newArrayList(mutations);
    runner.run(
        ctx -> {
          ctx.buffer(finalMutations);
          return null;
        });
    return runner.getCommitResponse();
  }

  @Override
  public Timestamp writeAtLeastOnce(Iterable<Mutation> mutations) throws SpannerException {
    return writeAtLeastOnceWithOptions(mutations).getCommitTimestamp();
  }

  @Override
  public CommitResponse writeAtLeastOnceWithOptions(
      Iterable<Mutation> mutations, TransactionOption... transactionOptions)
      throws SpannerException {
    setActive(null);
    Options commitRequestOptions = Options.fromTransactionOptions(transactionOptions);
    List<com.google.spanner.v1.Mutation> mutationsProto = new ArrayList<>();
    Mutation.toProto(mutations, mutationsProto);
    final CommitRequest.Builder requestBuilder =
        CommitRequest.newBuilder()
            .setSession(name)
            .setReturnCommitStats(
                Options.fromTransactionOptions(transactionOptions).withCommitStats())
            .addAllMutations(mutationsProto)
            .setSingleUseTransaction(
                TransactionOptions.newBuilder()
                    .setReadWrite(TransactionOptions.ReadWrite.getDefaultInstance()));
    if (commitRequestOptions.hasPriority() || commitRequestOptions.hasTag()) {
      RequestOptions.Builder requestOptionsBuilder = RequestOptions.newBuilder();
      if (commitRequestOptions.hasPriority()) {
        requestOptionsBuilder.setPriority(commitRequestOptions.priority());
      }
      if (commitRequestOptions.hasTag()) {
        requestOptionsBuilder.setTransactionTag(commitRequestOptions.tag());
      }
      requestBuilder.setRequestOptions(requestOptionsBuilder.build());
    }
    Span span = tracer.spanBuilder(SpannerImpl.COMMIT).startSpan();
    try (Scope s = tracer.withSpan(span)) {
      com.google.spanner.v1.CommitResponse response =
          spanner.getRpc().commit(requestBuilder.build(), this.options);
      return new CommitResponse(response);
    } catch (RuntimeException e) {
      TraceUtil.setWithFailure(span, e);
      throw e;
    } finally {
      span.end(TraceUtil.END_SPAN_OPTIONS);
    }
  }

  @Override
  public ReadContext singleUse() {
    return singleUse(TimestampBound.strong());
  }

  @Override
  public ReadContext singleUse(TimestampBound bound) {
    return setActive(
        SingleReadContext.newBuilder()
            .setSession(this)
            .setTimestampBound(bound)
            .setRpc(spanner.getRpc())
            .setDefaultQueryOptions(spanner.getDefaultQueryOptions(databaseId))
            .setDefaultPrefetchChunks(spanner.getDefaultPrefetchChunks())
            .setSpan(currentSpan)
            .setExecutorProvider(spanner.getAsyncExecutorProvider())
            .build());
  }

  @Override
  public ReadOnlyTransaction singleUseReadOnlyTransaction() {
    return singleUseReadOnlyTransaction(TimestampBound.strong());
  }

  @Override
  public ReadOnlyTransaction singleUseReadOnlyTransaction(TimestampBound bound) {
    return setActive(
        SingleUseReadOnlyTransaction.newBuilder()
            .setSession(this)
            .setTimestampBound(bound)
            .setRpc(spanner.getRpc())
            .setDefaultQueryOptions(spanner.getDefaultQueryOptions(databaseId))
            .setDefaultPrefetchChunks(spanner.getDefaultPrefetchChunks())
            .setSpan(currentSpan)
            .setExecutorProvider(spanner.getAsyncExecutorProvider())
            .buildSingleUseReadOnlyTransaction());
  }

  @Override
  public ReadOnlyTransaction readOnlyTransaction() {
    return readOnlyTransaction(TimestampBound.strong());
  }

  @Override
  public ReadOnlyTransaction readOnlyTransaction(TimestampBound bound) {
    return setActive(
        MultiUseReadOnlyTransaction.newBuilder()
            .setSession(this)
            .setTimestampBound(bound)
            .setRpc(spanner.getRpc())
            .setDefaultQueryOptions(spanner.getDefaultQueryOptions(databaseId))
            .setDefaultPrefetchChunks(spanner.getDefaultPrefetchChunks())
            .setSpan(currentSpan)
            .setExecutorProvider(spanner.getAsyncExecutorProvider())
            .build());
  }

  @Override
  public TransactionRunner readWriteTransaction(TransactionOption... options) {
    return setActive(new TransactionRunnerImpl(this, options));
  }

  @Override
  public AsyncRunner runAsync(TransactionOption... options) {
    return new AsyncRunnerImpl(setActive(new TransactionRunnerImpl(this, options)));
  }

  @Override
  public TransactionManager transactionManager(TransactionOption... options) {
    return new TransactionManagerImpl(this, currentSpan, options);
  }

  @Override
  public AsyncTransactionManagerImpl transactionManagerAsync(TransactionOption... options) {
    return new AsyncTransactionManagerImpl(this, currentSpan, options);
  }

  @Override
  public void prepareReadWriteTransaction() {
    setActive(null);
    readyTransactionId = beginTransaction(true);
  }

  @Override
  public ApiFuture<Empty> asyncClose() {
    return spanner.getRpc().asyncDeleteSession(name, options);
  }

  @Override
  public void close() {
    Span span = tracer.spanBuilder(SpannerImpl.DELETE_SESSION).startSpan();
    try (Scope s = tracer.withSpan(span)) {
      spanner.getRpc().deleteSession(name, options);
    } catch (RuntimeException e) {
      TraceUtil.setWithFailure(span, e);
      throw e;
    } finally {
      span.end(TraceUtil.END_SPAN_OPTIONS);
    }
  }

  ByteString beginTransaction(boolean routeToLeader) {
    try {
      return beginTransactionAsync(routeToLeader).get();
    } catch (ExecutionException e) {
      throw SpannerExceptionFactory.newSpannerException(e.getCause() == null ? e : e.getCause());
    } catch (InterruptedException e) {
      throw SpannerExceptionFactory.propagateInterrupt(e);
    }
  }

<<<<<<< HEAD
  ApiFuture<ByteString> beginTransactionAsync(boolean routeToLeader) {
=======
  ApiFuture<ByteString> beginTransactionAsync() {
    return beginTransactionAsync(Options.fromTransactionOptions());
  }

  ApiFuture<ByteString> beginTransactionAsync(Options transactionOptions) {
>>>>>>> d18780ec
    final SettableApiFuture<ByteString> res = SettableApiFuture.create();
    final Span span = tracer.spanBuilder(SpannerImpl.BEGIN_TRANSACTION).startSpan();
    final BeginTransactionRequest request =
        BeginTransactionRequest.newBuilder()
            .setSession(name)
            .setOptions(createReadWriteTransactionOptions(transactionOptions))
            .build();
    final ApiFuture<Transaction> requestFuture =
        spanner.getRpc().beginTransactionAsync(request, options, routeToLeader);
    requestFuture.addListener(
        tracer.withSpan(
            span,
            () -> {
              try {
                Transaction txn = requestFuture.get();
                if (txn.getId().isEmpty()) {
                  throw newSpannerException(
                      ErrorCode.INTERNAL, "Missing id in transaction\n" + getName());
                }
                span.end(TraceUtil.END_SPAN_OPTIONS);
                res.set(txn.getId());
              } catch (ExecutionException e) {
                TraceUtil.endSpanWithFailure(span, e);
                res.setException(
                    SpannerExceptionFactory.newSpannerException(
                        e.getCause() == null ? e : e.getCause()));
              } catch (InterruptedException e) {
                TraceUtil.endSpanWithFailure(span, e);
                res.setException(SpannerExceptionFactory.propagateInterrupt(e));
              } catch (Exception e) {
                TraceUtil.endSpanWithFailure(span, e);
                res.setException(e);
              }
            }),
        MoreExecutors.directExecutor());
    return res;
  }

  TransactionContextImpl newTransaction(Options options) {
    return TransactionContextImpl.newBuilder()
        .setSession(this)
        .setOptions(options)
        .setTransactionId(readyTransactionId)
        .setOptions(options)
        .setTrackTransactionStarter(spanner.getOptions().isTrackTransactionStarter())
        .setRpc(spanner.getRpc())
        .setDefaultQueryOptions(spanner.getDefaultQueryOptions(databaseId))
        .setDefaultPrefetchChunks(spanner.getDefaultPrefetchChunks())
        .setSpan(currentSpan)
        .setExecutorProvider(spanner.getAsyncExecutorProvider())
        .build();
  }

  <T extends SessionTransaction> T setActive(@Nullable T ctx) {
    throwIfTransactionsPending();

    if (activeTransaction != null) {
      activeTransaction.invalidate();
    }
    activeTransaction = ctx;
    readyTransactionId = null;
    if (activeTransaction != null) {
      activeTransaction.setSpan(currentSpan);
    }
    return ctx;
  }

  boolean hasReadyTransaction() {
    return readyTransactionId != null;
  }
}<|MERGE_RESOLUTION|>--- conflicted
+++ resolved
@@ -306,15 +306,11 @@
     }
   }
 
-<<<<<<< HEAD
   ApiFuture<ByteString> beginTransactionAsync(boolean routeToLeader) {
-=======
-  ApiFuture<ByteString> beginTransactionAsync() {
-    return beginTransactionAsync(Options.fromTransactionOptions());
-  }
-
-  ApiFuture<ByteString> beginTransactionAsync(Options transactionOptions) {
->>>>>>> d18780ec
+    return beginTransactionAsync(Options.fromTransactionOptions(), routeToLeader);
+  }
+
+  ApiFuture<ByteString> beginTransactionAsync(Options transactionOptions, boolean routeToLeader) {
     final SettableApiFuture<ByteString> res = SettableApiFuture.create();
     final Span span = tracer.spanBuilder(SpannerImpl.BEGIN_TRANSACTION).startSpan();
     final BeginTransactionRequest request =
