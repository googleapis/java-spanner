/*
 * Copyright 2017 Google LLC
 *
 * Licensed under the Apache License, Version 2.0 (the "License");
 * you may not use this file except in compliance with the License.
 * You may obtain a copy of the License at
 *
 *       http://www.apache.org/licenses/LICENSE-2.0
 *
 * Unless required by applicable law or agreed to in writing, software
 * distributed under the License is distributed on an "AS IS" BASIS,
 * WITHOUT WARRANTIES OR CONDITIONS OF ANY KIND, either express or implied.
 * See the License for the specific language governing permissions and
 * limitations under the License.
 */

package com.google.cloud.spanner;

import com.google.api.core.ApiFunction;
import com.google.api.core.BetaApi;
import com.google.api.core.InternalApi;
import com.google.api.core.ObsoleteApi;
import com.google.api.gax.core.ExecutorProvider;
import com.google.api.gax.core.GaxProperties;
import com.google.api.gax.grpc.GrpcCallContext;
import com.google.api.gax.grpc.GrpcInterceptorProvider;
import com.google.api.gax.longrunning.OperationTimedPollAlgorithm;
import com.google.api.gax.retrying.RetrySettings;
import com.google.api.gax.rpc.ApiCallContext;
import com.google.api.gax.rpc.TransportChannelProvider;
import com.google.api.gax.tracing.ApiTracerFactory;
import com.google.api.gax.tracing.BaseApiTracerFactory;
import com.google.api.gax.tracing.MetricsTracerFactory;
import com.google.api.gax.tracing.OpenTelemetryMetricsRecorder;
import com.google.api.gax.tracing.OpencensusTracerFactory;
import com.google.cloud.NoCredentials;
import com.google.cloud.ServiceDefaults;
import com.google.cloud.ServiceOptions;
import com.google.cloud.ServiceRpc;
import com.google.cloud.TransportOptions;
import com.google.cloud.grpc.GcpManagedChannelOptions;
import com.google.cloud.grpc.GrpcTransportOptions;
import com.google.cloud.spanner.Options.DirectedReadOption;
import com.google.cloud.spanner.Options.QueryOption;
import com.google.cloud.spanner.Options.UpdateOption;
import com.google.cloud.spanner.admin.database.v1.DatabaseAdminSettings;
import com.google.cloud.spanner.admin.database.v1.stub.DatabaseAdminStubSettings;
import com.google.cloud.spanner.admin.instance.v1.InstanceAdminSettings;
import com.google.cloud.spanner.admin.instance.v1.stub.InstanceAdminStubSettings;
import com.google.cloud.spanner.spi.SpannerRpcFactory;
import com.google.cloud.spanner.spi.v1.GapicSpannerRpc;
import com.google.cloud.spanner.spi.v1.SpannerRpc;
import com.google.cloud.spanner.v1.SpannerSettings;
import com.google.cloud.spanner.v1.stub.SpannerStubSettings;
import com.google.common.annotations.VisibleForTesting;
import com.google.common.base.MoreObjects;
import com.google.common.base.Preconditions;
import com.google.common.collect.ImmutableMap;
import com.google.common.collect.ImmutableSet;
import com.google.common.util.concurrent.ThreadFactoryBuilder;
import com.google.spanner.v1.DirectedReadOptions;
import com.google.spanner.v1.ExecuteSqlRequest;
import com.google.spanner.v1.ExecuteSqlRequest.QueryOptions;
import com.google.spanner.v1.SpannerGrpc;
import io.grpc.CallCredentials;
import io.grpc.CompressorRegistry;
import io.grpc.Context;
import io.grpc.ExperimentalApi;
import io.grpc.ManagedChannelBuilder;
import io.grpc.MethodDescriptor;
import io.opentelemetry.api.GlobalOpenTelemetry;
import io.opentelemetry.api.OpenTelemetry;
import io.opentelemetry.api.common.Attributes;
import java.io.IOException;
import java.net.MalformedURLException;
import java.net.URL;
import java.util.ArrayList;
import java.util.HashMap;
import java.util.List;
import java.util.Map;
import java.util.Map.Entry;
import java.util.Set;
import java.util.concurrent.ScheduledExecutorService;
import java.util.concurrent.ScheduledThreadPoolExecutor;
import java.util.concurrent.ThreadFactory;
import java.util.concurrent.TimeUnit;
import java.util.concurrent.atomic.AtomicInteger;
import javax.annotation.Nonnull;
import javax.annotation.Nullable;
import javax.annotation.concurrent.GuardedBy;
import org.threeten.bp.Duration;

/** Options for the Cloud Spanner service. */
public class SpannerOptions extends ServiceOptions<Spanner, SpannerOptions> {
  private static final long serialVersionUID = 2789571558532701170L;
  private static SpannerEnvironment environment = SpannerEnvironmentImpl.INSTANCE;
  private static boolean enableOpenCensusMetrics = true;
  private static boolean enableOpenTelemetryMetrics = false;

  private static final String JDBC_API_CLIENT_LIB_TOKEN = "sp-jdbc";
  private static final String HIBERNATE_API_CLIENT_LIB_TOKEN = "sp-hib";
  private static final String LIQUIBASE_API_CLIENT_LIB_TOKEN = "sp-liq";
  private static final String PG_ADAPTER_CLIENT_LIB_TOKEN = "pg-adapter";

  private static final String API_SHORT_NAME = "Spanner";
  private static final String DEFAULT_HOST = "https://spanner.googleapis.com";
  private static final ImmutableSet<String> SCOPES =
      ImmutableSet.of(
          "https://www.googleapis.com/auth/spanner.admin",
          "https://www.googleapis.com/auth/spanner.data");
  static final int MAX_CHANNELS = 256;
  @VisibleForTesting static final int DEFAULT_CHANNELS = 4;
  // Set the default number of channels to GRPC_GCP_ENABLED_DEFAULT_CHANNELS when gRPC-GCP extension
  // is enabled, to make sure there are sufficient channels available to move the sessions to a
  // different channel if a network connection in a particular channel fails.
  @VisibleForTesting static final int GRPC_GCP_ENABLED_DEFAULT_CHANNELS = 8;
  private final TransportChannelProvider channelProvider;

  @SuppressWarnings("rawtypes")
  private final ApiFunction<ManagedChannelBuilder, ManagedChannelBuilder> channelConfigurator;

  private final GrpcInterceptorProvider interceptorProvider;
  private final SessionPoolOptions sessionPoolOptions;
  private final int prefetchChunks;
  private final DecodeMode decodeMode;
  private final int numChannels;
  private final String transportChannelExecutorThreadNameFormat;
  private final String databaseRole;
  private final ImmutableMap<String, String> sessionLabels;
  private final SpannerStubSettings spannerStubSettings;
  private final InstanceAdminStubSettings instanceAdminStubSettings;
  private final DatabaseAdminStubSettings databaseAdminStubSettings;
  private final Duration partitionedDmlTimeout;
  private final boolean grpcGcpExtensionEnabled;
  private final GcpManagedChannelOptions grpcGcpOptions;
  private final boolean autoThrottleAdministrativeRequests;
  private final RetrySettings retryAdministrativeRequestsSettings;
  private final boolean trackTransactionStarter;
  private final BuiltInOpenTelemetryMetricsProvider builtInOpenTelemetryMetricsProvider =
      BuiltInOpenTelemetryMetricsProvider.INSTANCE;
  /**
   * These are the default {@link QueryOptions} defined by the user on this {@link SpannerOptions}.
   */
  private final Map<DatabaseId, QueryOptions> defaultQueryOptions;
  /** These are the default {@link QueryOptions} defined in environment variables on this system. */
  private final QueryOptions envQueryOptions;
  /**
   * These are the merged query options of the {@link QueryOptions} set on this {@link
   * SpannerOptions} and the {@link QueryOptions} in the environment variables. Options specified in
   * environment variables take precedence above options specified in the {@link SpannerOptions}
   * instance.
   */
  private final Map<DatabaseId, QueryOptions> mergedQueryOptions;

  private final CallCredentialsProvider callCredentialsProvider;
  private final CloseableExecutorProvider asyncExecutorProvider;
  private final String compressorName;
  private final boolean leaderAwareRoutingEnabled;
  private final boolean attemptDirectPath;
  private final DirectedReadOptions directedReadOptions;
  private final boolean useVirtualThreads;
  private final OpenTelemetry openTelemetry;
  private final boolean enableApiTracing;
  private final boolean enableBuiltInMetrics;
  private final boolean enableExtendedTracing;
<<<<<<< HEAD
  private final boolean enableServerSideTracing;
=======
  private final boolean enableEndToEndTracing;
>>>>>>> 72bb67ff

  enum TracingFramework {
    OPEN_CENSUS,
    OPEN_TELEMETRY
  }

  private static final Object lock = new Object();

  @GuardedBy("lock")
  private static TracingFramework activeTracingFramework;

  /** Interface that can be used to provide {@link CallCredentials} to {@link SpannerOptions}. */
  public interface CallCredentialsProvider {
    /** Return the {@link CallCredentials} to use for a gRPC call. */
    CallCredentials getCallCredentials();
  }

  /** Context key for the {@link CallContextConfigurator} to use. */
  public static final Context.Key<CallContextConfigurator> CALL_CONTEXT_CONFIGURATOR_KEY =
      Context.key("call-context-configurator");

  /**
   * {@link CallContextConfigurator} can be used to modify the {@link ApiCallContext} for one or
   * more specific RPCs. This can be used to set specific timeout value for RPCs or use specific
   * {@link CallCredentials} for an RPC. The {@link CallContextConfigurator} must be set as a value
   * on the {@link Context} using the {@link SpannerOptions#CALL_CONTEXT_CONFIGURATOR_KEY} key.
   *
   * <p>This API is meant for advanced users. Most users should instead use the {@link
   * SpannerCallContextTimeoutConfigurator} for setting timeouts per RPC.
   *
   * <p>Example usage:
   *
   * <pre>{@code
   * CallContextConfigurator configurator =
   *     new CallContextConfigurator() {
   *       public <ReqT, RespT> ApiCallContext configure(
   *           ApiCallContext context, ReqT request, MethodDescriptor<ReqT, RespT> method) {
   *         if (method == SpannerGrpc.getExecuteBatchDmlMethod()) {
   *           return GrpcCallContext.createDefault()
   *               .withCallOptions(CallOptions.DEFAULT.withDeadlineAfter(60L, TimeUnit.SECONDS));
   *         }
   *         return null;
   *       }
   *     };
   * Context context =
   *     Context.current().withValue(SpannerOptions.CALL_CONTEXT_CONFIGURATOR_KEY, configurator);
   * context.run(
   *     () -> {
   *       try {
   *         client
   *             .readWriteTransaction()
   *             .run(
   *                 new TransactionCallable<long[]>() {
   *                   public long[] run(TransactionContext transaction) throws Exception {
   *                     return transaction.batchUpdate(
   *                         ImmutableList.of(statement1, statement2));
   *                   }
   *                 });
   *       } catch (SpannerException e) {
   *         if (e.getErrorCode() == ErrorCode.DEADLINE_EXCEEDED) {
   *           // handle timeout exception.
   *         }
   *       }
   *     }
   * }</pre>
   */
  public interface CallContextConfigurator {
    /**
     * Configure a {@link ApiCallContext} for a specific RPC call.
     *
     * @param context The default context. This can be used to inspect the current values.
     * @param request The request that will be sent.
     * @param method The method that is being called.
     * @return An {@link ApiCallContext} that will be merged with the default {@link
     *     ApiCallContext}. If <code>null</code> is returned, no changes to the default {@link
     *     ApiCallContext} will be made.
     */
    @Nullable
    <ReqT, RespT> ApiCallContext configure(
        ApiCallContext context, ReqT request, MethodDescriptor<ReqT, RespT> method);
  }

  private enum SpannerMethod {
    COMMIT {
      @Override
      <ReqT, RespT> boolean isMethod(ReqT request, MethodDescriptor<ReqT, RespT> method) {
        return method == SpannerGrpc.getCommitMethod();
      }
    },
    ROLLBACK {
      @Override
      <ReqT, RespT> boolean isMethod(ReqT request, MethodDescriptor<ReqT, RespT> method) {
        return method == SpannerGrpc.getRollbackMethod();
      }
    },

    EXECUTE_QUERY {
      @Override
      <ReqT, RespT> boolean isMethod(ReqT request, MethodDescriptor<ReqT, RespT> method) {
        // This also matches with Partitioned DML calls, but that call will override any timeout
        // settings anyway.
        return method == SpannerGrpc.getExecuteStreamingSqlMethod();
      }
    },
    READ {
      @Override
      <ReqT, RespT> boolean isMethod(ReqT request, MethodDescriptor<ReqT, RespT> method) {
        return method == SpannerGrpc.getStreamingReadMethod();
      }
    },
    EXECUTE_UPDATE {
      @Override
      <ReqT, RespT> boolean isMethod(ReqT request, MethodDescriptor<ReqT, RespT> method) {
        if (method == SpannerGrpc.getExecuteSqlMethod()) {
          ExecuteSqlRequest sqlRequest = (ExecuteSqlRequest) request;
          return sqlRequest.getSeqno() != 0L;
        }
        return false;
      }
    },
    BATCH_UPDATE {
      @Override
      <ReqT, RespT> boolean isMethod(ReqT request, MethodDescriptor<ReqT, RespT> method) {
        return method == SpannerGrpc.getExecuteBatchDmlMethod();
      }
    },

    PARTITION_QUERY {
      @Override
      <ReqT, RespT> boolean isMethod(ReqT request, MethodDescriptor<ReqT, RespT> method) {
        return method == SpannerGrpc.getPartitionQueryMethod();
      }
    },
    PARTITION_READ {
      @Override
      <ReqT, RespT> boolean isMethod(ReqT request, MethodDescriptor<ReqT, RespT> method) {
        return method == SpannerGrpc.getPartitionReadMethod();
      }
    };

    abstract <ReqT, RespT> boolean isMethod(ReqT request, MethodDescriptor<ReqT, RespT> method);

    static <ReqT, RespT> SpannerMethod valueOf(ReqT request, MethodDescriptor<ReqT, RespT> method) {
      for (SpannerMethod m : SpannerMethod.values()) {
        if (m.isMethod(request, method)) {
          return m;
        }
      }
      return null;
    }
  }

  /**
   * Helper class to configure timeouts for specific Spanner RPCs. The {@link
   * SpannerCallContextTimeoutConfigurator} must be set as a value on the {@link Context} using the
   * {@link SpannerOptions#CALL_CONTEXT_CONFIGURATOR_KEY} key.
   *
   * <p>Example usage:
   *
   * <pre>{@code
   * // Create a context with a ExecuteQuery timeout of 10 seconds.
   * Context context =
   *     Context.current()
   *         .withValue(
   *             SpannerOptions.CALL_CONTEXT_CONFIGURATOR_KEY,
   *             SpannerCallContextTimeoutConfigurator.create()
   *                 .withExecuteQueryTimeout(Duration.ofSeconds(10L)));
   * context.run(
   *     () -> {
   *       try (ResultSet rs =
   *           client
   *               .singleUse()
   *               .executeQuery(
   *                   Statement.of(
   *                       "SELECT SingerId, FirstName, LastName FROM Singers ORDER BY LastName"))) {
   *         while (rs.next()) {
   *           System.out.printf("%d %s %s%n", rs.getLong(0), rs.getString(1), rs.getString(2));
   *         }
   *       } catch (SpannerException e) {
   *         if (e.getErrorCode() == ErrorCode.DEADLINE_EXCEEDED) {
   *           // Handle timeout.
   *         }
   *       }
   *     }
   * }</pre>
   */
  public static class SpannerCallContextTimeoutConfigurator implements CallContextConfigurator {
    private Duration commitTimeout;
    private Duration rollbackTimeout;

    private Duration executeQueryTimeout;
    private Duration executeUpdateTimeout;
    private Duration batchUpdateTimeout;
    private Duration readTimeout;

    private Duration partitionQueryTimeout;
    private Duration partitionReadTimeout;

    public static SpannerCallContextTimeoutConfigurator create() {
      return new SpannerCallContextTimeoutConfigurator();
    }

    private SpannerCallContextTimeoutConfigurator() {}

    @Override
    public <ReqT, RespT> ApiCallContext configure(
        ApiCallContext context, ReqT request, MethodDescriptor<ReqT, RespT> method) {
      SpannerMethod spannerMethod = SpannerMethod.valueOf(request, method);
      if (spannerMethod == null) {
        return null;
      }
      switch (SpannerMethod.valueOf(request, method)) {
        case BATCH_UPDATE:
          return batchUpdateTimeout == null
              ? null
              : GrpcCallContext.createDefault().withTimeout(batchUpdateTimeout);
        case COMMIT:
          return commitTimeout == null
              ? null
              : GrpcCallContext.createDefault().withTimeout(commitTimeout);
        case EXECUTE_QUERY:
          return executeQueryTimeout == null
              ? null
              : GrpcCallContext.createDefault()
                  .withTimeout(executeQueryTimeout)
                  .withStreamWaitTimeout(executeQueryTimeout);
        case EXECUTE_UPDATE:
          return executeUpdateTimeout == null
              ? null
              : GrpcCallContext.createDefault().withTimeout(executeUpdateTimeout);
        case PARTITION_QUERY:
          return partitionQueryTimeout == null
              ? null
              : GrpcCallContext.createDefault().withTimeout(partitionQueryTimeout);
        case PARTITION_READ:
          return partitionReadTimeout == null
              ? null
              : GrpcCallContext.createDefault().withTimeout(partitionReadTimeout);
        case READ:
          return readTimeout == null
              ? null
              : GrpcCallContext.createDefault()
                  .withTimeout(readTimeout)
                  .withStreamWaitTimeout(readTimeout);
        case ROLLBACK:
          return rollbackTimeout == null
              ? null
              : GrpcCallContext.createDefault().withTimeout(rollbackTimeout);
        default:
      }
      return null;
    }

    public Duration getCommitTimeout() {
      return commitTimeout;
    }

    public SpannerCallContextTimeoutConfigurator withCommitTimeout(Duration commitTimeout) {
      this.commitTimeout = commitTimeout;
      return this;
    }

    public Duration getRollbackTimeout() {
      return rollbackTimeout;
    }

    public SpannerCallContextTimeoutConfigurator withRollbackTimeout(Duration rollbackTimeout) {
      this.rollbackTimeout = rollbackTimeout;
      return this;
    }

    public Duration getExecuteQueryTimeout() {
      return executeQueryTimeout;
    }

    public SpannerCallContextTimeoutConfigurator withExecuteQueryTimeout(
        Duration executeQueryTimeout) {
      this.executeQueryTimeout = executeQueryTimeout;
      return this;
    }

    public Duration getExecuteUpdateTimeout() {
      return executeUpdateTimeout;
    }

    public SpannerCallContextTimeoutConfigurator withExecuteUpdateTimeout(
        Duration executeUpdateTimeout) {
      this.executeUpdateTimeout = executeUpdateTimeout;
      return this;
    }

    public Duration getBatchUpdateTimeout() {
      return batchUpdateTimeout;
    }

    public SpannerCallContextTimeoutConfigurator withBatchUpdateTimeout(
        Duration batchUpdateTimeout) {
      this.batchUpdateTimeout = batchUpdateTimeout;
      return this;
    }

    public Duration getReadTimeout() {
      return readTimeout;
    }

    public SpannerCallContextTimeoutConfigurator withReadTimeout(Duration readTimeout) {
      this.readTimeout = readTimeout;
      return this;
    }

    public Duration getPartitionQueryTimeout() {
      return partitionQueryTimeout;
    }

    public SpannerCallContextTimeoutConfigurator withPartitionQueryTimeout(
        Duration partitionQueryTimeout) {
      this.partitionQueryTimeout = partitionQueryTimeout;
      return this;
    }

    public Duration getPartitionReadTimeout() {
      return partitionReadTimeout;
    }

    public SpannerCallContextTimeoutConfigurator withPartitionReadTimeout(
        Duration partitionReadTimeout) {
      this.partitionReadTimeout = partitionReadTimeout;
      return this;
    }
  }

  /** Default implementation of {@code SpannerFactory}. */
  private static class DefaultSpannerFactory implements SpannerFactory {
    private static final DefaultSpannerFactory INSTANCE = new DefaultSpannerFactory();

    @Override
    public Spanner create(SpannerOptions serviceOptions) {
      return new SpannerImpl(serviceOptions);
    }
  }

  /** Default implementation of {@code SpannerRpcFactory}. */
  private static class DefaultSpannerRpcFactory implements SpannerRpcFactory {
    private static final DefaultSpannerRpcFactory INSTANCE = new DefaultSpannerRpcFactory();

    @Override
    public ServiceRpc create(SpannerOptions options) {
      return new GapicSpannerRpc(options);
    }
  }

  private static final AtomicInteger DEFAULT_POOL_COUNT = new AtomicInteger();

  /** {@link ExecutorProvider} that is used for {@link AsyncResultSet}. */
  public interface CloseableExecutorProvider extends ExecutorProvider, AutoCloseable {
    /** Overridden to suppress the throws declaration of the super interface. */
    @Override
    void close();
  }

  /**
   * Implementation of {@link CloseableExecutorProvider} that uses a fixed single {@link
   * ScheduledExecutorService}.
   */
  public static class FixedCloseableExecutorProvider implements CloseableExecutorProvider {
    private final ScheduledExecutorService executor;

    private FixedCloseableExecutorProvider(ScheduledExecutorService executor) {
      this.executor = Preconditions.checkNotNull(executor);
    }

    @Override
    public void close() {
      executor.shutdown();
    }

    @Override
    public ScheduledExecutorService getExecutor() {
      return executor;
    }

    @Override
    public boolean shouldAutoClose() {
      return false;
    }

    /** Creates a FixedCloseableExecutorProvider. */
    public static FixedCloseableExecutorProvider create(ScheduledExecutorService executor) {
      return new FixedCloseableExecutorProvider(executor);
    }
  }

  /**
   * Default {@link ExecutorProvider} for high-level async calls that need an executor. The default
   * uses a cached thread pool containing a max of 8 threads. The pool is lazily initialized and
   * will not create any threads if the user application does not use any async methods. It will
   * also scale down the thread usage if the async load allows for that.
   */
  @VisibleForTesting
  static CloseableExecutorProvider createDefaultAsyncExecutorProvider() {
    return createAsyncExecutorProvider(
        getDefaultAsyncExecutorProviderCoreThreadCount(), 60L, TimeUnit.SECONDS);
  }

  @VisibleForTesting
  static int getDefaultAsyncExecutorProviderCoreThreadCount() {
    String propertyName = "com.google.cloud.spanner.async_num_core_threads";
    String propertyValue = System.getProperty(propertyName, "8");
    try {
      int corePoolSize = Integer.parseInt(propertyValue);
      if (corePoolSize < 0) {
        throw SpannerExceptionFactory.newSpannerException(
            ErrorCode.INVALID_ARGUMENT,
            String.format(
                "The value for %s must be >=0. Invalid value: %s", propertyName, propertyValue));
      }
      return corePoolSize;
    } catch (NumberFormatException exception) {
      throw SpannerExceptionFactory.newSpannerException(
          ErrorCode.INVALID_ARGUMENT,
          String.format(
              "The %s system property must be a valid integer. The value %s could not be parsed as an integer.",
              propertyName, propertyValue));
    }
  }

  /**
   * Creates a {@link CloseableExecutorProvider} that can be used as an {@link ExecutorProvider} for
   * the async API. The {@link ExecutorProvider} will lazily create up to poolSize threads. The
   * backing threads will automatically be shutdown if they have not been used during the keep-alive
   * time. The backing threads are created as daemon threads.
   *
   * @param poolSize the maximum number of threads to create in the pool
   * @param keepAliveTime the time that an unused thread in the pool should be kept alive
   * @param unit the time unit used for the keepAliveTime
   * @return a {@link CloseableExecutorProvider} that can be used for {@link
   *     SpannerOptions.Builder#setAsyncExecutorProvider(CloseableExecutorProvider)}
   */
  public static CloseableExecutorProvider createAsyncExecutorProvider(
      int poolSize, long keepAliveTime, TimeUnit unit) {
    String format =
        String.format("spanner-async-pool-%d-thread-%%d", DEFAULT_POOL_COUNT.incrementAndGet());
    ThreadFactory threadFactory =
        new ThreadFactoryBuilder().setDaemon(true).setNameFormat(format).build();
    ScheduledThreadPoolExecutor executor = new ScheduledThreadPoolExecutor(poolSize, threadFactory);
    executor.setKeepAliveTime(keepAliveTime, unit);
    executor.allowCoreThreadTimeOut(true);
    return FixedCloseableExecutorProvider.create(executor);
  }

  protected SpannerOptions(Builder builder) {
    super(SpannerFactory.class, SpannerRpcFactory.class, builder, new SpannerDefaults());
    numChannels = builder.numChannels == null ? DEFAULT_CHANNELS : builder.numChannels;
    Preconditions.checkArgument(
        numChannels >= 1 && numChannels <= MAX_CHANNELS,
        "Number of channels must fall in the range [1, %s], found: %s",
        MAX_CHANNELS,
        numChannels);

    transportChannelExecutorThreadNameFormat = builder.transportChannelExecutorThreadNameFormat;
    channelProvider = builder.channelProvider;
    channelConfigurator = builder.channelConfigurator;
    interceptorProvider = builder.interceptorProvider;
    sessionPoolOptions =
        builder.sessionPoolOptions != null
            ? builder.sessionPoolOptions
            : SessionPoolOptions.newBuilder().build();
    prefetchChunks = builder.prefetchChunks;
    decodeMode = builder.decodeMode;
    databaseRole = builder.databaseRole;
    sessionLabels = builder.sessionLabels;
    try {
      spannerStubSettings = builder.spannerStubSettingsBuilder.build();
      instanceAdminStubSettings = builder.instanceAdminStubSettingsBuilder.build();
      databaseAdminStubSettings = builder.databaseAdminStubSettingsBuilder.build();
    } catch (IOException e) {
      throw SpannerExceptionFactory.newSpannerException(e);
    }
    partitionedDmlTimeout = builder.partitionedDmlTimeout;
    grpcGcpExtensionEnabled = builder.grpcGcpExtensionEnabled;
    grpcGcpOptions = builder.grpcGcpOptions;
    autoThrottleAdministrativeRequests = builder.autoThrottleAdministrativeRequests;
    retryAdministrativeRequestsSettings = builder.retryAdministrativeRequestsSettings;
    trackTransactionStarter = builder.trackTransactionStarter;
    defaultQueryOptions = builder.defaultQueryOptions;
    envQueryOptions = builder.getEnvironmentQueryOptions();
    if (envQueryOptions.equals(QueryOptions.getDefaultInstance())) {
      this.mergedQueryOptions = ImmutableMap.copyOf(builder.defaultQueryOptions);
    } else {
      // Merge all specific database options with the environment options.
      Map<DatabaseId, QueryOptions> merged = new HashMap<>(builder.defaultQueryOptions);
      for (Entry<DatabaseId, QueryOptions> entry : builder.defaultQueryOptions.entrySet()) {
        merged.put(entry.getKey(), entry.getValue().toBuilder().mergeFrom(envQueryOptions).build());
      }
      this.mergedQueryOptions = ImmutableMap.copyOf(merged);
    }
    callCredentialsProvider = builder.callCredentialsProvider;
    asyncExecutorProvider = builder.asyncExecutorProvider;
    compressorName = builder.compressorName;
    leaderAwareRoutingEnabled = builder.leaderAwareRoutingEnabled;
    attemptDirectPath = builder.attemptDirectPath;
    directedReadOptions = builder.directedReadOptions;
    useVirtualThreads = builder.useVirtualThreads;
    openTelemetry = builder.openTelemetry;
    enableApiTracing = builder.enableApiTracing;
    enableExtendedTracing = builder.enableExtendedTracing;
<<<<<<< HEAD
    enableServerSideTracing = builder.enableServerSideTracing;
=======
    enableBuiltInMetrics = builder.enableBuiltInMetrics;
    enableEndToEndTracing = builder.enableEndToEndTracing;
>>>>>>> 72bb67ff
  }

  /**
   * The environment to read configuration values from. The default implementation uses environment
   * variables.
   */
  public interface SpannerEnvironment {
    /**
     * The optimizer version to use. Must return an empty string to indicate that no value has been
     * set.
     */
    @Nonnull
    default String getOptimizerVersion() {
      return "";
    }

    /**
     * The optimizer statistics package to use. Must return an empty string to indicate that no
     * value has been set.
     */
    @Nonnull
    default String getOptimizerStatisticsPackage() {
      return "";
    }

    default boolean isEnableExtendedTracing() {
      return false;
    }

    default boolean isEnableApiTracing() {
      return false;
    }

<<<<<<< HEAD
    default boolean isEnableServerSideTracing() {
=======
    default boolean isEnableBuiltInMetrics() {
      return false;
    }

    default boolean isEnableEndToEndTracing() {
>>>>>>> 72bb67ff
      return false;
    }
  }

  /**
   * Default implementation of {@link SpannerEnvironment}. Reads all configuration from environment
   * variables.
   */
  private static class SpannerEnvironmentImpl implements SpannerEnvironment {
    private static final SpannerEnvironmentImpl INSTANCE = new SpannerEnvironmentImpl();
    private static final String SPANNER_OPTIMIZER_VERSION_ENV_VAR = "SPANNER_OPTIMIZER_VERSION";
    private static final String SPANNER_OPTIMIZER_STATISTICS_PACKAGE_ENV_VAR =
        "SPANNER_OPTIMIZER_STATISTICS_PACKAGE";
    private static final String SPANNER_ENABLE_EXTENDED_TRACING = "SPANNER_ENABLE_EXTENDED_TRACING";
    private static final String SPANNER_ENABLE_API_TRACING = "SPANNER_ENABLE_API_TRACING";
<<<<<<< HEAD
    private static final String SPANNER_ENABLE_SERVER_SIDE_TRACING =
        "SPANNER_ENABLE_SERVER_SIDE_TRACING";
=======
    private static final String SPANNER_ENABLE_BUILTIN_METRICS = "SPANNER_ENABLE_BUILTIN_METRICS";
    private static final String SPANNER_ENABLE_END_TO_END_TRACING =
        "SPANNER_ENABLE_END_TO_END_TRACING";
>>>>>>> 72bb67ff

    private SpannerEnvironmentImpl() {}

    @Nonnull
    @Override
    public String getOptimizerVersion() {
      return MoreObjects.firstNonNull(System.getenv(SPANNER_OPTIMIZER_VERSION_ENV_VAR), "");
    }

    @Nonnull
    @Override
    public String getOptimizerStatisticsPackage() {
      return MoreObjects.firstNonNull(
          System.getenv(SPANNER_OPTIMIZER_STATISTICS_PACKAGE_ENV_VAR), "");
    }

    @Override
    public boolean isEnableExtendedTracing() {
      return Boolean.parseBoolean(System.getenv(SPANNER_ENABLE_EXTENDED_TRACING));
    }

    @Override
    public boolean isEnableApiTracing() {
      return Boolean.parseBoolean(System.getenv(SPANNER_ENABLE_API_TRACING));
    }

    @Override
<<<<<<< HEAD
    public boolean isEnableServerSideTracing() {
      return Boolean.parseBoolean(System.getenv(SPANNER_ENABLE_SERVER_SIDE_TRACING));
=======
    public boolean isEnableBuiltInMetrics() {
      // The environment variable SPANNER_ENABLE_BUILTIN_METRICS is used for testing and will be
      // removed in the future.
      return Boolean.parseBoolean(System.getenv(SPANNER_ENABLE_BUILTIN_METRICS));
    }

    @Override
    public boolean isEnableEndToEndTracing() {
      return Boolean.parseBoolean(System.getenv(SPANNER_ENABLE_END_TO_END_TRACING));
>>>>>>> 72bb67ff
    }
  }

  /** Builder for {@link SpannerOptions} instances. */
  public static class Builder
      extends ServiceOptions.Builder<Spanner, SpannerOptions, SpannerOptions.Builder> {
    static final int DEFAULT_PREFETCH_CHUNKS = 4;
    static final QueryOptions DEFAULT_QUERY_OPTIONS = QueryOptions.getDefaultInstance();
    static final DecodeMode DEFAULT_DECODE_MODE = DecodeMode.DIRECT;
    static final RetrySettings DEFAULT_ADMIN_REQUESTS_LIMIT_EXCEEDED_RETRY_SETTINGS =
        RetrySettings.newBuilder()
            .setInitialRetryDelay(Duration.ofSeconds(5L))
            .setRetryDelayMultiplier(2.0)
            .setMaxRetryDelay(Duration.ofSeconds(60L))
            .setMaxAttempts(10)
            .build();
    private final ImmutableSet<String> allowedClientLibTokens =
        ImmutableSet.of(
            ServiceOptions.getGoogApiClientLibName(),
            createCustomClientLibToken(JDBC_API_CLIENT_LIB_TOKEN),
            createCustomClientLibToken(HIBERNATE_API_CLIENT_LIB_TOKEN),
            createCustomClientLibToken(LIQUIBASE_API_CLIENT_LIB_TOKEN),
            createCustomClientLibToken(PG_ADAPTER_CLIENT_LIB_TOKEN));
    private TransportChannelProvider channelProvider;

    @SuppressWarnings("rawtypes")
    private ApiFunction<ManagedChannelBuilder, ManagedChannelBuilder> channelConfigurator;

    private GrpcInterceptorProvider interceptorProvider;

    private Integer numChannels;

    private String transportChannelExecutorThreadNameFormat = "Cloud-Spanner-TransportChannel-%d";

    private int prefetchChunks = DEFAULT_PREFETCH_CHUNKS;
    private DecodeMode decodeMode = DEFAULT_DECODE_MODE;
    private SessionPoolOptions sessionPoolOptions;
    private String databaseRole;
    private ImmutableMap<String, String> sessionLabels;
    private SpannerStubSettings.Builder spannerStubSettingsBuilder =
        SpannerStubSettings.newBuilder();
    private InstanceAdminStubSettings.Builder instanceAdminStubSettingsBuilder =
        InstanceAdminStubSettings.newBuilder();
    private DatabaseAdminStubSettings.Builder databaseAdminStubSettingsBuilder =
        DatabaseAdminStubSettings.newBuilder();
    private Duration partitionedDmlTimeout = Duration.ofHours(2L);
    private boolean grpcGcpExtensionEnabled = false;
    private GcpManagedChannelOptions grpcGcpOptions;
    private RetrySettings retryAdministrativeRequestsSettings =
        DEFAULT_ADMIN_REQUESTS_LIMIT_EXCEEDED_RETRY_SETTINGS;
    private boolean autoThrottleAdministrativeRequests = false;
    private boolean trackTransactionStarter = false;
    private Map<DatabaseId, QueryOptions> defaultQueryOptions = new HashMap<>();
    private CallCredentialsProvider callCredentialsProvider;
    private CloseableExecutorProvider asyncExecutorProvider;
    private String compressorName;
    private String emulatorHost = System.getenv("SPANNER_EMULATOR_HOST");
    private boolean leaderAwareRoutingEnabled = true;
    private boolean attemptDirectPath = true;
    private DirectedReadOptions directedReadOptions;
    private boolean useVirtualThreads = false;
    private OpenTelemetry openTelemetry;
    private boolean enableApiTracing = SpannerOptions.environment.isEnableApiTracing();
    private boolean enableExtendedTracing = SpannerOptions.environment.isEnableExtendedTracing();
<<<<<<< HEAD
    private boolean enableServerSideTracing =
        SpannerOptions.environment.isEnableServerSideTracing();
=======
    private boolean enableBuiltInMetrics = SpannerOptions.environment.isEnableBuiltInMetrics();
    private boolean enableEndToEndTracing = SpannerOptions.environment.isEnableEndToEndTracing();
>>>>>>> 72bb67ff

    private static String createCustomClientLibToken(String token) {
      return token + " " + ServiceOptions.getGoogApiClientLibName();
    }

    protected Builder() {
      // Manually set retry and polling settings that work.
      OperationTimedPollAlgorithm longRunningPollingAlgorithm =
          OperationTimedPollAlgorithm.create(
              RetrySettings.newBuilder()
                  .setInitialRpcTimeout(Duration.ofSeconds(60L))
                  .setMaxRpcTimeout(Duration.ofSeconds(600L))
                  .setInitialRetryDelay(Duration.ofSeconds(20L))
                  .setMaxRetryDelay(Duration.ofSeconds(45L))
                  .setRetryDelayMultiplier(1.5)
                  .setRpcTimeoutMultiplier(1.5)
                  .setTotalTimeout(Duration.ofHours(48L))
                  .build());
      databaseAdminStubSettingsBuilder
          .createDatabaseOperationSettings()
          .setPollingAlgorithm(longRunningPollingAlgorithm);
      databaseAdminStubSettingsBuilder
          .createBackupOperationSettings()
          .setPollingAlgorithm(longRunningPollingAlgorithm);
      databaseAdminStubSettingsBuilder
          .restoreDatabaseOperationSettings()
          .setPollingAlgorithm(longRunningPollingAlgorithm);
    }

    Builder(SpannerOptions options) {
      super(options);
      if (options.getHost() != null
          && this.emulatorHost != null
          && !options.getHost().equals(this.emulatorHost)) {
        this.emulatorHost = null;
      }
      this.numChannels = options.numChannels;
      this.transportChannelExecutorThreadNameFormat =
          options.transportChannelExecutorThreadNameFormat;
      this.sessionPoolOptions = options.sessionPoolOptions;
      this.prefetchChunks = options.prefetchChunks;
      this.decodeMode = options.decodeMode;
      this.databaseRole = options.databaseRole;
      this.sessionLabels = options.sessionLabels;
      this.spannerStubSettingsBuilder = options.spannerStubSettings.toBuilder();
      this.instanceAdminStubSettingsBuilder = options.instanceAdminStubSettings.toBuilder();
      this.databaseAdminStubSettingsBuilder = options.databaseAdminStubSettings.toBuilder();
      this.partitionedDmlTimeout = options.partitionedDmlTimeout;
      this.grpcGcpExtensionEnabled = options.grpcGcpExtensionEnabled;
      this.grpcGcpOptions = options.grpcGcpOptions;
      this.autoThrottleAdministrativeRequests = options.autoThrottleAdministrativeRequests;
      this.retryAdministrativeRequestsSettings = options.retryAdministrativeRequestsSettings;
      this.trackTransactionStarter = options.trackTransactionStarter;
      this.defaultQueryOptions = options.defaultQueryOptions;
      this.callCredentialsProvider = options.callCredentialsProvider;
      this.asyncExecutorProvider = options.asyncExecutorProvider;
      this.compressorName = options.compressorName;
      this.channelProvider = options.channelProvider;
      this.channelConfigurator = options.channelConfigurator;
      this.interceptorProvider = options.interceptorProvider;
      this.attemptDirectPath = options.attemptDirectPath;
      this.directedReadOptions = options.directedReadOptions;
      this.useVirtualThreads = options.useVirtualThreads;
      this.enableApiTracing = options.enableApiTracing;
      this.enableExtendedTracing = options.enableExtendedTracing;
<<<<<<< HEAD
      this.enableServerSideTracing = options.enableServerSideTracing;
=======
      this.enableBuiltInMetrics = options.enableBuiltInMetrics;
      this.enableEndToEndTracing = options.enableEndToEndTracing;
>>>>>>> 72bb67ff
    }

    @Override
    public Builder setTransportOptions(TransportOptions transportOptions) {
      if (!(transportOptions instanceof GrpcTransportOptions)) {
        throw new IllegalArgumentException(
            "Only grpc transport is allowed for " + API_SHORT_NAME + ".");
      }
      return super.setTransportOptions(transportOptions);
    }

    @Override
    protected Set<String> getAllowedClientLibTokens() {
      return allowedClientLibTokens;
    }

    @InternalApi
    @Override
    public SpannerOptions.Builder setClientLibToken(String clientLibToken) {
      return super.setClientLibToken(
          clientLibToken + " " + ServiceOptions.getGoogApiClientLibName());
    }

    /**
     * Sets the {@code ChannelProvider}. {@link GapicSpannerRpc} would create a default one if none
     * is provided.
     *
     * <p>Setting a custom {@link TransportChannelProvider} also overrides any other settings that
     * affect the default channel provider. These must be set manually on the custom {@link
     * TransportChannelProvider} instead of on {@link SpannerOptions}. The settings of {@link
     * SpannerOptions} that have no effect if you set a custom {@link TransportChannelProvider} are:
     *
     * <ol>
     *   <li>{@link #setChannelConfigurator(ApiFunction)}
     *   <li>{@link #setHost(String)}
     *   <li>{@link #setNumChannels(int)}
     *   <li>{@link #setInterceptorProvider(GrpcInterceptorProvider)}
     *   <li>{@link #setHeaderProvider(com.google.api.gax.rpc.HeaderProvider)}
     * </ol>
     */
    public Builder setChannelProvider(TransportChannelProvider channelProvider) {
      this.channelProvider = channelProvider;
      return this;
    }

    /**
     * Sets an {@link ApiFunction} that will be used to configure the transport channel. This will
     * only be used if no custom {@link TransportChannelProvider} has been set.
     */
    public Builder setChannelConfigurator(
        @SuppressWarnings("rawtypes")
            ApiFunction<ManagedChannelBuilder, ManagedChannelBuilder> channelConfigurator) {
      this.channelConfigurator = channelConfigurator;
      return this;
    }

    /**
     * Sets the {@code GrpcInterceptorProvider}. {@link GapicSpannerRpc} would create a default one
     * if none is provided.
     */
    public Builder setInterceptorProvider(GrpcInterceptorProvider interceptorProvider) {
      this.interceptorProvider = interceptorProvider;
      return this;
    }

    /**
     * Sets the number of gRPC channels to use. By default 4 channels are created per {@link
     * SpannerOptions}.
     */
    public Builder setNumChannels(int numChannels) {
      this.numChannels = numChannels;
      return this;
    }

    /** Sets the name format for transport channel threads that should be used by this instance. */
    Builder setTransportChannelExecutorThreadNameFormat(
        String transportChannelExecutorThreadNameFormat) {
      this.transportChannelExecutorThreadNameFormat = transportChannelExecutorThreadNameFormat;
      return this;
    }

    /**
     * Sets the options for managing the session pool. If not specified then the default {@code
     * SessionPoolOptions} is used.
     */
    public Builder setSessionPoolOption(SessionPoolOptions sessionPoolOptions) {
      this.sessionPoolOptions = sessionPoolOptions;
      return this;
    }

    /**
     * Sets the database role that should be used for connections that are created by this instance.
     * The database role that is used determines the access permissions that a connection has. This
     * can for example be used to create connections that are only permitted to access certain
     * tables.
     */
    public Builder setDatabaseRole(String databaseRole) {
      this.databaseRole = databaseRole;
      return this;
    }

    /**
     * Sets the labels to add to all Sessions created in this client.
     *
     * @param sessionLabels Map from label key to label value. Label key and value cannot be null.
     *     For more information on valid syntax see <a
     *     href="https://cloud.google.com/spanner/docs/reference/rpc/google.spanner.v1#google.spanner.v1.Session">
     *     api docs </a>.
     */
    public Builder setSessionLabels(Map<String, String> sessionLabels) {
      Preconditions.checkNotNull(sessionLabels, "Session labels map cannot be null");
      for (String value : sessionLabels.values()) {
        Preconditions.checkNotNull(value, "Null values are not allowed in the labels map.");
      }
      this.sessionLabels = ImmutableMap.copyOf(sessionLabels);
      return this;
    }

    /**
     * {@link SpannerOptions.Builder} does not support global retry settings, as it creates three
     * different gRPC clients: {@link Spanner}, {@link DatabaseAdminClient} and {@link
     * InstanceAdminClient}. Instead of calling this method, you should set specific {@link
     * RetrySettings} for each of the underlying gRPC clients by calling respectively {@link
     * #getSpannerStubSettingsBuilder()}, {@link #getDatabaseAdminStubSettingsBuilder()} or {@link
     * #getInstanceAdminStubSettingsBuilder()}.
     */
    @Override
    public Builder setRetrySettings(RetrySettings retrySettings) {
      throw new UnsupportedOperationException(
          "SpannerOptions does not support setting global retry settings. "
              + "Call spannerStubSettingsBuilder().<method-name>Settings().setRetrySettings(RetrySettings) instead.");
    }

    /**
     * Returns the {@link SpannerStubSettings.Builder} that will be used to build the {@link
     * SpannerRpc}. Use this to set custom {@link RetrySettings} for individual gRPC methods.
     *
     * <p>The library will automatically use the defaults defined in {@link SpannerStubSettings} if
     * no custom settings are set. The defaults are the same as the defaults that are used by {@link
     * SpannerSettings}, and are generated from the file <a
     * href="https://github.com/googleapis/googleapis/blob/master/google/spanner/v1/spanner_gapic.yaml">spanner_gapic.yaml</a>.
     * Retries are configured for idempotent methods but not for non-idempotent methods.
     *
     * <p>You can set the same {@link RetrySettings} for all unary methods by calling this:
     *
     * <pre><code>
     * builder
     *     .getSpannerStubSettingsBuilder()
     *     .applyToAllUnaryMethods(
     *         new ApiFunction&lt;UnaryCallSettings.Builder&lt;?, ?&gt;, Void&gt;() {
     *           public Void apply(Builder&lt;?, ?&gt; input) {
     *             input.setRetrySettings(retrySettings);
     *             return null;
     *           }
     *         });
     * </code></pre>
     */
    public SpannerStubSettings.Builder getSpannerStubSettingsBuilder() {
      return spannerStubSettingsBuilder;
    }

    /**
     * Returns the {@link InstanceAdminStubSettings.Builder} that will be used to build the {@link
     * SpannerRpc}. Use this to set custom {@link RetrySettings} for individual gRPC methods.
     *
     * <p>The library will automatically use the defaults defined in {@link
     * InstanceAdminStubSettings} if no custom settings are set. The defaults are the same as the
     * defaults that are used by {@link InstanceAdminSettings}, and are generated from the file <a
     * href="https://github.com/googleapis/googleapis/blob/master/google/spanner/admin/instance/v1/spanner_admin_instance_gapic.yaml">spanner_admin_instance_gapic.yaml</a>.
     * Retries are configured for idempotent methods but not for non-idempotent methods.
     *
     * <p>You can set the same {@link RetrySettings} for all unary methods by calling this:
     *
     * <pre><code>
     * builder
     *     .getInstanceAdminStubSettingsBuilder()
     *     .applyToAllUnaryMethods(
     *         new ApiFunction&lt;UnaryCallSettings.Builder&lt;?, ?&gt;, Void&gt;() {
     *           public Void apply(Builder&lt;?, ?&gt; input) {
     *             input.setRetrySettings(retrySettings);
     *             return null;
     *           }
     *         });
     * </code></pre>
     */
    public InstanceAdminStubSettings.Builder getInstanceAdminStubSettingsBuilder() {
      return instanceAdminStubSettingsBuilder;
    }

    /**
     * Returns the {@link DatabaseAdminStubSettings.Builder} that will be used to build the {@link
     * SpannerRpc}. Use this to set custom {@link RetrySettings} for individual gRPC methods.
     *
     * <p>The library will automatically use the defaults defined in {@link
     * DatabaseAdminStubSettings} if no custom settings are set. The defaults are the same as the
     * defaults that are used by {@link DatabaseAdminSettings}, and are generated from the file <a
     * href="https://github.com/googleapis/googleapis/blob/master/google/spanner/admin/database/v1/spanner_admin_database_gapic.yaml">spanner_admin_database_gapic.yaml</a>.
     * Retries are configured for idempotent methods but not for non-idempotent methods.
     *
     * <p>You can set the same {@link RetrySettings} for all unary methods by calling this:
     *
     * <pre><code>
     * builder
     *     .getDatabaseAdminStubSettingsBuilder()
     *     .applyToAllUnaryMethods(
     *         new ApiFunction&lt;UnaryCallSettings.Builder&lt;?, ?&gt;, Void&gt;() {
     *           public Void apply(Builder&lt;?, ?&gt; input) {
     *             input.setRetrySettings(retrySettings);
     *             return null;
     *           }
     *         });
     * </code></pre>
     */
    public DatabaseAdminStubSettings.Builder getDatabaseAdminStubSettingsBuilder() {
      return databaseAdminStubSettingsBuilder;
    }

    /**
     * Sets a timeout specifically for Partitioned DML statements executed through {@link
     * DatabaseClient#executePartitionedUpdate(Statement, UpdateOption...)}. The default is 2 hours.
     */
    public Builder setPartitionedDmlTimeout(Duration timeout) {
      this.partitionedDmlTimeout = timeout;
      return this;
    }

    /**
     * Instructs the client library to automatically throttle the number of administrative requests
     * if the rate of administrative requests generated by this {@link Spanner} instance will exceed
     * the administrative limits Cloud Spanner. The default behavior is to not throttle any
     * requests. If the limit is exceeded, Cloud Spanner will return a RESOURCE_EXHAUSTED error.
     * More information on the administrative limits can be found here:
     * https://cloud.google.com/spanner/quotas#administrative_limits. Setting this option is not a
     * guarantee that the rate will never be exceeded, as this option will only throttle requests
     * coming from this client. Additional requests from other clients could still cause the limit
     * to be exceeded.
     */
    public Builder setAutoThrottleAdministrativeRequests() {
      this.autoThrottleAdministrativeRequests = true;
      return this;
    }

    /**
     * Disables automatic retries of administrative requests that fail if the <a
     * href="https://cloud.google.com/spanner/quotas#administrative_limits">https://cloud.google.com/spanner/quotas#administrative_limits</a>
     * have been exceeded. You should disable these retries if you intend to handle these errors in
     * your application.
     */
    public Builder disableAdministrativeRequestRetries() {
      this.retryAdministrativeRequestsSettings =
          this.retryAdministrativeRequestsSettings.toBuilder().setMaxAttempts(1).build();
      return this;
    }

    /**
     * Sets the retry settings for retrying administrative requests when the quote of administrative
     * requests per minute has been exceeded.
     */
    Builder setRetryAdministrativeRequestsSettings(
        RetrySettings retryAdministrativeRequestsSettings) {
      this.retryAdministrativeRequestsSettings =
          Preconditions.checkNotNull(retryAdministrativeRequestsSettings);
      return this;
    }

    /**
     * Instructs the client library to track the first request of each read/write transaction. This
     * statement will include a BeginTransaction option and will return a transaction id as part of
     * its result. All other statements in the same transaction must wait for this first statement
     * to finish before they can proceed. By setting this option the client library will throw a
     * {@link SpannerException} with {@link ErrorCode#DEADLINE_EXCEEDED} for any subsequent
     * statement that has waited for at least 60 seconds for the first statement to return a
     * transaction id, including the stacktrace of the initial statement that should have returned a
     * transaction id.
     */
    public Builder setTrackTransactionStarter() {
      this.trackTransactionStarter = true;
      return this;
    }

    /**
     * Sets the default {@link QueryOptions} that will be used for all queries on the specified
     * database. Query options can also be specified on a per-query basis and as environment
     * variables. The precedence of these settings are:
     *
     * <ol>
     *   <li>Query options for a specific query
     *   <li>Environment variables
     *   <li>These default query options
     * </ol>
     *
     * Each {@link QueryOption} value that is used for a query is determined individually based on
     * the above precedence. If for example a value for {@link QueryOptions#getOptimizerVersion()}
     * is specified in an environment variable and a value for {@link
     * QueryOptions#getOptimizerStatisticsPackage()} is specified for a specific query, both values
     * will be used for the specific query. Environment variables are only read during the
     * initialization of a {@link SpannerOptions} instance. Changing an environment variable after
     * initializing a {@link SpannerOptions} instance will not have any effect on that instance.
     */
    public Builder setDefaultQueryOptions(DatabaseId database, QueryOptions defaultQueryOptions) {
      this.defaultQueryOptions.put(database, defaultQueryOptions);
      return this;
    }

    /** Gets the {@link QueryOptions} specified in the {@link SpannerEnvironment}. */
    QueryOptions getEnvironmentQueryOptions() {
      return QueryOptions.newBuilder()
          .setOptimizerVersion(environment.getOptimizerVersion())
          .setOptimizerStatisticsPackage(environment.getOptimizerStatisticsPackage())
          .build();
    }

    /**
     * Sets a {@link CallCredentialsProvider} that can deliver {@link CallCredentials} to use on a
     * per-gRPC basis.
     */
    public Builder setCallCredentialsProvider(CallCredentialsProvider callCredentialsProvider) {
      this.callCredentialsProvider = callCredentialsProvider;
      return this;
    }

    /**
     * Sets the compression to use for all gRPC calls. The compressor must be a valid name known in
     * the {@link CompressorRegistry}. This will enable compression both from the client to the
     * server and from the server to the client.
     *
     * <p>Supported values are:
     *
     * <ul>
     *   <li>gzip: Enable gzip compression
     *   <li>identity: Disable compression
     *   <li><code>null</code>: Use default compression
     * </ul>
     */
    @ExperimentalApi("https://github.com/grpc/grpc-java/issues/1704")
    public Builder setCompressorName(@Nullable String compressorName) {
      Preconditions.checkArgument(
          compressorName == null
              || CompressorRegistry.getDefaultInstance().lookupCompressor(compressorName) != null,
          String.format("%s is not a known compressor", compressorName));
      this.compressorName = compressorName;
      return this;
    }

    /**
     * Sets the {@link ExecutorProvider} to use for high-level async calls that need an executor,
     * such as fetching results for an {@link AsyncResultSet}.
     *
     * <p>Async methods will use a sensible default if no custom {@link ExecutorProvider} has been
     * set. The default {@link ExecutorProvider} uses a cached thread pool containing a maximum of 8
     * threads. The pool is lazily initialized and will not create any threads if the user
     * application does not use any async methods. It will also scale down the thread usage if the
     * async load allows for that.
     *
     * <p>Call {@link SpannerOptions#createAsyncExecutorProvider(int, long, TimeUnit)} to create a
     * provider with a custom pool size or call {@link
     * FixedCloseableExecutorProvider#create(ScheduledExecutorService)} to create a {@link
     * CloseableExecutorProvider} from a standard Java {@link ScheduledExecutorService}.
     */
    public Builder setAsyncExecutorProvider(CloseableExecutorProvider provider) {
      this.asyncExecutorProvider = provider;
      return this;
    }

    /**
     * Sets the {@link DirectedReadOption} that specify which replicas or regions should be used for
     * non-transactional reads or queries.
     *
     * <p>DirectedReadOptions set at the request level will take precedence over the options set
     * using this method.
     *
     * <p>An example below of how {@link DirectedReadOptions} can be constructed by including a
     * replica.
     *
     * <pre><code>
     * DirectedReadOptions.newBuilder()
     *           .setIncludeReplicas(
     *               IncludeReplicas.newBuilder()
     *                   .addReplicaSelections(
     *                       ReplicaSelection.newBuilder().setLocation("us-east1").build()))
     *           .build();
     *           }
     * </code></pre>
     */
    public Builder setDirectedReadOptions(DirectedReadOptions directedReadOptions) {
      this.directedReadOptions =
          Preconditions.checkNotNull(directedReadOptions, "DirectedReadOptions cannot be null");
      return this;
    }

    /**
     * Specifying this will allow the client to prefetch up to {@code prefetchChunks} {@code
     * PartialResultSet} chunks for each read and query. The data size of each chunk depends on the
     * server implementation but a good rule of thumb is that each chunk will be up to 1 MiB. Larger
     * values reduce the likelihood of blocking while consuming results at the cost of greater
     * memory consumption. {@code prefetchChunks} should be greater than 0. To get good performance
     * choose a value that is large enough to allow buffering of chunks for an entire row. Apart
     * from the buffered chunks, there can be at most one more row buffered in the client. This can
     * be overridden on a per read/query basis by {@link Options#prefetchChunks()}. If unspecified,
     * we will use a default value (currently 4).
     */
    public Builder setPrefetchChunks(int prefetchChunks) {
      this.prefetchChunks = prefetchChunks;
      return this;
    }

    /**
     * Specifies how values that are returned from a query should be decoded and converted from
     * protobuf values into plain Java objects.
     */
    public Builder setDecodeMode(DecodeMode decodeMode) {
      this.decodeMode = decodeMode;
      return this;
    }

    @Override
    public Builder setHost(String host) {
      super.setHost(host);
      // Setting a host should override any SPANNER_EMULATOR_HOST setting.
      setEmulatorHost(null);
      return this;
    }

    /**
     * Enables gRPC-GCP extension with the default settings. Do not set
     * GOOGLE_CLOUD_SPANNER_MULTIPLEXED_SESSIONS to true in combination with this option, as
     * Multiplexed sessions are not supported for gRPC-GCP.
     */
    public Builder enableGrpcGcpExtension() {
      return this.enableGrpcGcpExtension(null);
    }

    /**
     * Enables gRPC-GCP extension and uses provided options for configuration. The metric registry
     * and default Spanner metric labels will be added automatically. Do not set
     * GOOGLE_CLOUD_SPANNER_MULTIPLEXED_SESSIONS to true in combination with this option, as
     * Multiplexed sessions are not supported for gRPC-GCP.
     */
    public Builder enableGrpcGcpExtension(GcpManagedChannelOptions options) {
      this.grpcGcpExtensionEnabled = true;
      this.grpcGcpOptions = options;
      return this;
    }

    /** Disables gRPC-GCP extension. */
    public Builder disableGrpcGcpExtension() {
      this.grpcGcpExtensionEnabled = false;
      return this;
    }

    /**
     * Sets the host of an emulator to use. By default the value is read from an environment
     * variable. If the environment variable is not set, this will be <code>null</code>.
     */
    public Builder setEmulatorHost(String emulatorHost) {
      this.emulatorHost = emulatorHost;
      return this;
    }

    /**
     * Sets OpenTelemetry object to be used for Spanner Metrics and Traces. GlobalOpenTelemetry will
     * be used as fallback if this options is not set.
     */
    public Builder setOpenTelemetry(OpenTelemetry openTelemetry) {
      this.openTelemetry = openTelemetry;
      return this;
    }

    /**
     * Enable leader aware routing. Leader aware routing would route all requests in RW/PDML
     * transactions to the leader region.
     */
    public Builder enableLeaderAwareRouting() {
      this.leaderAwareRoutingEnabled = true;
      return this;
    }

    /**
     * Disable leader aware routing. Disabling leader aware routing would route all requests in
     * RW/PDML transactions to any region.
     */
    public Builder disableLeaderAwareRouting() {
      this.leaderAwareRoutingEnabled = false;
      return this;
    }

    @BetaApi
    public Builder disableDirectPath() {
      this.attemptDirectPath = false;
      return this;
    }

    /**
     * Enables/disables the use of virtual threads for the gRPC executor. Setting this option only
     * has any effect on Java 21 and higher. In all other cases, the option will be ignored.
     */
    @BetaApi
    protected Builder setUseVirtualThreads(boolean useVirtualThreads) {
      this.useVirtualThreads = useVirtualThreads;
      return this;
    }

    /**
     * Creates and sets an {@link com.google.api.gax.tracing.ApiTracer} for the RPCs that are
     * executed by this client. Enabling this creates traces for each individual RPC execution,
     * including events/annotations when an RPC is retried or fails. The traces are only exported if
     * an OpenTelemetry or OpenCensus trace exporter has been configured for the client.
     */
    public Builder setEnableApiTracing(boolean enableApiTracing) {
      this.enableApiTracing = enableApiTracing;
      return this;
    }

    /** Enabling this will enable built in metrics for each individual RPC execution. */
    Builder setEnableBuiltInMetrics(boolean enableBuiltInMetrics) {
      this.enableBuiltInMetrics = enableBuiltInMetrics;
      return this;
    }

    /**
     * Sets whether to enable extended OpenTelemetry tracing. Enabling this option will add the
     * following additional attributes to the traces that are generated by the client:
     *
     * <ul>
     *   <li>db.statement: Contains the SQL statement that is being executed.
     *   <li>thread.name: The name of the thread that executes the statement.
     * </ul>
     */
    public Builder setEnableExtendedTracing(boolean enableExtendedTracing) {
      this.enableExtendedTracing = enableExtendedTracing;
      return this;
    }

    /**
<<<<<<< HEAD
     * Sets whether to enable Spanner server side tracing. Enabling this option will create the
     * trace spans at the Spanner layer. By default, server side tracing is disabled. Enabling
     * server side tracing requires OpenTelemetry to be set up properly. Simply enabling this option
     * won't generate server side traces.
     */
    public Builder setEnableServerSideTracing(boolean enableServerSideTracing) {
      this.enableServerSideTracing = enableServerSideTracing;
=======
     * Sets whether to enable end to end tracing. Enabling this option will create the trace spans
     * at the Spanner layer. By default, end to end tracing is disabled. Enabling end to end tracing
     * requires OpenTelemetry to be set up. Simply enabling this option won't generate traces at
     * Spanner layer.
     */
    public Builder setEnableEndToEndTracing(boolean enableEndToEndTracing) {
      this.enableEndToEndTracing = enableEndToEndTracing;
>>>>>>> 72bb67ff
      return this;
    }

    @SuppressWarnings("rawtypes")
    @Override
    public SpannerOptions build() {
      // Set the host of emulator has been set.
      if (emulatorHost != null) {
        if (!emulatorHost.startsWith("http")) {
          emulatorHost = "http://" + emulatorHost;
        }
        this.setHost(emulatorHost);
        // Channels are secure by default (via SSL/TLS). For the example we disable TLS to avoid
        // needing certificates.
        this.setChannelConfigurator(ManagedChannelBuilder::usePlaintext);
        // As we are using plain text, we should never send any credentials.
        this.setCredentials(NoCredentials.getInstance());
      }
      if (this.numChannels == null) {
        this.numChannels =
            this.grpcGcpExtensionEnabled ? GRPC_GCP_ENABLED_DEFAULT_CHANNELS : DEFAULT_CHANNELS;
      }

      synchronized (lock) {
        if (activeTracingFramework == null) {
          activeTracingFramework = TracingFramework.OPEN_CENSUS;
        }
      }
      return new SpannerOptions(this);
    }
  }

  /** Returns default instance of {@code SpannerOptions}. */
  public static SpannerOptions getDefaultInstance() {
    return newBuilder().build();
  }

  public static Builder newBuilder() {
    return new Builder();
  }

  /**
   * Sets the environment to use to read configuration. The default will read configuration from
   * environment variables.
   */
  public static void useEnvironment(SpannerEnvironment environment) {
    SpannerOptions.environment = environment;
  }

  /**
   * Sets the environment to use to read configuration to the default environment. This will read
   * configuration from environment variables.
   */
  public static void useDefaultEnvironment() {
    SpannerOptions.environment = SpannerEnvironmentImpl.INSTANCE;
  }

  /**
   * Enables OpenTelemetry traces. Enabling OpenTelemetry traces will disable OpenCensus traces. By
   * default, OpenCensus traces are enabled.
   */
  public static void enableOpenTelemetryTraces() {
    synchronized (lock) {
      if (activeTracingFramework != null
          && activeTracingFramework != TracingFramework.OPEN_TELEMETRY) {
        throw new IllegalStateException(
            "ActiveTracingFramework is set to OpenCensus and cannot be reset after SpannerOptions object is created.");
      }
      activeTracingFramework = TracingFramework.OPEN_TELEMETRY;
    }
  }

  /** Enables OpenCensus traces. Enabling OpenCensus traces will disable OpenTelemetry traces. */
  @ObsoleteApi(
      "The OpenCensus project is deprecated. Use enableOpenTelemetryTraces to switch to OpenTelemetry traces")
  public static void enableOpenCensusTraces() {
    synchronized (lock) {
      if (activeTracingFramework != null
          && activeTracingFramework != TracingFramework.OPEN_CENSUS) {
        throw new IllegalStateException(
            "ActiveTracingFramework is set to OpenTelemetry and cannot be reset after SpannerOptions object is created.");
      }
      activeTracingFramework = TracingFramework.OPEN_CENSUS;
    }
  }

  /**
   * Always resets the activeTracingFramework. This variable is used for internal testing, and is
   * not a valid production scenario
   */
  @ObsoleteApi(
      "The OpenCensus project is deprecated. Use enableOpenTelemetryTraces to switch to OpenTelemetry traces")
  @VisibleForTesting
  static void resetActiveTracingFramework() {
    activeTracingFramework = null;
  }

  public static TracingFramework getActiveTracingFramework() {
    synchronized (lock) {
      if (activeTracingFramework == null) {
        return TracingFramework.OPEN_CENSUS;
      }
      return activeTracingFramework;
    }
  }

  /** Disables OpenCensus metrics. Disable OpenCensus metrics before creating Spanner client. */
  public static void disableOpenCensusMetrics() {
    SpannerOptions.enableOpenCensusMetrics = false;
  }

  @VisibleForTesting
  static void enableOpenCensusMetrics() {
    SpannerOptions.enableOpenCensusMetrics = true;
  }

  public static boolean isEnabledOpenCensusMetrics() {
    return SpannerOptions.enableOpenCensusMetrics;
  }

  /** Enables OpenTelemetry metrics. Enable OpenTelemetry metrics before creating Spanner client. */
  public static void enableOpenTelemetryMetrics() {
    SpannerOptions.enableOpenTelemetryMetrics = true;
  }

  public static boolean isEnabledOpenTelemetryMetrics() {
    return SpannerOptions.enableOpenTelemetryMetrics;
  }

  @Override
  protected String getDefaultProject() {
    String projectId = getDefaultProjectId();
    // The project id does not matter if we are using the emulator.
    if (projectId == null && System.getenv("SPANNER_EMULATOR_HOST") != null) {
      return "emulator-project";
    }
    return projectId;
  }

  public TransportChannelProvider getChannelProvider() {
    return channelProvider;
  }

  @SuppressWarnings("rawtypes")
  public ApiFunction<ManagedChannelBuilder, ManagedChannelBuilder> getChannelConfigurator() {
    return channelConfigurator;
  }

  public GrpcInterceptorProvider getInterceptorProvider() {
    return interceptorProvider;
  }

  public int getNumChannels() {
    return numChannels;
  }

  public String getTransportChannelExecutorThreadNameFormat() {
    return transportChannelExecutorThreadNameFormat;
  }

  public SessionPoolOptions getSessionPoolOptions() {
    return sessionPoolOptions;
  }

  public String getDatabaseRole() {
    return databaseRole;
  }

  public Map<String, String> getSessionLabels() {
    return sessionLabels;
  }

  public SpannerStubSettings getSpannerStubSettings() {
    return spannerStubSettings;
  }

  public InstanceAdminStubSettings getInstanceAdminStubSettings() {
    return instanceAdminStubSettings;
  }

  public DatabaseAdminStubSettings getDatabaseAdminStubSettings() {
    return databaseAdminStubSettings;
  }

  public Duration getPartitionedDmlTimeout() {
    return partitionedDmlTimeout;
  }

  public boolean isGrpcGcpExtensionEnabled() {
    return grpcGcpExtensionEnabled;
  }

  public GcpManagedChannelOptions getGrpcGcpOptions() {
    return grpcGcpOptions;
  }

  public boolean isAutoThrottleAdministrativeRequests() {
    return autoThrottleAdministrativeRequests;
  }

  public RetrySettings getRetryAdministrativeRequestsSettings() {
    return retryAdministrativeRequestsSettings;
  }

  public boolean isTrackTransactionStarter() {
    return trackTransactionStarter;
  }

  public CallCredentialsProvider getCallCredentialsProvider() {
    return callCredentialsProvider;
  }

  public String getCompressorName() {
    return compressorName;
  }

  public boolean isLeaderAwareRoutingEnabled() {
    return leaderAwareRoutingEnabled;
  }

  public DirectedReadOptions getDirectedReadOptions() {
    return directedReadOptions;
  }

  @BetaApi
  public boolean isAttemptDirectPath() {
    return attemptDirectPath;
  }

  /**
   * Returns an instance of OpenTelemetry. If OpenTelemetry object is not set via SpannerOptions
   * then GlobalOpenTelemetry will be used as fallback.
   */
  public OpenTelemetry getOpenTelemetry() {
    if (this.openTelemetry != null) {
      return this.openTelemetry;
    } else {
      return GlobalOpenTelemetry.get();
    }
  }

  @Override
  public ApiTracerFactory getApiTracerFactory() {
    return createApiTracerFactory(false, false);
  }

  public ApiTracerFactory getApiTracerFactory(boolean isAdminClient, boolean isEmulatorEnabled) {
    return createApiTracerFactory(isAdminClient, isEmulatorEnabled);
  }

  private ApiTracerFactory createApiTracerFactory(
      boolean isAdminClient, boolean isEmulatorEnabled) {
    List<ApiTracerFactory> apiTracerFactories = new ArrayList<>();
    // Prefer any direct ApiTracerFactory that might have been set on the builder.
    apiTracerFactories.add(
        MoreObjects.firstNonNull(super.getApiTracerFactory(), getDefaultApiTracerFactory()));

    // Add Metrics Tracer factory if built in metrics are enabled and if the client is data client
    // and if emulator is not enabled.
    if (isEnableBuiltInMetrics() && !isAdminClient && !isEmulatorEnabled) {
      ApiTracerFactory metricsTracerFactory = createMetricsApiTracerFactory();
      if (metricsTracerFactory != null) {
        apiTracerFactories.add(metricsTracerFactory);
      }
    }

    return new CompositeTracerFactory(apiTracerFactories);
  }

  private ApiTracerFactory getDefaultApiTracerFactory() {
    if (isEnableApiTracing()) {
      if (activeTracingFramework == TracingFramework.OPEN_TELEMETRY) {
        return new OpenTelemetryApiTracerFactory(
            getOpenTelemetry()
                .getTracer(
                    MetricRegistryConstants.INSTRUMENTATION_SCOPE,
                    GaxProperties.getLibraryVersion(getClass())),
            Attributes.empty());
      } else if (activeTracingFramework == TracingFramework.OPEN_CENSUS) {
        return new OpencensusTracerFactory();
      }
    }
    return BaseApiTracerFactory.getInstance();
  }

  private ApiTracerFactory createMetricsApiTracerFactory() {
    OpenTelemetry openTelemetry =
        this.builtInOpenTelemetryMetricsProvider.getOrCreateOpenTelemetry(
            getDefaultProjectId(), getCredentials());

    return openTelemetry != null
        ? new MetricsTracerFactory(
            new OpenTelemetryMetricsRecorder(openTelemetry, BuiltInMetricsConstant.METER_NAME),
            builtInOpenTelemetryMetricsProvider.createClientAttributes(
                getDefaultProjectId(),
                "spanner-java/" + GaxProperties.getLibraryVersion(getClass())))
        : null;
  }

  /**
   * Returns true if an {@link com.google.api.gax.tracing.ApiTracer} should be created and set on
   * the Spanner client. Enabling this only has effect if an OpenTelemetry or OpenCensus trace
   * exporter has been configured.
   */
  public boolean isEnableApiTracing() {
    return enableApiTracing;
  }

  /**
   * Returns true if an {@link com.google.api.gax.tracing.MetricsTracer} should be created and set
   * on the Spanner client.
   */
  boolean isEnableBuiltInMetrics() {
    return enableBuiltInMetrics;
  }

  @BetaApi
  public boolean isUseVirtualThreads() {
    return useVirtualThreads;
  }

  /**
   * Returns whether extended OpenTelemetry tracing is enabled. Enabling this option will add the
   * following additional attributes to the traces that are generated by the client:
   *
   * <ul>
   *   <li>db.statement: Contains the SQL statement that is being executed.
   *   <li>thread.name: The name of the thread that executes the statement.
   * </ul>
   */
  public boolean isEnableExtendedTracing() {
    return enableExtendedTracing;
  }

  /**
<<<<<<< HEAD
   * Returns whether Spanner server side tracing is enabled. If this option is enabled then trace
   * spans will be created at the Spanner layer.
   */
  public boolean isServerSideTracingEnabled() {
    return enableServerSideTracing;
=======
   * Returns whether end to end tracing is enabled. If this option is enabled then trace spans will
   * be created at the Spanner layer.
   */
  public boolean isEndToEndTracingEnabled() {
    return enableEndToEndTracing;
>>>>>>> 72bb67ff
  }

  /** Returns the default query options to use for the specific database. */
  public QueryOptions getDefaultQueryOptions(DatabaseId databaseId) {
    // Use the specific query options for the database if any have been specified. These have
    // already been merged with the query options specified in the environment variables.
    QueryOptions options = this.mergedQueryOptions.get(databaseId);
    if (options == null) {
      // Use the generic environment query options. These are initialized as a default instance of
      // query options and appended with any options specified in the environment variables.
      options = this.envQueryOptions;
    }
    return options;
  }

  public CloseableExecutorProvider getAsyncExecutorProvider() {
    return asyncExecutorProvider;
  }

  public int getPrefetchChunks() {
    return prefetchChunks;
  }

  public DecodeMode getDecodeMode() {
    return decodeMode;
  }

  public static GrpcTransportOptions getDefaultGrpcTransportOptions() {
    return GrpcTransportOptions.newBuilder().build();
  }

  @Override
  protected String getDefaultHost() {
    return DEFAULT_HOST;
  }

  private static class SpannerDefaults implements ServiceDefaults<Spanner, SpannerOptions> {

    @Override
    public SpannerFactory getDefaultServiceFactory() {
      return DefaultSpannerFactory.INSTANCE;
    }

    @Override
    public SpannerRpcFactory getDefaultRpcFactory() {
      return DefaultSpannerRpcFactory.INSTANCE;
    }

    @Override
    public TransportOptions getDefaultTransportOptions() {
      return getDefaultGrpcTransportOptions();
    }
  }

  @Override
  public Set<String> getScopes() {
    return SCOPES;
  }

  protected SpannerRpc getSpannerRpcV1() {
    return (SpannerRpc) getRpc();
  }

  /**
   * @return <code>true</code> if the cached Spanner service instance is <code>null</code> or
   *     closed. This will cause the method {@link #getService()} to create a new {@link SpannerRpc}
   *     instance when one is requested.
   */
  @Override
  protected boolean shouldRefreshService(Spanner cachedService) {
    return cachedService == null || cachedService.isClosed();
  }

  /**
   * @return <code>true</code> if the cached {@link ServiceRpc} instance is <code>null</code> or
   *     closed. This will cause the method {@link #getRpc()} to create a new {@link Spanner}
   *     instance when one is requested.
   */
  @Override
  protected boolean shouldRefreshRpc(ServiceRpc cachedRpc) {
    return cachedRpc == null || ((SpannerRpc) cachedRpc).isClosed();
  }

  @SuppressWarnings("unchecked")
  @Override
  public Builder toBuilder() {
    return new Builder(this);
  }

  public String getEndpoint() {
    URL url;
    try {
      url = new URL(getHost());
    } catch (MalformedURLException e) {
      throw new IllegalArgumentException("Invalid host: " + getHost(), e);
    }
    return String.format(
        "%s:%s", url.getHost(), url.getPort() < 0 ? url.getDefaultPort() : url.getPort());
  }
}<|MERGE_RESOLUTION|>--- conflicted
+++ resolved
@@ -163,11 +163,7 @@
   private final boolean enableApiTracing;
   private final boolean enableBuiltInMetrics;
   private final boolean enableExtendedTracing;
-<<<<<<< HEAD
-  private final boolean enableServerSideTracing;
-=======
   private final boolean enableEndToEndTracing;
->>>>>>> 72bb67ff
 
   enum TracingFramework {
     OPEN_CENSUS,
@@ -674,12 +670,8 @@
     openTelemetry = builder.openTelemetry;
     enableApiTracing = builder.enableApiTracing;
     enableExtendedTracing = builder.enableExtendedTracing;
-<<<<<<< HEAD
-    enableServerSideTracing = builder.enableServerSideTracing;
-=======
     enableBuiltInMetrics = builder.enableBuiltInMetrics;
     enableEndToEndTracing = builder.enableEndToEndTracing;
->>>>>>> 72bb67ff
   }
 
   /**
@@ -713,15 +705,11 @@
       return false;
     }
 
-<<<<<<< HEAD
-    default boolean isEnableServerSideTracing() {
-=======
     default boolean isEnableBuiltInMetrics() {
       return false;
     }
 
     default boolean isEnableEndToEndTracing() {
->>>>>>> 72bb67ff
       return false;
     }
   }
@@ -737,14 +725,9 @@
         "SPANNER_OPTIMIZER_STATISTICS_PACKAGE";
     private static final String SPANNER_ENABLE_EXTENDED_TRACING = "SPANNER_ENABLE_EXTENDED_TRACING";
     private static final String SPANNER_ENABLE_API_TRACING = "SPANNER_ENABLE_API_TRACING";
-<<<<<<< HEAD
-    private static final String SPANNER_ENABLE_SERVER_SIDE_TRACING =
-        "SPANNER_ENABLE_SERVER_SIDE_TRACING";
-=======
     private static final String SPANNER_ENABLE_BUILTIN_METRICS = "SPANNER_ENABLE_BUILTIN_METRICS";
     private static final String SPANNER_ENABLE_END_TO_END_TRACING =
         "SPANNER_ENABLE_END_TO_END_TRACING";
->>>>>>> 72bb67ff
 
     private SpannerEnvironmentImpl() {}
 
@@ -772,10 +755,6 @@
     }
 
     @Override
-<<<<<<< HEAD
-    public boolean isEnableServerSideTracing() {
-      return Boolean.parseBoolean(System.getenv(SPANNER_ENABLE_SERVER_SIDE_TRACING));
-=======
     public boolean isEnableBuiltInMetrics() {
       // The environment variable SPANNER_ENABLE_BUILTIN_METRICS is used for testing and will be
       // removed in the future.
@@ -785,7 +764,6 @@
     @Override
     public boolean isEnableEndToEndTracing() {
       return Boolean.parseBoolean(System.getenv(SPANNER_ENABLE_END_TO_END_TRACING));
->>>>>>> 72bb67ff
     }
   }
 
@@ -850,13 +828,8 @@
     private OpenTelemetry openTelemetry;
     private boolean enableApiTracing = SpannerOptions.environment.isEnableApiTracing();
     private boolean enableExtendedTracing = SpannerOptions.environment.isEnableExtendedTracing();
-<<<<<<< HEAD
-    private boolean enableServerSideTracing =
-        SpannerOptions.environment.isEnableServerSideTracing();
-=======
     private boolean enableBuiltInMetrics = SpannerOptions.environment.isEnableBuiltInMetrics();
     private boolean enableEndToEndTracing = SpannerOptions.environment.isEnableEndToEndTracing();
->>>>>>> 72bb67ff
 
     private static String createCustomClientLibToken(String token) {
       return token + " " + ServiceOptions.getGoogApiClientLibName();
@@ -922,12 +895,8 @@
       this.useVirtualThreads = options.useVirtualThreads;
       this.enableApiTracing = options.enableApiTracing;
       this.enableExtendedTracing = options.enableExtendedTracing;
-<<<<<<< HEAD
-      this.enableServerSideTracing = options.enableServerSideTracing;
-=======
       this.enableBuiltInMetrics = options.enableBuiltInMetrics;
       this.enableEndToEndTracing = options.enableEndToEndTracing;
->>>>>>> 72bb67ff
     }
 
     @Override
@@ -1462,15 +1431,6 @@
     }
 
     /**
-<<<<<<< HEAD
-     * Sets whether to enable Spanner server side tracing. Enabling this option will create the
-     * trace spans at the Spanner layer. By default, server side tracing is disabled. Enabling
-     * server side tracing requires OpenTelemetry to be set up properly. Simply enabling this option
-     * won't generate server side traces.
-     */
-    public Builder setEnableServerSideTracing(boolean enableServerSideTracing) {
-      this.enableServerSideTracing = enableServerSideTracing;
-=======
      * Sets whether to enable end to end tracing. Enabling this option will create the trace spans
      * at the Spanner layer. By default, end to end tracing is disabled. Enabling end to end tracing
      * requires OpenTelemetry to be set up. Simply enabling this option won't generate traces at
@@ -1478,7 +1438,6 @@
      */
     public Builder setEnableEndToEndTracing(boolean enableEndToEndTracing) {
       this.enableEndToEndTracing = enableEndToEndTracing;
->>>>>>> 72bb67ff
       return this;
     }
 
@@ -1814,19 +1773,11 @@
   }
 
   /**
-<<<<<<< HEAD
-   * Returns whether Spanner server side tracing is enabled. If this option is enabled then trace
-   * spans will be created at the Spanner layer.
-   */
-  public boolean isServerSideTracingEnabled() {
-    return enableServerSideTracing;
-=======
    * Returns whether end to end tracing is enabled. If this option is enabled then trace spans will
    * be created at the Spanner layer.
    */
   public boolean isEndToEndTracingEnabled() {
     return enableEndToEndTracing;
->>>>>>> 72bb67ff
   }
 
   /** Returns the default query options to use for the specific database. */
