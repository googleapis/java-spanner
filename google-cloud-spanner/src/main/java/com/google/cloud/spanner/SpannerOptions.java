--- conflicted
+++ resolved
@@ -115,11 +115,8 @@
   private final Map<DatabaseId, QueryOptions> mergedQueryOptions;
 
   private final CallCredentialsProvider callCredentialsProvider;
-<<<<<<< HEAD
   private final CloseableExecutorProvider asyncExecutorProvider;
-=======
   private final String compressorName;
->>>>>>> 965e95e7
 
   /**
    * Interface that can be used to provide {@link CallCredentials} instead of {@link Credentials} to
@@ -251,11 +248,8 @@
       this.mergedQueryOptions = ImmutableMap.copyOf(merged);
     }
     callCredentialsProvider = builder.callCredentialsProvider;
-<<<<<<< HEAD
     asyncExecutorProvider = builder.asyncExecutorProvider;
-=======
     compressorName = builder.compressorName;
->>>>>>> 965e95e7
   }
 
   /**
@@ -320,11 +314,8 @@
     private boolean autoThrottleAdministrativeRequests = false;
     private Map<DatabaseId, QueryOptions> defaultQueryOptions = new HashMap<>();
     private CallCredentialsProvider callCredentialsProvider;
-<<<<<<< HEAD
     private CloseableExecutorProvider asyncExecutorProvider;
-=======
     private String compressorName;
->>>>>>> 965e95e7
     private String emulatorHost = System.getenv("SPANNER_EMULATOR_HOST");
 
     private Builder() {
@@ -396,11 +387,8 @@
       this.autoThrottleAdministrativeRequests = options.autoThrottleAdministrativeRequests;
       this.defaultQueryOptions = options.defaultQueryOptions;
       this.callCredentialsProvider = options.callCredentialsProvider;
-<<<<<<< HEAD
       this.asyncExecutorProvider = options.asyncExecutorProvider;
-=======
       this.compressorName = options.compressorName;
->>>>>>> 965e95e7
       this.channelProvider = options.channelProvider;
       this.channelConfigurator = options.channelConfigurator;
       this.interceptorProvider = options.interceptorProvider;
