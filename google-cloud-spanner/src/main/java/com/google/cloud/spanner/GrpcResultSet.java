--- conflicted
+++ resolved
@@ -29,12 +29,7 @@
 import javax.annotation.Nullable;
 
 @VisibleForTesting
-<<<<<<< HEAD
 class GrpcResultSet extends AbstractResultSet<List<Object>> implements ProtobufResultSet {
-
-=======
-class GrpcResultSet extends AbstractResultSet<List<Object>> {
->>>>>>> c375f696
   private final GrpcValueIterator iterator;
   private final Listener listener;
   private final DecodeMode decodeMode;
