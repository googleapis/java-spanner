/*
 * Copyright 2018 Google LLC
 *
 * Licensed under the Apache License, Version 2.0 (the "License");
 * you may not use this file except in compliance with the License.
 * You may obtain a copy of the License at
 *
 *       http://www.apache.org/licenses/LICENSE-2.0
 *
 * Unless required by applicable law or agreed to in writing, software
 * distributed under the License is distributed on an "AS IS" BASIS,
 * WITHOUT WARRANTIES OR CONDITIONS OF ANY KIND, either express or implied.
 * See the License for the specific language governing permissions and
 * limitations under the License.
 */
package com.google.cloud.spanner.spi.v1;

import com.google.api.core.InternalApi;
import com.google.api.core.ObsoleteApi;
import com.google.api.gax.grpc.GrpcInterceptorProvider;
import com.google.cloud.spanner.SpannerRpcMetrics;
import com.google.common.collect.ImmutableList;
import io.grpc.ClientInterceptor;
import io.opentelemetry.api.GlobalOpenTelemetry;
import io.opentelemetry.api.OpenTelemetry;
import java.util.ArrayList;
import java.util.List;
import java.util.logging.Level;
import java.util.logging.Logger;

/**
 * For internal use only. An interceptor provider that provides a list of grpc interceptors for
 * {@code GapicSpannerRpc} to handle logging and error augmentation by intercepting grpc calls.
 */
@InternalApi("Exposed for testing")
public class SpannerInterceptorProvider implements GrpcInterceptorProvider {
  private final List<ClientInterceptor> clientInterceptors;

  private SpannerInterceptorProvider(List<ClientInterceptor> clientInterceptors) {
    this.clientInterceptors = clientInterceptors;
  }

  @ObsoleteApi("This method always uses Global OpenTelemetry")
  public static SpannerInterceptorProvider createDefault() {
    return createDefault(GlobalOpenTelemetry.get());
  }

  public static SpannerInterceptorProvider createDefault(OpenTelemetry openTelemetry) {
    List<ClientInterceptor> defaultInterceptorList = new ArrayList<>();
    defaultInterceptorList.add(new SpannerErrorInterceptor());
    defaultInterceptorList.add(
        new LoggingInterceptor(Logger.getLogger(GapicSpannerRpc.class.getName()), Level.FINER));
    defaultInterceptorList.add(new HeaderInterceptor(new SpannerRpcMetrics(openTelemetry)));
    return new SpannerInterceptorProvider(ImmutableList.copyOf(defaultInterceptorList));
  }

  static SpannerInterceptorProvider create(GrpcInterceptorProvider provider) {
    return new SpannerInterceptorProvider(ImmutableList.copyOf(provider.getInterceptors()));
  }

  public SpannerInterceptorProvider with(ClientInterceptor clientInterceptor) {
    List<ClientInterceptor> interceptors =
        ImmutableList.<ClientInterceptor>builder()
            .addAll(this.clientInterceptors)
            .add(clientInterceptor)
            .build();
    return new SpannerInterceptorProvider(interceptors);
  }

  SpannerInterceptorProvider withEncoding(String encoding) {
    if (encoding != null) {
      return with(new EncodingInterceptor(encoding));
    }
    return this;
  }

  SpannerInterceptorProvider withTraceContext(
<<<<<<< HEAD
      boolean serverSideTracingEnabled, OpenTelemetry openTelemetry) {
    if (serverSideTracingEnabled) {
=======
      boolean endToEndTracingEnabled, OpenTelemetry openTelemetry) {
    if (endToEndTracingEnabled) {
>>>>>>> 72bb67ff
      return with(new TraceContextInterceptor(openTelemetry));
    }
    return this;
  }

  @Override
  public List<ClientInterceptor> getInterceptors() {
    return clientInterceptors;
  }
}<|MERGE_RESOLUTION|>--- conflicted
+++ resolved
@@ -75,13 +75,8 @@
   }
 
   SpannerInterceptorProvider withTraceContext(
-<<<<<<< HEAD
-      boolean serverSideTracingEnabled, OpenTelemetry openTelemetry) {
-    if (serverSideTracingEnabled) {
-=======
       boolean endToEndTracingEnabled, OpenTelemetry openTelemetry) {
     if (endToEndTracingEnabled) {
->>>>>>> 72bb67ff
       return with(new TraceContextInterceptor(openTelemetry));
     }
     return this;
