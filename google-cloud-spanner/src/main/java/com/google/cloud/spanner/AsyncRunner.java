/*
 * Copyright 2020 Google LLC
 *
 * Licensed under the Apache License, Version 2.0 (the "License");
 * you may not use this file except in compliance with the License.
 * You may obtain a copy of the License at
 *
 *       http://www.apache.org/licenses/LICENSE-2.0
 *
 * Unless required by applicable law or agreed to in writing, software
 * distributed under the License is distributed on an "AS IS" BASIS,
 * WITHOUT WARRANTIES OR CONDITIONS OF ANY KIND, either express or implied.
 * See the License for the specific language governing permissions and
 * limitations under the License.
 */

package com.google.cloud.spanner;

import com.google.api.core.ApiFuture;
import com.google.cloud.Timestamp;
import java.util.concurrent.ExecutionException;
import java.util.concurrent.Executor;

public interface AsyncRunner {

  /**
   * Functional interface for executing a read/write transaction asynchronously that returns a
   * result of type R.
   */
  interface AsyncWork<R> {
    /**
     * Performs a single transaction attempt. All reads/writes should be performed using {@code
     * txn}.
     *
     * <p>Implementations of this method should not attempt to commit the transaction directly:
     * returning normally will result in the runner attempting to commit the transaction once the
     * returned future completes, retrying on abort.
     *
     * <p>In most cases, the implementation will not need to catch {@code SpannerException}s from
     * Spanner operations, instead letting these propagate to the framework. The transaction runner
     * will take appropriate action based on the type of exception. In particular, implementations
     * should never catch an exception of type {@link SpannerErrors#isAborted}: these indicate that
     * some reads may have returned inconsistent data and the transaction attempt must be aborted.
     *
     * @param txn the transaction
     * @return future over the result of the work
     */
    ApiFuture<R> doWorkAsync(TransactionContext txn);
  }

  /** Executes a read/write transaction asynchronously using the given executor. */
  <R> ApiFuture<R> runAsync(AsyncWork<R> work, Executor executor);

  /**
   * Returns the timestamp at which the transaction committed. The {@link ApiFuture#get()} will
   * throw an {@link ExecutionException} if the transaction did not commit.
   */
  ApiFuture<Timestamp> getCommitTimestamp();

  /**
<<<<<<< HEAD
   * Returns the {@link CommitResponse} of this transaction. The {@link ApiFuture#get()} will throw
   * an {@link ExecutionException} if the transaction did not commit.
=======
   * Returns the {@link CommitResponse} of this transaction. {@link ApiFuture#get()} will throw an
   * {@link ExecutionException} if the transaction did not commit.
>>>>>>> 57ea714b
   */
  ApiFuture<CommitResponse> getCommitResponse();
}<|MERGE_RESOLUTION|>--- conflicted
+++ resolved
@@ -52,19 +52,14 @@
   <R> ApiFuture<R> runAsync(AsyncWork<R> work, Executor executor);
 
   /**
-   * Returns the timestamp at which the transaction committed. The {@link ApiFuture#get()} will
-   * throw an {@link ExecutionException} if the transaction did not commit.
+   * Returns the timestamp at which the transaction committed. {@link ApiFuture#get()} will throw an
+   * {@link ExecutionException} if the transaction did not commit.
    */
   ApiFuture<Timestamp> getCommitTimestamp();
 
   /**
-<<<<<<< HEAD
-   * Returns the {@link CommitResponse} of this transaction. The {@link ApiFuture#get()} will throw
-   * an {@link ExecutionException} if the transaction did not commit.
-=======
    * Returns the {@link CommitResponse} of this transaction. {@link ApiFuture#get()} will throw an
    * {@link ExecutionException} if the transaction did not commit.
->>>>>>> 57ea714b
    */
   ApiFuture<CommitResponse> getCommitResponse();
 }