/*
 * Copyright 2019 Google LLC
 *
 * Licensed under the Apache License, Version 2.0 (the "License");
 * you may not use this file except in compliance with the License.
 * You may obtain a copy of the License at
 *
 *       http://www.apache.org/licenses/LICENSE-2.0
 *
 * Unless required by applicable law or agreed to in writing, software
 * distributed under the License is distributed on an "AS IS" BASIS,
 * WITHOUT WARRANTIES OR CONDITIONS OF ANY KIND, either express or implied.
 * See the License for the specific language governing permissions and
 * limitations under the License.
 */

package com.google.cloud.spanner.connection;

import com.google.api.core.ApiFuture;
import com.google.api.core.ApiFutureCallback;
import com.google.api.core.ApiFutures;
import com.google.api.core.SettableApiFuture;
import com.google.cloud.Timestamp;
import com.google.cloud.spanner.CommitResponse;
import com.google.cloud.spanner.ErrorCode;
import com.google.cloud.spanner.Mutation;
import com.google.cloud.spanner.Options;
import com.google.cloud.spanner.Options.QueryOption;
import com.google.cloud.spanner.Options.UpdateOption;
import com.google.cloud.spanner.ResultSet;
import com.google.cloud.spanner.SpannerExceptionFactory;
import com.google.cloud.spanner.connection.AbstractStatementParser.ParsedStatement;
import com.google.cloud.spanner.connection.AbstractStatementParser.StatementType;
import com.google.common.base.Preconditions;
import com.google.common.base.Suppliers;
import com.google.common.collect.Iterables;
import com.google.common.util.concurrent.MoreExecutors;
import io.opentelemetry.context.Scope;
import java.util.ArrayList;
import java.util.Arrays;
import java.util.List;
<<<<<<< HEAD
import java.util.function.Supplier;
=======
import javax.annotation.Nonnull;
>>>>>>> 79453f99

/**
 * {@link UnitOfWork} that is used when a DML batch is started. These batches only accept DML
 * statements. All DML statements are buffered locally and sent to Spanner when runBatch() is
 * called.
 */
class DmlBatch extends AbstractBaseUnitOfWork {
  private final boolean autoBatch;
  private final Supplier<Long> autoBatchUpdateCountSupplier;
  private final Supplier<Boolean> verifyUpdateCountsSupplier;
  private final UnitOfWork transaction;
  private final String statementTag;
  private final List<ParsedStatement> statements = new ArrayList<>();
  private long[] updateCounts = new long[0];
  private UnitOfWorkState state = UnitOfWorkState.STARTED;

  static class Builder extends AbstractBaseUnitOfWork.Builder<Builder, DmlBatch> {
    private boolean autoBatch;
    private Supplier<Long> autoBatchUpdateCountSupplier = Suppliers.ofInstance(1L);
    private Supplier<Boolean> verifyUpdateCountsSupplier = Suppliers.ofInstance(Boolean.FALSE);
    private UnitOfWork transaction;
    private String statementTag;

    private Builder() {}

    Builder setAutoBatch(boolean autoBatch) {
      this.autoBatch = autoBatch;
      return this;
    }

    Builder setAutoBatchUpdateCountSupplier(Supplier<Long> updateCountSupplier) {
      this.autoBatchUpdateCountSupplier = Preconditions.checkNotNull(updateCountSupplier);
      return this;
    }

    Builder setAutoBatchUpdateCountVerificationSupplier(Supplier<Boolean> verificationSupplier) {
      this.verifyUpdateCountsSupplier = verificationSupplier;
      return this;
    }

    Builder setTransaction(UnitOfWork transaction) {
      Preconditions.checkNotNull(transaction);
      this.transaction = transaction;
      return this;
    }

    Builder setStatementTag(String tag) {
      this.statementTag = tag;
      return this;
    }

    @Override
    DmlBatch build() {
      Preconditions.checkState(transaction != null, "No transaction specified");
      return new DmlBatch(this);
    }
  }

  static Builder newBuilder() {
    return new Builder();
  }

  private DmlBatch(Builder builder) {
    super(builder);
    this.autoBatch = builder.autoBatch;
    this.autoBatchUpdateCountSupplier = builder.autoBatchUpdateCountSupplier;
    this.verifyUpdateCountsSupplier = builder.verifyUpdateCountsSupplier;
    this.transaction = Preconditions.checkNotNull(builder.transaction);
    this.statementTag = builder.statementTag;
  }

  boolean isAutoBatch() {
    return this.autoBatch;
  }

  @Override
  public boolean isSingleUse() {
    return false;
  }

  @Override
  public Type getType() {
    return Type.BATCH;
  }

  @Override
  public UnitOfWorkState getState() {
    return this.state;
  }

  @Override
  public boolean isActive() {
    return getState().isActive();
  }

  @Override
  public boolean isReadOnly() {
    return false;
  }

  @Override
  public ApiFuture<ResultSet> executeQueryAsync(
      CallType callType,
      ParsedStatement statement,
      AnalyzeMode analyzeMode,
      QueryOption... options) {
    throw SpannerExceptionFactory.newSpannerException(
        ErrorCode.FAILED_PRECONDITION, "Executing queries is not allowed for DML batches.");
  }

  @Override
  public Timestamp getReadTimestamp() {
    throw SpannerExceptionFactory.newSpannerException(
        ErrorCode.FAILED_PRECONDITION, "There is no read timestamp available for DML batches.");
  }

  @Override
  public Timestamp getReadTimestampOrNull() {
    return null;
  }

  @Override
  public Timestamp getCommitTimestamp() {
    throw SpannerExceptionFactory.newSpannerException(
        ErrorCode.FAILED_PRECONDITION, "There is no commit timestamp available for DML batches.");
  }

  @Override
  public Timestamp getCommitTimestampOrNull() {
    return null;
  }

  @Override
  public CommitResponse getCommitResponse() {
    throw SpannerExceptionFactory.newSpannerException(
        ErrorCode.FAILED_PRECONDITION, "There is no commit response available for DML batches.");
  }

  @Override
  public CommitResponse getCommitResponseOrNull() {
    return null;
  }

  @Override
  public ApiFuture<Void> executeDdlAsync(CallType callType, ParsedStatement ddl) {
    throw SpannerExceptionFactory.newSpannerException(
        ErrorCode.FAILED_PRECONDITION, "Executing DDL statements is not allowed for DML batches.");
  }

  long getUpdateCount() {
    // Auto-batching returns update count 1 by default, as this is what ORMs normally expect.
    // Standard batches return -1 by default, to indicate that the update count is unknown.
    return isAutoBatch() ? autoBatchUpdateCountSupplier.get() : -1L;
  }

  @Override
  public ApiFuture<Long> executeUpdateAsync(
      CallType callType, ParsedStatement update, UpdateOption... options) {
    ConnectionPreconditions.checkState(
        state == UnitOfWorkState.STARTED,
        "The batch is no longer active and cannot be used for further statements");
    Preconditions.checkArgument(
        update.getType() == StatementType.UPDATE,
        "Only DML statements are allowed. \""
            + update.getSqlWithoutComments()
            + "\" is not a DML-statement.");
    long updateCount = getUpdateCount();
    this.statements.add(update);
    this.updateCounts = Arrays.copyOf(this.updateCounts, this.updateCounts.length + 1);
    this.updateCounts[this.updateCounts.length - 1] = updateCount;
    return ApiFutures.immediateFuture(updateCount);
  }

  @Override
  public ApiFuture<ResultSet> analyzeUpdateAsync(
      CallType callType, ParsedStatement update, AnalyzeMode analyzeMode, UpdateOption... options) {
    if (transaction.isSingleUse()) {
      throw SpannerExceptionFactory.newSpannerException(
          ErrorCode.FAILED_PRECONDITION, "Analyzing updates is not allowed for DML batches.");
    }
    return transaction.analyzeUpdateAsync(callType, update, analyzeMode, options);
  }

  @Override
  public ApiFuture<long[]> executeBatchUpdateAsync(
      CallType callType, Iterable<ParsedStatement> updates, UpdateOption... options) {
    ConnectionPreconditions.checkState(
        state == UnitOfWorkState.STARTED,
        "The batch is no longer active and cannot be used for further statements");
    for (ParsedStatement update : updates) {
      Preconditions.checkArgument(
          update.getType() == StatementType.UPDATE,
          "Only DML statements are allowed. \""
              + update.getSqlWithoutComments()
              + "\" is not a DML-statement.");
    }
    long[] updateCountArray = new long[Iterables.size(updates)];
    Arrays.fill(updateCountArray, getUpdateCount());
    Iterables.addAll(this.statements, updates);
    this.updateCounts =
        Arrays.copyOf(this.updateCounts, this.updateCounts.length + updateCountArray.length);
    System.arraycopy(
        updateCountArray,
        0,
        this.updateCounts,
        this.updateCounts.length - updateCountArray.length,
        updateCountArray.length);

    return ApiFutures.immediateFuture(updateCountArray);
  }

  @Override
  public ApiFuture<Void> writeAsync(CallType callType, Iterable<Mutation> mutations) {
    throw SpannerExceptionFactory.newSpannerException(
        ErrorCode.FAILED_PRECONDITION, "Writing mutations is not allowed for DML batches.");
  }

  @Override
  public ApiFuture<long[]> runBatchAsync(CallType callType) {
    ConnectionPreconditions.checkState(
        state == UnitOfWorkState.STARTED, "The batch is no longer active and cannot be ran");
    try (Scope ignore = span.makeCurrent()) {
      if (statements.isEmpty()) {
        this.state = UnitOfWorkState.RAN;
        return ApiFutures.immediateFuture(new long[0]);
      }
      this.state = UnitOfWorkState.RUNNING;
      // Use a SettableApiFuture to return the result, instead of directly returning the future that
      // is returned by the executeBatchUpdateAsync method. This is needed because the state of the
      // batch is set after the update has finished, and this happens in a listener. A listener is
      // executed AFTER a Future is done, which means that a user could read the state of the Batch
      // before it has been changed.
      final SettableApiFuture<long[]> res = SettableApiFuture.create();
      int numOptions = 0;
      if (statementTag != null) {
        numOptions++;
      }
      if (this.rpcPriority != null) {
        numOptions++;
      }
      UpdateOption[] options = new UpdateOption[numOptions];
      int index = 0;
      if (statementTag != null) {
        options[index++] = Options.tag(statementTag);
      }
      if (this.rpcPriority != null) {
        options[index++] = Options.priority(this.rpcPriority);
      }
      ApiFuture<long[]> updateCounts =
          transaction.executeBatchUpdateAsync(callType, statements, options);
      ApiFutures.addCallback(
          updateCounts,
          new ApiFutureCallback<long[]>() {
            @Override
            public void onFailure(Throwable t) {
              state = UnitOfWorkState.RUN_FAILED;
              res.setException(t);
            }

            @Override
            public void onSuccess(long[] result) {
              state = UnitOfWorkState.RAN;
              if (!verifyUpdateCounts(result)) {
                res.setException(
                    SpannerExceptionFactory.newDmlBatchUpdateCountVerificationFailedException(
                        DmlBatch.this.updateCounts, result));
              } else {
                res.set(result);
              }
            }
          },
          MoreExecutors.directExecutor());
      asyncEndUnitOfWorkSpan();
      return res;
    }
  }

  private boolean verifyUpdateCounts(long[] actualUpdateCounts) {
    if (!this.autoBatch || !this.verifyUpdateCountsSupplier.get()) {
      // We only need to do an actual verification if the batch was an auto-batch and verification
      // is enabled.
      return true;
    }
    return Arrays.equals(this.updateCounts, actualUpdateCounts);
  }

  @Override
  public void abortBatch() {
    ConnectionPreconditions.checkState(
        state == UnitOfWorkState.STARTED, "The batch is no longer active and cannot be aborted.");
    asyncEndUnitOfWorkSpan();
    this.state = UnitOfWorkState.ABORTED;
  }

  @Override
  public ApiFuture<Void> commitAsync(
      @Nonnull CallType callType, @Nonnull EndTransactionCallback callback) {
    throw SpannerExceptionFactory.newSpannerException(
        ErrorCode.FAILED_PRECONDITION, "Commit is not allowed for DML batches.");
  }

  @Override
  public ApiFuture<Void> rollbackAsync(
      @Nonnull CallType callType, @Nonnull EndTransactionCallback callback) {
    throw SpannerExceptionFactory.newSpannerException(
        ErrorCode.FAILED_PRECONDITION, "Rollback is not allowed for DML batches.");
  }

  @Override
  String getUnitOfWorkName() {
    return "DML batch";
  }
}<|MERGE_RESOLUTION|>--- conflicted
+++ resolved
@@ -39,11 +39,8 @@
 import java.util.ArrayList;
 import java.util.Arrays;
 import java.util.List;
-<<<<<<< HEAD
 import java.util.function.Supplier;
-=======
 import javax.annotation.Nonnull;
->>>>>>> 79453f99
 
 /**
  * {@link UnitOfWork} that is used when a DML batch is started. These batches only accept DML
