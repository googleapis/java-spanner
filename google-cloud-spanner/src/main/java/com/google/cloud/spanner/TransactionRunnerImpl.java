/*
 * Copyright 2019 Google LLC
 *
 * Licensed under the Apache License, Version 2.0 (the "License");
 * you may not use this file except in compliance with the License.
 * You may obtain a copy of the License at
 *
 *       http://www.apache.org/licenses/LICENSE-2.0
 *
 * Unless required by applicable law or agreed to in writing, software
 * distributed under the License is distributed on an "AS IS" BASIS,
 * WITHOUT WARRANTIES OR CONDITIONS OF ANY KIND, either express or implied.
 * See the License for the specific language governing permissions and
 * limitations under the License.
 */

package com.google.cloud.spanner;

import static com.google.cloud.spanner.SpannerExceptionFactory.newSpannerBatchUpdateException;
import static com.google.cloud.spanner.SpannerExceptionFactory.newSpannerException;
import static com.google.common.base.Preconditions.checkNotNull;
import static com.google.common.base.Preconditions.checkState;

import com.google.api.core.ApiFunction;
import com.google.api.core.ApiFuture;
import com.google.api.core.ApiFutures;
import com.google.api.core.SettableApiFuture;
import com.google.cloud.Timestamp;
import com.google.cloud.spanner.Options.QueryOption;
import com.google.cloud.spanner.Options.ReadOption;
import com.google.cloud.spanner.Options.TransactionOption;
import com.google.cloud.spanner.Options.UpdateOption;
import com.google.cloud.spanner.SessionImpl.SessionTransaction;
import com.google.common.annotations.VisibleForTesting;
import com.google.common.base.Preconditions;
import com.google.common.collect.ImmutableMap;
import com.google.common.util.concurrent.MoreExecutors;
import com.google.protobuf.ByteString;
import com.google.protobuf.Empty;
import com.google.rpc.Code;
import com.google.spanner.v1.CommitRequest;
import com.google.spanner.v1.ExecuteBatchDmlRequest;
import com.google.spanner.v1.ExecuteBatchDmlResponse;
import com.google.spanner.v1.ExecuteSqlRequest;
import com.google.spanner.v1.ExecuteSqlRequest.QueryMode;
import com.google.spanner.v1.ResultSet;
import com.google.spanner.v1.RollbackRequest;
import com.google.spanner.v1.Transaction;
import com.google.spanner.v1.TransactionOptions;
import com.google.spanner.v1.TransactionSelector;
import io.opencensus.common.Scope;
import io.opencensus.trace.AttributeValue;
import io.opencensus.trace.Span;
import io.opencensus.trace.Tracer;
import io.opencensus.trace.Tracing;
import java.util.ArrayList;
import java.util.List;
import java.util.concurrent.Callable;
import java.util.concurrent.ExecutionException;
import java.util.concurrent.Executor;
import java.util.concurrent.TimeUnit;
import java.util.concurrent.TimeoutException;
import java.util.concurrent.atomic.AtomicInteger;
import java.util.logging.Level;
import java.util.logging.Logger;
import javax.annotation.Nullable;
import javax.annotation.concurrent.GuardedBy;

/** Default implementation of {@link TransactionRunner}. */
class TransactionRunnerImpl implements SessionTransaction, TransactionRunner {
  private static final Tracer tracer = Tracing.getTracer();
  private static final Logger txnLogger = Logger.getLogger(TransactionRunner.class.getName());

  @VisibleForTesting
  static class TransactionContextImpl extends AbstractReadContext implements TransactionContext {
    static class Builder extends AbstractReadContext.Builder<Builder, TransactionContextImpl> {
      private ByteString transactionId;
<<<<<<< HEAD
      private Options options = Options.fromTransactionOptions();
=======
      private Options options;
      private boolean trackTransactionStarter;
>>>>>>> f9ac29cd

      private Builder() {}

      Builder setTransactionId(ByteString transactionId) {
        this.transactionId = transactionId;
        return self();
      }

      Builder setOptions(Options options) {
<<<<<<< HEAD
        this.options = options;
=======
        this.options = Preconditions.checkNotNull(options);
        return self();
      }

      Builder setTrackTransactionStarter(boolean trackTransactionStarter) {
        this.trackTransactionStarter = trackTransactionStarter;
>>>>>>> f9ac29cd
        return self();
      }

      @Override
      TransactionContextImpl build() {
        Preconditions.checkState(this.options != null, "Options must be set");
        return new TransactionContextImpl(this);
      }
    }

    static Builder newBuilder() {
      return new Builder();
    }

    /**
     * {@link AsyncResultSet} implementation that keeps track of the async operations that are still
     * running for this {@link TransactionContext} and that should finish before the {@link
     * TransactionContext} can commit and release its session back into the pool.
     */
    private class TransactionContextAsyncResultSetImpl extends ForwardingAsyncResultSet
        implements ListenableAsyncResultSet {
      private TransactionContextAsyncResultSetImpl(ListenableAsyncResultSet delegate) {
        super(delegate);
      }

      @Override
      public ApiFuture<Void> setCallback(Executor exec, ReadyCallback cb) {
        Runnable listener =
            new Runnable() {
              @Override
              public void run() {
                decreaseAsyncOperations();
              }
            };
        try {
          increaseAsynOperations();
          addListener(listener);
          return super.setCallback(exec, cb);
        } catch (Throwable t) {
          removeListener(listener);
          decreaseAsyncOperations();
          throw t;
        }
      }

      @Override
      public void addListener(Runnable listener) {
        ((ListenableAsyncResultSet) this.delegate).addListener(listener);
      }

      @Override
      public void removeListener(Runnable listener) {
        ((ListenableAsyncResultSet) this.delegate).removeListener(listener);
      }
    }

    @GuardedBy("lock")
    private volatile boolean committing;

    @GuardedBy("lock")
    private volatile SettableApiFuture<Void> finishedAsyncOperations = SettableApiFuture.create();

    @GuardedBy("lock")
    private volatile int runningAsyncOperations;

    @GuardedBy("lock")
    private List<Mutation> mutations = new ArrayList<>();

    @GuardedBy("lock")
    private boolean aborted;

    private final Options options;

    /** Default to -1 to indicate not available. */
    @GuardedBy("lock")
    private long retryDelayInMillis = -1L;

    /**
     * transactionIdFuture will return the transaction id returned by the first statement in the
     * transaction if the BeginTransaction option is included with the first statement of the
     * transaction.
     */
    private volatile SettableApiFuture<ByteString> transactionIdFuture = null;

    @VisibleForTesting long waitForTransactionTimeoutMillis = 60_000L;
    private final boolean trackTransactionStarter;
    private Exception transactionStarter;

    volatile ByteString transactionId;

    private final Options options;
    private CommitResponse commitResponse;

    private TransactionContextImpl(Builder builder) {
      super(builder);
      this.transactionId = builder.transactionId;
<<<<<<< HEAD
      this.options = Preconditions.checkNotNull(builder.options);
=======
      this.trackTransactionStarter = builder.trackTransactionStarter;
      this.options = builder.options;
>>>>>>> f9ac29cd
      this.finishedAsyncOperations.set(null);
    }

    private void increaseAsynOperations() {
      synchronized (lock) {
        if (runningAsyncOperations == 0) {
          finishedAsyncOperations = SettableApiFuture.create();
        }
        runningAsyncOperations++;
      }
    }

    private void decreaseAsyncOperations() {
      synchronized (lock) {
        runningAsyncOperations--;
        if (runningAsyncOperations == 0) {
          finishedAsyncOperations.set(null);
        }
      }
    }

    void ensureTxn() {
      try {
        ensureTxnAsync().get();
      } catch (ExecutionException e) {
        throw SpannerExceptionFactory.newSpannerException(e.getCause() == null ? e : e.getCause());
      } catch (InterruptedException e) {
        throw SpannerExceptionFactory.propagateInterrupt(e);
      }
    }

    ApiFuture<Void> ensureTxnAsync() {
      final SettableApiFuture<Void> res = SettableApiFuture.create();
      if (transactionId == null || isAborted()) {
        createTxnAsync(res);
      } else {
        span.addAnnotation(
            "Transaction Initialized",
            ImmutableMap.of(
                "Id", AttributeValue.stringAttributeValue(transactionId.toStringUtf8())));
        txnLogger.log(
            Level.FINER,
            "Using prepared transaction {0}",
            txnLogger.isLoggable(Level.FINER) ? transactionId.asReadOnlyByteBuffer() : null);
        res.set(null);
      }
      return res;
    }

    private void createTxnAsync(final SettableApiFuture<Void> res) {
      span.addAnnotation("Creating Transaction");
      final ApiFuture<ByteString> fut = session.beginTransactionAsync();
      fut.addListener(
          new Runnable() {
            @Override
            public void run() {
              try {
                transactionId = fut.get();
                span.addAnnotation(
                    "Transaction Creation Done",
                    ImmutableMap.of(
                        "Id", AttributeValue.stringAttributeValue(transactionId.toStringUtf8())));
                txnLogger.log(
                    Level.FINER,
                    "Started transaction {0}",
                    txnLogger.isLoggable(Level.FINER)
                        ? transactionId.asReadOnlyByteBuffer()
                        : null);
                res.set(null);
              } catch (ExecutionException e) {
                span.addAnnotation(
                    "Transaction Creation Failed",
                    TraceUtil.getExceptionAnnotations(e.getCause() == null ? e : e.getCause()));
                res.setException(e.getCause() == null ? e : e.getCause());
              } catch (InterruptedException e) {
                res.setException(SpannerExceptionFactory.propagateInterrupt(e));
              }
            }
          },
          MoreExecutors.directExecutor());
    }

    void commit() {
      try {
        commitResponse = commitAsync().get();
      } catch (InterruptedException e) {
        if (commitFuture != null) {
          commitFuture.cancel(true);
        }
        throw SpannerExceptionFactory.propagateInterrupt(e);
      } catch (ExecutionException e) {
        throw SpannerExceptionFactory.newSpannerException(e.getCause() == null ? e : e.getCause());
      }
    }

    volatile ApiFuture<CommitResponse> commitFuture;

    ApiFuture<CommitResponse> commitAsync() {
      final SettableApiFuture<CommitResponse> res = SettableApiFuture.create();
      final SettableApiFuture<Void> finishOps;
      CommitRequest.Builder builder =
          CommitRequest.newBuilder()
              .setSession(session.getName())
              .setReturnCommitStats(options.withCommitStats());
      synchronized (lock) {
        if (transactionIdFuture == null && transactionId == null && runningAsyncOperations == 0) {
          finishOps = SettableApiFuture.create();
          createTxnAsync(finishOps);
        } else {
          finishOps = finishedAsyncOperations;
        }
        if (!mutations.isEmpty()) {
          List<com.google.spanner.v1.Mutation> mutationsProto = new ArrayList<>();
          Mutation.toProto(mutations, mutationsProto);
          builder.addAllMutations(mutationsProto);
        }
        // Ensure that no call to buffer mutations that would be lost can succeed.
        mutations = null;
      }
      finishOps.addListener(
          new CommitRunnable(res, finishOps, builder), MoreExecutors.directExecutor());
      return res;
    }

    private final class CommitRunnable implements Runnable {
      private final SettableApiFuture<CommitResponse> res;
      private final ApiFuture<Void> prev;
      private final CommitRequest.Builder requestBuilder;

      CommitRunnable(
          SettableApiFuture<CommitResponse> res,
          ApiFuture<Void> prev,
          CommitRequest.Builder requestBuilder) {
        this.res = res;
        this.prev = prev;
        this.requestBuilder = requestBuilder;
      }

      @Override
      public void run() {
        try {
          prev.get();
          if (transactionId == null && transactionIdFuture == null) {
            requestBuilder.setSingleUseTransaction(
                TransactionOptions.newBuilder()
                    .setReadWrite(TransactionOptions.ReadWrite.getDefaultInstance()));
          } else {
            requestBuilder.setTransactionId(
                transactionId == null ? transactionIdFuture.get() : transactionId);
          }
          final CommitRequest commitRequest = requestBuilder.build();
          span.addAnnotation("Starting Commit");
          final Span opSpan =
              tracer.spanBuilderWithExplicitParent(SpannerImpl.COMMIT, span).startSpan();
          final ApiFuture<com.google.spanner.v1.CommitResponse> commitFuture =
              rpc.commitAsync(commitRequest, session.getOptions());
          commitFuture.addListener(
              tracer.withSpan(
                  opSpan,
                  new Runnable() {
                    @Override
                    public void run() {
                      try {
                        com.google.spanner.v1.CommitResponse proto = commitFuture.get();
                        if (!proto.hasCommitTimestamp()) {
                          throw newSpannerException(
                              ErrorCode.INTERNAL, "Missing commitTimestamp:\n" + session.getName());
                        }
                        span.addAnnotation("Commit Done");
                        opSpan.end(TraceUtil.END_SPAN_OPTIONS);
                        res.set(new CommitResponse(proto));
                      } catch (Throwable e) {
                        if (e instanceof ExecutionException) {
                          e =
                              SpannerExceptionFactory.newSpannerException(
                                  e.getCause() == null ? e : e.getCause());
                        } else if (e instanceof InterruptedException) {
                          e = SpannerExceptionFactory.propagateInterrupt((InterruptedException) e);
                        } else {
                          e = SpannerExceptionFactory.newSpannerException(e);
                        }
                        span.addAnnotation("Commit Failed", TraceUtil.getExceptionAnnotations(e));
                        TraceUtil.endSpanWithFailure(opSpan, e);
                        onError((SpannerException) e, false);
                        res.setException(e);
                      }
                    }
                  }),
              MoreExecutors.directExecutor());
        } catch (InterruptedException e) {
          res.setException(SpannerExceptionFactory.propagateInterrupt(e));
        } catch (ExecutionException e) {
          res.setException(
              SpannerExceptionFactory.newSpannerException(e.getCause() == null ? e : e.getCause()));
        }
      }
    }

    CommitResponse getCommitResponse() {
      checkState(commitResponse != null, "run() has not yet returned normally");
      return commitResponse;
    }

    boolean isAborted() {
      synchronized (lock) {
        return aborted;
      }
    }

    void rollback() {
      try {
        rollbackAsync().get();
      } catch (ExecutionException e) {
        txnLogger.log(Level.FINE, "Exception during rollback", e);
        span.addAnnotation("Rollback Failed", TraceUtil.getExceptionAnnotations(e));
      } catch (InterruptedException e) {
        throw SpannerExceptionFactory.propagateInterrupt(e);
      }
    }

    ApiFuture<Empty> rollbackAsync() {
      // It could be that there is no transaction if the transaction has been marked
      // withInlineBegin, and there has not been any query/update statement that has been executed.
      // In that case, we do not need to do anything, as there is no transaction.
      //
      // We do not take the transactionLock before trying to rollback to prevent a rollback call
      // from blocking if an async query or update statement that is trying to begin the transaction
      // is still in flight. That transaction will then automatically be terminated by the server.
      if (transactionId != null) {
        span.addAnnotation("Starting Rollback");
        return rpc.rollbackAsync(
            RollbackRequest.newBuilder()
                .setSession(session.getName())
                .setTransactionId(transactionId)
                .build(),
            session.getOptions());
      } else {
        return ApiFutures.immediateFuture(Empty.getDefaultInstance());
      }
    }

    @Nullable
    @Override
    TransactionSelector getTransactionSelector() {
      // Check if there is already a transactionId available. That is the case if this transaction
      // has already been prepared by the session pool, or if this transaction has been marked
      // withInlineBegin and an earlier statement has already started a transaction.
      if (transactionId == null) {
        try {
          ApiFuture<ByteString> tx = null;
          synchronized (lock) {
            // The first statement of a transaction that gets here will be the one that includes
            // BeginTransaction with the statement. The others will be waiting on the
            // transactionIdFuture until an actual transactionId is available.
            if (transactionIdFuture == null) {
              transactionIdFuture = SettableApiFuture.create();
              if (trackTransactionStarter) {
                transactionStarter = new Exception("Requesting new transaction");
              }
            } else {
              tx = transactionIdFuture;
            }
          }
          if (tx == null) {
            return TransactionSelector.newBuilder()
                .setBegin(
                    TransactionOptions.newBuilder()
                        .setReadWrite(TransactionOptions.ReadWrite.getDefaultInstance()))
                .build();
          } else {
            // Wait for the transaction to come available. The tx.get() call will fail with an
            // Aborted error if the call that included the BeginTransaction option fails. The
            // Aborted error will cause the entire transaction to be retried, and the retry will use
            // a separate BeginTransaction RPC.
            // If tx.get() returns successfully, this.transactionId will also have been set to a
            // valid value as the latter is always set when a transaction id is returned by a
            // statement.
            return TransactionSelector.newBuilder()
                .setId(tx.get(waitForTransactionTimeoutMillis, TimeUnit.MILLISECONDS))
                .build();
          }
        } catch (ExecutionException e) {
          if (e.getCause() instanceof AbortedException) {
            synchronized (lock) {
              aborted = true;
            }
          }
          throw SpannerExceptionFactory.newSpannerException(e.getCause());
        } catch (TimeoutException e) {
          // Throw an ABORTED exception to force a retry of the transaction if no transaction
          // has been returned by the first statement.
          SpannerException se =
              SpannerExceptionFactory.newSpannerException(
                  ErrorCode.ABORTED,
                  "Timeout while waiting for a transaction to be returned by another statement."
                      + (trackTransactionStarter
                          ? " See the suppressed exception for the stacktrace of the caller that should return a transaction"
                          : ""),
                  e);
          if (transactionStarter != null) {
            se.addSuppressed(transactionStarter);
          }
          throw se;
        } catch (InterruptedException e) {
          throw SpannerExceptionFactory.newSpannerExceptionForCancellation(null, e);
        }
      }
      // There is already a transactionId available. Include that id as the transaction to use.
      return TransactionSelector.newBuilder().setId(transactionId).build();
    }

    @Override
    public void onTransactionMetadata(Transaction transaction, boolean shouldIncludeId) {
      Preconditions.checkNotNull(transaction);
      if (transaction.getId() != ByteString.EMPTY) {
        // A transaction has been returned by a statement that was executed. Set the id of the
        // transaction on this instance and release the lock to allow other statements to proceed.
        if ((transactionIdFuture == null || !this.transactionIdFuture.isDone())
            && this.transactionId == null) {
          this.transactionId = transaction.getId();
          this.transactionIdFuture.set(transaction.getId());
        }
      } else if (shouldIncludeId) {
        // The statement should have returned a transaction.
        throw SpannerExceptionFactory.newSpannerException(
            ErrorCode.FAILED_PRECONDITION, AbstractReadContext.NO_TRANSACTION_RETURNED_MSG);
      }
    }

    @Override
    public void onError(SpannerException e, boolean withBeginTransaction) {
      // If the statement that caused an error was the statement that included a BeginTransaction
      // option, we simulate an aborted transaction to force a retry of the entire transaction. This
      // will cause the retry to execute an explicit BeginTransaction RPC and then the actual
      // statements of the transaction. This is needed as the first statement of the transaction
      // must be included with the transaction to ensure that any locks that are taken by the
      // statement are included in the transaction, even if the statement again causes an error
      // during the retry.
      if (withBeginTransaction) {
        // Simulate an aborted transaction to force a retry with a new transaction.
        this.transactionIdFuture.setException(
            SpannerExceptionFactory.newSpannerException(
                ErrorCode.ABORTED, "Aborted due to failed initial statement", e));
      }

      if (e.getErrorCode() == ErrorCode.ABORTED) {
        long delay = -1L;
        if (e instanceof AbortedException) {
          delay = ((AbortedException) e).getRetryDelayInMillis();
        }
        if (delay == -1L) {
          txnLogger.log(Level.FINE, "Retry duration is missing from the exception.", e);
        }

        synchronized (lock) {
          retryDelayInMillis = delay;
          aborted = true;
        }
      }
    }

    @Override
    public void onDone(boolean withBeginTransaction) {
      if (withBeginTransaction
          && transactionIdFuture != null
          && !this.transactionIdFuture.isDone()) {
        // Context was done (closed) before a transaction id was returned.
        this.transactionIdFuture.setException(
            SpannerExceptionFactory.newSpannerException(
                ErrorCode.FAILED_PRECONDITION,
                "ResultSet was closed before a transaction id was returned"));
      }
    }

    @Override
    public void buffer(Mutation mutation) {
      synchronized (lock) {
        checkNotNull(mutations, "Context is closed");
        mutations.add(checkNotNull(mutation));
      }
    }

    @Override
    public void buffer(Iterable<Mutation> mutations) {
      synchronized (lock) {
        checkNotNull(this.mutations, "Context is closed");
        for (Mutation mutation : mutations) {
          this.mutations.add(checkNotNull(mutation));
        }
      }
    }

    @Override
    public long executeUpdate(Statement statement, UpdateOption... options) {
      beforeReadOrQuery();
      final ExecuteSqlRequest.Builder builder =
          getExecuteSqlRequestBuilder(
              statement,
              QueryMode.NORMAL,
              Options.fromUpdateOptions(options),
              /* withTransactionSelector = */ true);
      try {
        com.google.spanner.v1.ResultSet resultSet =
            rpc.executeQuery(builder.build(), session.getOptions());
        if (resultSet.getMetadata().hasTransaction()) {
          onTransactionMetadata(
              resultSet.getMetadata().getTransaction(), builder.getTransaction().hasBegin());
        }
        if (!resultSet.hasStats()) {
          throw new IllegalArgumentException(
              "DML response missing stats possibly due to non-DML statement as input");
        }
        // For standard DML, using the exact row count.
        return resultSet.getStats().getRowCountExact();
      } catch (Throwable t) {
        onError(SpannerExceptionFactory.asSpannerException(t), builder.getTransaction().hasBegin());
        throw t;
      }
    }

    @Override
    public ApiFuture<Long> executeUpdateAsync(Statement statement, UpdateOption... options) {
      beforeReadOrQuery();
      final ExecuteSqlRequest.Builder builder =
          getExecuteSqlRequestBuilder(
              statement,
              QueryMode.NORMAL,
              Options.fromUpdateOptions(options),
              /* withTransactionSelector = */ true);
      final ApiFuture<com.google.spanner.v1.ResultSet> resultSet;
      try {
        // Register the update as an async operation that must finish before the transaction may
        // commit.
        increaseAsynOperations();
        resultSet = rpc.executeQueryAsync(builder.build(), session.getOptions());
      } catch (Throwable t) {
        decreaseAsyncOperations();
        throw t;
      }
      ApiFuture<Long> updateCount =
          ApiFutures.transform(
              resultSet,
              new ApiFunction<com.google.spanner.v1.ResultSet, Long>() {
                @Override
                public Long apply(ResultSet input) {
                  if (!input.hasStats()) {
                    throw SpannerExceptionFactory.newSpannerException(
                        ErrorCode.INVALID_ARGUMENT,
                        "DML response missing stats possibly due to non-DML statement as input");
                  }
                  if (builder.getTransaction().hasBegin()
                      && !(input.getMetadata().hasTransaction()
                          && input.getMetadata().getTransaction().getId() != ByteString.EMPTY)) {
                    throw SpannerExceptionFactory.newSpannerException(
                        ErrorCode.FAILED_PRECONDITION, NO_TRANSACTION_RETURNED_MSG);
                  }
                  // For standard DML, using the exact row count.
                  return input.getStats().getRowCountExact();
                }
              },
              MoreExecutors.directExecutor());
      updateCount =
          ApiFutures.catching(
              updateCount,
              Throwable.class,
              new ApiFunction<Throwable, Long>() {
                @Override
                public Long apply(Throwable input) {
                  SpannerException e = SpannerExceptionFactory.asSpannerException(input);
                  onError(e, builder.getTransaction().hasBegin());
                  throw e;
                }
              },
              MoreExecutors.directExecutor());
      updateCount.addListener(
          new Runnable() {
            @Override
            public void run() {
              try {
                if (resultSet.get().getMetadata().hasTransaction()) {
                  onTransactionMetadata(
                      resultSet.get().getMetadata().getTransaction(),
                      builder.getTransaction().hasBegin());
                }
              } catch (Throwable e) {
                // Ignore this error here as it is handled by the future that is returned by the
                // executeUpdateAsync method.
              }
              decreaseAsyncOperations();
            }
          },
          MoreExecutors.directExecutor());
      return updateCount;
    }

    @Override
    public long[] batchUpdate(Iterable<Statement> statements, UpdateOption... options) {
      beforeReadOrQuery();
      final ExecuteBatchDmlRequest.Builder builder =
          getExecuteBatchDmlRequestBuilder(statements, Options.fromUpdateOptions(options));
      try {
        com.google.spanner.v1.ExecuteBatchDmlResponse response =
            rpc.executeBatchDml(builder.build(), session.getOptions());
        long[] results = new long[response.getResultSetsCount()];
        for (int i = 0; i < response.getResultSetsCount(); ++i) {
          results[i] = response.getResultSets(i).getStats().getRowCountExact();
          if (response.getResultSets(i).getMetadata().hasTransaction()) {
            onTransactionMetadata(
                response.getResultSets(i).getMetadata().getTransaction(),
                builder.getTransaction().hasBegin());
          }
        }

        // If one of the DML statements was aborted, we should throw an aborted exception.
        // In all other cases, we should throw a BatchUpdateException.
        if (response.getStatus().getCode() == Code.ABORTED_VALUE) {
          throw newSpannerException(
              ErrorCode.fromRpcStatus(response.getStatus()), response.getStatus().getMessage());
        } else if (response.getStatus().getCode() != 0) {
          throw newSpannerBatchUpdateException(
              ErrorCode.fromRpcStatus(response.getStatus()),
              response.getStatus().getMessage(),
              results);
        }
        return results;
      } catch (Throwable e) {
        onError(SpannerExceptionFactory.asSpannerException(e), builder.getTransaction().hasBegin());
        throw e;
      }
    }

    @Override
    public ApiFuture<long[]> batchUpdateAsync(
        Iterable<Statement> statements, UpdateOption... options) {
      beforeReadOrQuery();
      final ExecuteBatchDmlRequest.Builder builder =
          getExecuteBatchDmlRequestBuilder(statements, Options.fromUpdateOptions(options));
      ApiFuture<com.google.spanner.v1.ExecuteBatchDmlResponse> response;
      try {
        // Register the update as an async operation that must finish before the transaction may
        // commit.
        increaseAsynOperations();
        response = rpc.executeBatchDmlAsync(builder.build(), session.getOptions());
      } catch (Throwable t) {
        decreaseAsyncOperations();
        throw t;
      }
      ApiFuture<long[]> updateCounts =
          ApiFutures.transform(
              response,
              new ApiFunction<ExecuteBatchDmlResponse, long[]>() {
                @Override
                public long[] apply(ExecuteBatchDmlResponse input) {
                  long[] results = new long[input.getResultSetsCount()];
                  for (int i = 0; i < input.getResultSetsCount(); ++i) {
                    results[i] = input.getResultSets(i).getStats().getRowCountExact();
                    if (input.getResultSets(i).getMetadata().hasTransaction()) {
                      onTransactionMetadata(
                          input.getResultSets(i).getMetadata().getTransaction(),
                          builder.getTransaction().hasBegin());
                    }
                  }
                  // If one of the DML statements was aborted, we should throw an aborted exception.
                  // In all other cases, we should throw a BatchUpdateException.
                  if (input.getStatus().getCode() == Code.ABORTED_VALUE) {
                    throw newSpannerException(
                        ErrorCode.fromRpcStatus(input.getStatus()), input.getStatus().getMessage());
                  } else if (input.getStatus().getCode() != 0) {
                    throw newSpannerBatchUpdateException(
                        ErrorCode.fromRpcStatus(input.getStatus()),
                        input.getStatus().getMessage(),
                        results);
                  }
                  return results;
                }
              },
              MoreExecutors.directExecutor());
      updateCounts =
          ApiFutures.catching(
              updateCounts,
              Throwable.class,
              new ApiFunction<Throwable, long[]>() {
                @Override
                public long[] apply(Throwable input) {
                  SpannerException e = SpannerExceptionFactory.asSpannerException(input);
                  onError(e, builder.getTransaction().hasBegin());
                  throw e;
                }
              },
              MoreExecutors.directExecutor());
      updateCounts.addListener(
          new Runnable() {
            @Override
            public void run() {
              decreaseAsyncOperations();
            }
          },
          MoreExecutors.directExecutor());
      return updateCounts;
    }

    private ListenableAsyncResultSet wrap(ListenableAsyncResultSet delegate) {
      return new TransactionContextAsyncResultSetImpl(delegate);
    }

    @Override
    public ListenableAsyncResultSet readAsync(
        String table, KeySet keys, Iterable<String> columns, ReadOption... options) {
      return wrap(super.readAsync(table, keys, columns, options));
    }

    @Override
    public ListenableAsyncResultSet readUsingIndexAsync(
        String table, String index, KeySet keys, Iterable<String> columns, ReadOption... options) {
      return wrap(super.readUsingIndexAsync(table, index, keys, columns, options));
    }

    @Override
    public ListenableAsyncResultSet executeQueryAsync(
        final Statement statement, final QueryOption... options) {
      return wrap(super.executeQueryAsync(statement, options));
    }
  }

  private boolean blockNestedTxn = true;
  private final SessionImpl session;
  private final Options options;
  private Span span;
  private final Options options;
  private TransactionContextImpl txn;
  private volatile boolean isValid = true;

  @Override
  public TransactionRunner allowNestedTransaction() {
    blockNestedTxn = false;
    return this;
  }

<<<<<<< HEAD
  TransactionRunnerImpl(SessionImpl session, Options options) {
    this.session = session;
    this.options = options;
    this.txn = session.newTransaction(options);
=======
  TransactionRunnerImpl(
      SessionImpl session,
      SpannerRpc rpc,
      int defaultPrefetchChunks,
      TransactionOption... options) {
    this.session = session;
    this.options = Options.fromTransactionOptions(options);
    this.txn = session.newTransaction(this.options);
>>>>>>> f9ac29cd
  }

  @Override
  public void setSpan(Span span) {
    this.span = span;
  }

  @Nullable
  @Override
  public <T> T run(TransactionCallable<T> callable) {
    try (Scope s = tracer.withSpan(span)) {
      if (blockNestedTxn) {
        SessionImpl.hasPendingTransaction.set(Boolean.TRUE);
      }
      return runInternal(callable);
    } catch (RuntimeException e) {
      TraceUtil.setWithFailure(span, e);
      throw e;
    } finally {
      // Remove threadLocal rather than set to FALSE to avoid a possible memory leak.
      // We also do this unconditionally in case a user has modified the flag when the transaction
      // was running.
      SessionImpl.hasPendingTransaction.remove();
    }
  }

  private <T> T runInternal(final TransactionCallable<T> txCallable) {
    final AtomicInteger attempt = new AtomicInteger();
    Callable<T> retryCallable =
        new Callable<T>() {
          @Override
          public T call() {
            boolean useInlinedBegin = true;
            if (attempt.get() > 0) {
              // Do not inline the BeginTransaction during a retry if the initial attempt did not
              // actually start a transaction.
              useInlinedBegin = txn.transactionId != null;
              txn = session.newTransaction(options);
            }
            checkState(
                isValid,
                "TransactionRunner has been invalidated by a new operation on the session");
            attempt.incrementAndGet();
            span.addAnnotation(
                "Starting Transaction Attempt",
                ImmutableMap.of("Attempt", AttributeValue.longAttributeValue(attempt.longValue())));
            // Only ensure that there is a transaction if we should not inline the beginTransaction
            // with the first statement.
            if (!useInlinedBegin) {
              txn.ensureTxn();
            }

            T result;
            boolean shouldRollback = true;
            try {
              result = txCallable.run(txn);
              shouldRollback = false;
            } catch (Exception e) {
              txnLogger.log(Level.FINE, "User-provided TransactionCallable raised exception", e);
              if (txn.isAborted() || (e instanceof AbortedException)) {
                span.addAnnotation(
                    "Transaction Attempt Aborted in user operation. Retrying",
                    ImmutableMap.of(
                        "Attempt", AttributeValue.longAttributeValue(attempt.longValue())));
                shouldRollback = false;
                if (e instanceof AbortedException) {
                  throw (AbortedException) e;
                }
                throw SpannerExceptionFactory.newSpannerException(
                    ErrorCode.ABORTED, e.getMessage(), e);
              }
              SpannerException toThrow;
              if (e instanceof SpannerException) {
                toThrow = (SpannerException) e;
              } else {
                toThrow = newSpannerException(ErrorCode.UNKNOWN, e.getMessage(), e);
              }
              span.addAnnotation(
                  "Transaction Attempt Failed in user operation",
                  ImmutableMap.<String, AttributeValue>builder()
                      .putAll(TraceUtil.getExceptionAnnotations(toThrow))
                      .put("Attempt", AttributeValue.longAttributeValue(attempt.longValue()))
                      .build());
              throw toThrow;
            } finally {
              if (shouldRollback) {
                txn.rollback();
              }
            }

            try {
              txn.commit();
              span.addAnnotation(
                  "Transaction Attempt Succeeded",
                  ImmutableMap.of(
                      "Attempt", AttributeValue.longAttributeValue(attempt.longValue())));
              return result;
            } catch (AbortedException e) {
              txnLogger.log(Level.FINE, "Commit aborted", e);
              span.addAnnotation(
                  "Transaction Attempt Aborted in Commit. Retrying",
                  ImmutableMap.of(
                      "Attempt", AttributeValue.longAttributeValue(attempt.longValue())));
              throw e;
            } catch (SpannerException e) {
              span.addAnnotation(
                  "Transaction Attempt Failed in Commit",
                  ImmutableMap.<String, AttributeValue>builder()
                      .putAll(TraceUtil.getExceptionAnnotations(e))
                      .put("Attempt", AttributeValue.longAttributeValue(attempt.longValue()))
                      .build());
              throw e;
            }
          }
        };
    return SpannerRetryHelper.runTxWithRetriesOnAborted(retryCallable);
  }

  @Override
  public Timestamp getCommitTimestamp() {
    checkState(txn != null, "run() has not yet returned normally");
    return txn.getCommitResponse().getCommitTimestamp();
  }

  public CommitResponse getCommitResponse() {
    checkState(txn != null, "run() has not yet returned normally");
    return txn.getCommitResponse();
  }

  @Override
  public void invalidate() {
    isValid = false;
  }
}<|MERGE_RESOLUTION|>--- conflicted
+++ resolved
@@ -75,12 +75,8 @@
   static class TransactionContextImpl extends AbstractReadContext implements TransactionContext {
     static class Builder extends AbstractReadContext.Builder<Builder, TransactionContextImpl> {
       private ByteString transactionId;
-<<<<<<< HEAD
-      private Options options = Options.fromTransactionOptions();
-=======
       private Options options;
       private boolean trackTransactionStarter;
->>>>>>> f9ac29cd
 
       private Builder() {}
 
@@ -90,16 +86,12 @@
       }
 
       Builder setOptions(Options options) {
-<<<<<<< HEAD
-        this.options = options;
-=======
         this.options = Preconditions.checkNotNull(options);
         return self();
       }
 
       Builder setTrackTransactionStarter(boolean trackTransactionStarter) {
         this.trackTransactionStarter = trackTransactionStarter;
->>>>>>> f9ac29cd
         return self();
       }
 
@@ -190,18 +182,13 @@
 
     volatile ByteString transactionId;
 
-    private final Options options;
     private CommitResponse commitResponse;
 
     private TransactionContextImpl(Builder builder) {
       super(builder);
       this.transactionId = builder.transactionId;
-<<<<<<< HEAD
-      this.options = Preconditions.checkNotNull(builder.options);
-=======
       this.trackTransactionStarter = builder.trackTransactionStarter;
       this.options = builder.options;
->>>>>>> f9ac29cd
       this.finishedAsyncOperations.set(null);
     }
 
@@ -830,7 +817,6 @@
   private final SessionImpl session;
   private final Options options;
   private Span span;
-  private final Options options;
   private TransactionContextImpl txn;
   private volatile boolean isValid = true;
 
@@ -840,12 +826,6 @@
     return this;
   }
 
-<<<<<<< HEAD
-  TransactionRunnerImpl(SessionImpl session, Options options) {
-    this.session = session;
-    this.options = options;
-    this.txn = session.newTransaction(options);
-=======
   TransactionRunnerImpl(
       SessionImpl session,
       SpannerRpc rpc,
@@ -854,7 +834,6 @@
     this.session = session;
     this.options = Options.fromTransactionOptions(options);
     this.txn = session.newTransaction(this.options);
->>>>>>> f9ac29cd
   }
 
   @Override
