--- conflicted
+++ resolved
@@ -723,11 +723,7 @@
               /* withTransactionSelector = */ true);
       try {
         com.google.spanner.v1.ResultSet resultSet =
-<<<<<<< HEAD
-            rpc.executeQuery(builder.build(), session.getOptions(), readOnly);
-=======
-            rpc.executeQuery(builder.build(), session.getOptions(), isRouteToLeader());
->>>>>>> 59cec9b9
+            rpc.executeQuery(builder.build(), session.getOptions(), isRouteToLeader(), readOnly);
         if (resultSet.getMetadata().hasTransaction()) {
           onTransactionMetadata(
               resultSet.getMetadata().getTransaction(), builder.getTransaction().hasBegin());
@@ -757,11 +753,7 @@
         // Register the update as an async operation that must finish before the transaction may
         // commit.
         increaseAsyncOperations();
-<<<<<<< HEAD
-        resultSet = rpc.executeQueryAsync(builder.build(), session.getOptions(), readOnly);
-=======
-        resultSet = rpc.executeQueryAsync(builder.build(), session.getOptions(), isRouteToLeader());
->>>>>>> 59cec9b9
+        resultSet = rpc.executeQueryAsync(builder.build(), session.getOptions(), isRouteToLeader(), readOnly);
       } catch (Throwable t) {
         decreaseAsyncOperations();
         throw t;
