/*
 * Copyright 2019 Google LLC
 *
 * Licensed under the Apache License, Version 2.0 (the "License");
 * you may not use this file except in compliance with the License.
 * You may obtain a copy of the License at
 *
 *       http://www.apache.org/licenses/LICENSE-2.0
 *
 * Unless required by applicable law or agreed to in writing, software
 * distributed under the License is distributed on an "AS IS" BASIS,
 * WITHOUT WARRANTIES OR CONDITIONS OF ANY KIND, either express or implied.
 * See the License for the specific language governing permissions and
 * limitations under the License.
 */

package com.google.cloud.spanner;

import com.google.api.gax.grpc.ProtoOperationTransformers;
import com.google.api.gax.longrunning.OperationFuture;
import com.google.api.gax.longrunning.OperationFutureImpl;
import com.google.api.gax.paging.Page;
import com.google.api.pathtemplate.PathTemplate;
import com.google.cloud.Policy;
import com.google.cloud.Policy.DefaultMarshaller;
import com.google.cloud.spanner.Options.ListOption;
import com.google.cloud.spanner.SpannerImpl.PageFetcher;
import com.google.cloud.spanner.spi.v1.SpannerRpc;
import com.google.cloud.spanner.spi.v1.SpannerRpc.Paginated;
import com.google.common.base.Preconditions;
import com.google.longrunning.Operation;
import com.google.protobuf.FieldMask;
import com.google.spanner.admin.instance.v1.CreateInstanceMetadata;
import com.google.spanner.admin.instance.v1.UpdateInstanceMetadata;

/** Default implementation of {@link InstanceAdminClient} */
class InstanceAdminClientImpl implements InstanceAdminClient {
  private static final class PolicyMarshaller extends DefaultMarshaller {
    @Override
    protected Policy fromPb(com.google.iam.v1.Policy policyPb) {
      return super.fromPb(policyPb);
    }

    @Override
    protected com.google.iam.v1.Policy toPb(Policy policy) {
      return super.toPb(policy);
    }
  }

  static final String NOT_BOTH_NODE_COUNT_AND_PROCESSING_UNITS =
      "Only one of nodeCount and processingUnits can be set when creating a new instance";
  private static final PathTemplate PROJECT_NAME_TEMPLATE =
      PathTemplate.create("projects/{project}");
  private final DatabaseAdminClient dbClient;
  private final String projectId;
  private final SpannerRpc rpc;
  private final PolicyMarshaller policyMarshaller = new PolicyMarshaller();

  InstanceAdminClientImpl(String projectId, SpannerRpc rpc, DatabaseAdminClient dbClient) {
    this.projectId = projectId;
    this.rpc = rpc;
    this.dbClient = dbClient;
  }

  @Override
  public InstanceConfig getInstanceConfig(String configId) throws SpannerException {
    String instanceConfigName = new InstanceConfigId(projectId, configId).getName();
    return InstanceConfig.fromProto(
        rpc.getInstanceConfig(instanceConfigName), InstanceAdminClientImpl.this);
  }

  @Override
  public Page<InstanceConfig> listInstanceConfigs(ListOption... options) {
    final Options listOptions = Options.fromListOptions(options);
    Preconditions.checkArgument(
        !listOptions.hasFilter(), "Filter option is not supported by listInstanceConfigs");
    final int pageSize = listOptions.hasPageSize() ? listOptions.pageSize() : 0;
    PageFetcher<InstanceConfig, com.google.spanner.admin.instance.v1.InstanceConfig> pageFetcher =
        new PageFetcher<InstanceConfig, com.google.spanner.admin.instance.v1.InstanceConfig>() {
          @Override
          public Paginated<com.google.spanner.admin.instance.v1.InstanceConfig> getNextPage(
              String nextPageToken) {
            return rpc.listInstanceConfigs(pageSize, nextPageToken);
          }

          @Override
          public InstanceConfig fromProto(
              com.google.spanner.admin.instance.v1.InstanceConfig proto) {
            return InstanceConfig.fromProto(proto, InstanceAdminClientImpl.this);
          }
        };
    if (listOptions.hasPageToken()) {
      pageFetcher.setNextPageToken(listOptions.pageToken());
    }
    return pageFetcher.getNextPage();
  }

  @Override
  public OperationFuture<Instance, CreateInstanceMetadata> createInstance(InstanceInfo instance)
      throws SpannerException {
    Preconditions.checkArgument(
        instance.getNodeCount() == 0 || instance.getProcessingUnits() == 0,
<<<<<<< HEAD
        NOT_BOTH_NODE_COUNT_AND_PROCESSING_UNITS);
=======
        "Only one of nodeCount and processingUnits can be set when creating a new instance");
>>>>>>> 1fa95a99
    String projectName = PROJECT_NAME_TEMPLATE.instantiate("project", projectId);
    OperationFuture<com.google.spanner.admin.instance.v1.Instance, CreateInstanceMetadata>
        rawOperationFuture =
            rpc.createInstance(projectName, instance.getId().getInstance(), instance.toProto());

    return new OperationFutureImpl<>(
        rawOperationFuture.getPollingFuture(),
        rawOperationFuture.getInitialFuture(),
        snapshot ->
            Instance.fromProto(
                ProtoOperationTransformers.ResponseTransformer.create(
                        com.google.spanner.admin.instance.v1.Instance.class)
                    .apply(snapshot),
                InstanceAdminClientImpl.this,
                dbClient),
        ProtoOperationTransformers.MetadataTransformer.create(CreateInstanceMetadata.class),
        e -> {
          throw SpannerExceptionFactory.newSpannerException(e);
        });
  }

  @Override
  public Instance getInstance(String instanceId) throws SpannerException {
    String instanceName = new InstanceId(projectId, instanceId).getName();
    return Instance.fromProto(
        rpc.getInstance(instanceName), InstanceAdminClientImpl.this, dbClient);
  }

  @Override
  public Page<Instance> listInstances(ListOption... options) throws SpannerException {
    final Options listOptions = Options.fromListOptions(options);
    final int pageSize = listOptions.hasPageSize() ? listOptions.pageSize() : 0;
    final String filter = listOptions.filter();
    PageFetcher<Instance, com.google.spanner.admin.instance.v1.Instance> pageFetcher =
        new PageFetcher<Instance, com.google.spanner.admin.instance.v1.Instance>() {
          @Override
          public Paginated<com.google.spanner.admin.instance.v1.Instance> getNextPage(
              String nextPageToken) {
            return rpc.listInstances(pageSize, nextPageToken, filter);
          }

          @Override
          public Instance fromProto(com.google.spanner.admin.instance.v1.Instance proto) {
            return Instance.fromProto(proto, InstanceAdminClientImpl.this, dbClient);
          }
        };
    if (listOptions.hasPageToken()) {
      pageFetcher.setNextPageToken(listOptions.pageToken());
    }
    return pageFetcher.getNextPage();
  }

  @Override
  public void deleteInstance(final String instanceId) throws SpannerException {
    rpc.deleteInstance(new InstanceId(projectId, instanceId).getName());
  }

  @Override
  public OperationFuture<Instance, UpdateInstanceMetadata> updateInstance(
      InstanceInfo instance, InstanceInfo.InstanceField... fieldsToUpdate) {
    FieldMask fieldMask =
        fieldsToUpdate.length == 0
            ? InstanceInfo.InstanceField.toFieldMask(
                InstanceInfo.InstanceField.defaultFieldsToUpdate(instance))
            : InstanceInfo.InstanceField.toFieldMask(fieldsToUpdate);

    OperationFuture<com.google.spanner.admin.instance.v1.Instance, UpdateInstanceMetadata>
        rawOperationFuture = rpc.updateInstance(instance.toProto(), fieldMask);
    return new OperationFutureImpl<>(
        rawOperationFuture.getPollingFuture(),
        rawOperationFuture.getInitialFuture(),
        snapshot ->
            Instance.fromProto(
                ProtoOperationTransformers.ResponseTransformer.create(
                        com.google.spanner.admin.instance.v1.Instance.class)
                    .apply(snapshot),
                InstanceAdminClientImpl.this,
                dbClient),
        ProtoOperationTransformers.MetadataTransformer.create(UpdateInstanceMetadata.class),
        e -> {
          throw SpannerExceptionFactory.newSpannerException(e);
        });
  }

  @Override
  public Policy getInstanceIAMPolicy(String instanceId) {
    String instanceName = InstanceId.of(projectId, instanceId).getName();
    return policyMarshaller.fromPb(rpc.getInstanceAdminIAMPolicy(instanceName));
  }

  @Override
  public Policy setInstanceIAMPolicy(String instanceId, Policy policy) {
    Preconditions.checkNotNull(policy);
    String instanceName = InstanceId.of(projectId, instanceId).getName();
    return policyMarshaller.fromPb(
        rpc.setInstanceAdminIAMPolicy(instanceName, policyMarshaller.toPb(policy)));
  }

  @Override
  public Iterable<String> testInstanceIAMPermissions(
      String instanceId, Iterable<String> permissions) {
    Preconditions.checkNotNull(permissions);
    String instanceName = InstanceId.of(projectId, instanceId).getName();
    return rpc.testInstanceAdminIAMPermissions(instanceName, permissions).getPermissionsList();
  }

  @Override
  public Instance.Builder newInstanceBuilder(InstanceId id) {
    return new Instance.Builder(this, dbClient, id);
  }

  @Override
  public void cancelOperation(String name) {
    rpc.cancelOperation(Preconditions.checkNotNull(name));
  }

  @Override
  public Operation getOperation(String name) {
    return rpc.getOperation(Preconditions.checkNotNull(name));
  }
}<|MERGE_RESOLUTION|>--- conflicted
+++ resolved
@@ -47,8 +47,6 @@
     }
   }
 
-  static final String NOT_BOTH_NODE_COUNT_AND_PROCESSING_UNITS =
-      "Only one of nodeCount and processingUnits can be set when creating a new instance";
   private static final PathTemplate PROJECT_NAME_TEMPLATE =
       PathTemplate.create("projects/{project}");
   private final DatabaseAdminClient dbClient;
@@ -100,11 +98,7 @@
       throws SpannerException {
     Preconditions.checkArgument(
         instance.getNodeCount() == 0 || instance.getProcessingUnits() == 0,
-<<<<<<< HEAD
-        NOT_BOTH_NODE_COUNT_AND_PROCESSING_UNITS);
-=======
         "Only one of nodeCount and processingUnits can be set when creating a new instance");
->>>>>>> 1fa95a99
     String projectName = PROJECT_NAME_TEMPLATE.instantiate("project", projectId);
     OperationFuture<com.google.spanner.admin.instance.v1.Instance, CreateInstanceMetadata>
         rawOperationFuture =
