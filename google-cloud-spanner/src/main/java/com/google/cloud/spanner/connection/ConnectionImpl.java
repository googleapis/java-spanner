/*
 * Copyright 2019 Google LLC
 *
 * Licensed under the Apache License, Version 2.0 (the "License");
 * you may not use this file except in compliance with the License.
 * You may obtain a copy of the License at
 *
 *       http://www.apache.org/licenses/LICENSE-2.0
 *
 * Unless required by applicable law or agreed to in writing, software
 * distributed under the License is distributed on an "AS IS" BASIS,
 * WITHOUT WARRANTIES OR CONDITIONS OF ANY KIND, either express or implied.
 * See the License for the specific language governing permissions and
 * limitations under the License.
 */

package com.google.cloud.spanner.connection;

import static com.google.cloud.spanner.SpannerApiFutures.get;
import static com.google.cloud.spanner.connection.ConnectionPreconditions.checkValidIdentifier;

import com.google.api.core.ApiFuture;
import com.google.api.core.ApiFutures;
<<<<<<< HEAD
import com.google.cloud.ByteArray;
=======
import com.google.api.gax.core.GaxProperties;
>>>>>>> dee7cdab
import com.google.cloud.Timestamp;
import com.google.cloud.spanner.AsyncResultSet;
import com.google.cloud.spanner.BatchClient;
import com.google.cloud.spanner.BatchReadOnlyTransaction;
import com.google.cloud.spanner.CommitResponse;
import com.google.cloud.spanner.DatabaseClient;
import com.google.cloud.spanner.DatabaseId;
import com.google.cloud.spanner.Dialect;
import com.google.cloud.spanner.ErrorCode;
import com.google.cloud.spanner.Mutation;
import com.google.cloud.spanner.Options;
import com.google.cloud.spanner.Options.QueryOption;
import com.google.cloud.spanner.Options.ReadQueryUpdateTransactionOption;
import com.google.cloud.spanner.Options.RpcPriority;
import com.google.cloud.spanner.Options.UpdateOption;
import com.google.cloud.spanner.PartitionOptions;
import com.google.cloud.spanner.ReadContext.QueryAnalyzeMode;
import com.google.cloud.spanner.ResultSet;
import com.google.cloud.spanner.ResultSets;
import com.google.cloud.spanner.Spanner;
import com.google.cloud.spanner.SpannerException;
import com.google.cloud.spanner.SpannerExceptionFactory;
import com.google.cloud.spanner.Statement;
import com.google.cloud.spanner.TimestampBound;
import com.google.cloud.spanner.TimestampBound.Mode;
import com.google.cloud.spanner.connection.AbstractStatementParser.ParsedStatement;
import com.google.cloud.spanner.connection.AbstractStatementParser.StatementType;
import com.google.cloud.spanner.connection.StatementExecutor.StatementTimeout;
import com.google.cloud.spanner.connection.StatementResult.ResultType;
import com.google.cloud.spanner.connection.UnitOfWork.CallType;
import com.google.cloud.spanner.connection.UnitOfWork.UnitOfWorkState;
import com.google.common.annotations.VisibleForTesting;
import com.google.common.base.MoreObjects;
import com.google.common.base.Preconditions;
import com.google.common.util.concurrent.MoreExecutors;
import com.google.spanner.v1.DirectedReadOptions;
import com.google.spanner.v1.ExecuteSqlRequest.QueryOptions;
import com.google.spanner.v1.ResultSetStats;
<<<<<<< HEAD
import java.io.File;
import java.io.FileInputStream;
import java.io.InputStream;
=======
import io.opentelemetry.api.OpenTelemetry;
import io.opentelemetry.api.common.Attributes;
import io.opentelemetry.api.common.AttributesBuilder;
import io.opentelemetry.api.trace.Span;
import io.opentelemetry.api.trace.Tracer;
import java.time.Duration;
>>>>>>> dee7cdab
import java.util.ArrayList;
import java.util.Arrays;
import java.util.Collections;
import java.util.Iterator;
import java.util.LinkedList;
import java.util.List;
import java.util.Set;
import java.util.Stack;
import java.util.UUID;
import java.util.concurrent.ExecutionException;
import java.util.concurrent.RejectedExecutionException;
import java.util.concurrent.ThreadFactory;
import java.util.concurrent.TimeUnit;
import java.util.concurrent.TimeoutException;
<<<<<<< HEAD
import javax.annotation.Nonnull;
=======
import java.util.stream.Collectors;
import javax.annotation.Nullable;
>>>>>>> dee7cdab
import org.threeten.bp.Instant;

/** Implementation for {@link Connection}, the generic Spanner connection API (not JDBC). */
class ConnectionImpl implements Connection {
  private static final String INSTRUMENTATION_SCOPE = "cloud.google.com/java";
  private static final String DEFAULT_TRACING_PREFIX = "CloudSpanner";
  private static final String SINGLE_USE_TRANSACTION = "SingleUseTransaction";
  private static final String READ_ONLY_TRANSACTION = "ReadOnlyTransaction";
  private static final String READ_WRITE_TRANSACTION = "ReadWriteTransaction";
  private static final String DML_BATCH = "DmlBatch";
  private static final String DDL_BATCH = "DdlBatch";
  private static final String DDL_STATEMENT = "DdlStatement";

  private static final String CLOSED_ERROR_MSG = "This connection is closed";
  private static final String ONLY_ALLOWED_IN_AUTOCOMMIT =
      "This method may only be called while in autocommit mode";
  private static final String NOT_ALLOWED_IN_AUTOCOMMIT =
      "This method may not be called while in autocommit mode";

  /**
   * Exception that is used to register the stacktrace of the code that opened a {@link Connection}.
   * This exception is logged if the application closes without first closing the connection.
   */
  static class LeakedConnectionException extends RuntimeException {
    private static final long serialVersionUID = 7119433786832158700L;

    private LeakedConnectionException() {
      super("Connection was opened at " + Instant.now());
    }
  }

  private volatile LeakedConnectionException leakedException;
  private final SpannerPool spannerPool;
  private AbstractStatementParser statementParser;
  /**
   * The {@link ConnectionStatementExecutor} is responsible for translating parsed {@link
   * ClientSideStatement}s into actual method calls on this {@link ConnectionImpl}. I.e. the {@link
   * ClientSideStatement} 'SET AUTOCOMMIT ON' will be translated into the method call {@link
   * ConnectionImpl#setAutocommit(boolean)} with value <code>true</code>.
   */
  private final ConnectionStatementExecutor connectionStatementExecutor =
      new ConnectionStatementExecutorImpl(this);

  /** Simple thread factory that is used for fire-and-forget rollbacks. */
  static final class DaemonThreadFactory implements ThreadFactory {
    @Override
    public Thread newThread(Runnable r) {
      Thread t = new Thread(r);
      t.setName("connection-rollback-executor");
      t.setDaemon(true);
      return t;
    }
  }

  /**
   * Statements are executed using a separate thread in order to be able to cancel these. Statements
   * are automatically cancelled if the configured {@link ConnectionImpl#statementTimeout} is
   * exceeded. In autocommit mode, the connection will try to rollback the effects of an update
   * statement, but this is not guaranteed to actually succeed.
   */
  private final StatementExecutor statementExecutor;

  /**
   * The {@link ConnectionOptions} that were used to create this {@link ConnectionImpl}. This is
   * retained as it is used for getting a {@link Spanner} object and removing this connection from
   * the {@link SpannerPool}.
   */
  private final ConnectionOptions options;

  /** The supported batch modes. */
  enum BatchMode {
    NONE,
    DDL,
    DML
  }

  /** The combination of all transaction modes and batch modes. */
  enum UnitOfWorkType {
    READ_ONLY_TRANSACTION {
      @Override
      TransactionMode getTransactionMode() {
        return TransactionMode.READ_ONLY_TRANSACTION;
      }
    },
    READ_WRITE_TRANSACTION {
      @Override
      TransactionMode getTransactionMode() {
        return TransactionMode.READ_WRITE_TRANSACTION;
      }
    },
    DML_BATCH {
      @Override
      TransactionMode getTransactionMode() {
        return TransactionMode.READ_WRITE_TRANSACTION;
      }
    },
    DDL_BATCH {
      @Override
      TransactionMode getTransactionMode() {
        return null;
      }
    };

    abstract TransactionMode getTransactionMode();

    static UnitOfWorkType of(TransactionMode transactionMode) {
      switch (transactionMode) {
        case READ_ONLY_TRANSACTION:
          return UnitOfWorkType.READ_ONLY_TRANSACTION;
        case READ_WRITE_TRANSACTION:
          return UnitOfWorkType.READ_WRITE_TRANSACTION;
        default:
          throw SpannerExceptionFactory.newSpannerException(
              ErrorCode.INVALID_ARGUMENT, "Unknown transaction mode: " + transactionMode);
      }
    }
  }

  private StatementExecutor.StatementTimeout statementTimeout =
      new StatementExecutor.StatementTimeout();
  private boolean closed = false;

  private final Spanner spanner;
  private final Tracer tracer;
  private final String tracingPrefix;
  private final Attributes openTelemetryAttributes;
  private final DdlClient ddlClient;
  private final DatabaseClient dbClient;
  private final BatchClient batchClient;
  private boolean autocommit;
  private boolean readOnly;
  private boolean returnCommitStats;
  private boolean delayTransactionStartUntilFirstWrite;

  private UnitOfWork currentUnitOfWork = null;
  /**
   * This field is only used in autocommit mode to indicate that the user has explicitly started a
   * transaction.
   */
  private boolean inTransaction = false;
  /**
   * This field is used to indicate that a transaction begin has been indicated. This is done by
   * calling beginTransaction or by setting a transaction property while not in autocommit mode.
   */
  private boolean transactionBeginMarked = false;

  private BatchMode batchMode;
  private UnitOfWorkType unitOfWorkType;
  private final Stack<UnitOfWork> transactionStack = new Stack<>();
  private boolean retryAbortsInternally;
  private final List<TransactionRetryListener> transactionRetryListeners = new ArrayList<>();
  private AutocommitDmlMode autocommitDmlMode = AutocommitDmlMode.TRANSACTIONAL;
  private TimestampBound readOnlyStaleness = TimestampBound.strong();
  /**
   * autoPartitionMode will force this connection to execute all queries as partitioned queries. If
   * a query cannot be executed as a partitioned query, for example if it is not partitionable, then
   * the query will fail. This mode is intended for integrations with frameworks that should always
   * use partitioned queries, and that do not support executing custom SQL statements. This setting
   * can be used in combination with the dataBoostEnabled flag to force all queries to use data
   * boost.
   */
  private boolean autoPartitionMode;
  /**
   * dataBoostEnabled=true will cause all partitionedQueries to use data boost. All other queries
   * and other statements ignore this flag.
   */
  private boolean dataBoostEnabled;
  /**
   * maxPartitions determines the maximum number of partitions that will be used for partitioned
   * queries. All other statements ignore this variable.
   */
  private int maxPartitions;
  /**
   * maxPartitionedParallelism determines the maximum number of threads that will be used to execute
   * partitions in parallel when executing a partitioned query on this connection.
   */
  private int maxPartitionedParallelism;

  private DirectedReadOptions directedReadOptions = null;
  private QueryOptions queryOptions = QueryOptions.getDefaultInstance();
  private RpcPriority rpcPriority = null;
  private SavepointSupport savepointSupport = SavepointSupport.FAIL_AFTER_ROLLBACK;
  private DdlInTransactionMode ddlInTransactionMode;

  private String transactionTag;
  private String statementTag;

<<<<<<< HEAD
  private byte[] protoDescriptors;
  private String protoDescriptorsFilePath;
=======
  private boolean excludeTxnFromChangeStreams;

  private Duration maxCommitDelay;
>>>>>>> dee7cdab

  /** Create a connection and register it in the SpannerPool. */
  ConnectionImpl(ConnectionOptions options) {
    Preconditions.checkNotNull(options);
    this.leakedException =
        options.isTrackConnectionLeaks() ? new LeakedConnectionException() : null;
    this.statementExecutor =
        new StatementExecutor(
            options.isUseVirtualThreads(), options.getStatementExecutionInterceptors());
    this.spannerPool = SpannerPool.INSTANCE;
    this.options = options;
    this.spanner = spannerPool.getSpanner(options, this);
    this.tracer =
        spanner
            .getOptions()
            .getOpenTelemetry()
            .getTracer(
                INSTRUMENTATION_SCOPE,
                GaxProperties.getLibraryVersion(spanner.getOptions().getClass()));
    this.tracingPrefix =
        MoreObjects.firstNonNull(options.getTracingPrefix(), DEFAULT_TRACING_PREFIX);
    this.openTelemetryAttributes = createOpenTelemetryAttributes(options.getDatabaseId());
    if (options.isAutoConfigEmulator()) {
      EmulatorUtil.maybeCreateInstanceAndDatabase(
          spanner, options.getDatabaseId(), options.getDialect());
    }
    this.dbClient = spanner.getDatabaseClient(options.getDatabaseId());
    this.batchClient = spanner.getBatchClient(options.getDatabaseId());
    this.retryAbortsInternally = options.isRetryAbortsInternally();
    this.readOnly = options.isReadOnly();
    this.autocommit = options.isAutocommit();
    this.queryOptions = this.queryOptions.toBuilder().mergeFrom(options.getQueryOptions()).build();
    this.rpcPriority = options.getRPCPriority();
    this.ddlInTransactionMode = options.getDdlInTransactionMode();
    this.returnCommitStats = options.isReturnCommitStats();
    this.delayTransactionStartUntilFirstWrite = options.isDelayTransactionStartUntilFirstWrite();
    this.dataBoostEnabled = options.isDataBoostEnabled();
    this.autoPartitionMode = options.isAutoPartitionMode();
    this.maxPartitions = options.getMaxPartitions();
    this.maxPartitionedParallelism = options.getMaxPartitionedParallelism();
    this.maxCommitDelay = options.getMaxCommitDelay();
    this.ddlClient = createDdlClient();
    setDefaultTransactionOptions();
  }

  /** Constructor only for test purposes. */
  @VisibleForTesting
  ConnectionImpl(
      ConnectionOptions options,
      SpannerPool spannerPool,
      DdlClient ddlClient,
      DatabaseClient dbClient,
      BatchClient batchClient) {
    this.leakedException =
        options.isTrackConnectionLeaks() ? new LeakedConnectionException() : null;
    this.statementExecutor =
        new StatementExecutor(options.isUseVirtualThreads(), Collections.emptyList());
    this.spannerPool = Preconditions.checkNotNull(spannerPool);
    this.options = Preconditions.checkNotNull(options);
    this.ddlInTransactionMode = options.getDdlInTransactionMode();
    this.spanner = spannerPool.getSpanner(options, this);
    this.tracer = OpenTelemetry.noop().getTracer(INSTRUMENTATION_SCOPE);
    this.tracingPrefix = DEFAULT_TRACING_PREFIX;
    this.openTelemetryAttributes = Attributes.empty();
    this.ddlClient = Preconditions.checkNotNull(ddlClient);
    this.dbClient = Preconditions.checkNotNull(dbClient);
    this.batchClient = Preconditions.checkNotNull(batchClient);
    setReadOnly(options.isReadOnly());
    setAutocommit(options.isAutocommit());
    setReturnCommitStats(options.isReturnCommitStats());
    setDefaultTransactionOptions();
  }

  @Override
  public Spanner getSpanner() {
    return this.spanner;
  }

  private DdlClient createDdlClient() {
    return DdlClient.newBuilder()
        .setDatabaseAdminClient(spanner.getDatabaseAdminClient())
        .setProjectId(options.getProjectId())
        .setInstanceId(options.getInstanceId())
        .setDatabaseName(options.getDatabaseName())
        .build();
  }

  private AbstractStatementParser getStatementParser() {
    if (this.statementParser == null) {
      this.statementParser = AbstractStatementParser.getInstance(dbClient.getDialect());
    }
    return this.statementParser;
  }

  Attributes getOpenTelemetryAttributes() {
    return this.openTelemetryAttributes;
  }

  @VisibleForTesting
  static Attributes createOpenTelemetryAttributes(DatabaseId databaseId) {
    AttributesBuilder attributesBuilder = Attributes.builder();
    attributesBuilder.put("connection_id", UUID.randomUUID().toString());
    attributesBuilder.put("database", databaseId.getDatabase());
    attributesBuilder.put("instance_id", databaseId.getInstanceId().getInstance());
    attributesBuilder.put("project_id", databaseId.getInstanceId().getProject());
    return attributesBuilder.build();
  }

  @Override
  public void close() {
    try {
      closeAsync().get(10L, TimeUnit.SECONDS);
    } catch (SpannerException | InterruptedException | ExecutionException | TimeoutException e) {
      // ignore and continue to close the connection.
    } finally {
      statementExecutor.shutdownNow();
    }
  }

  public ApiFuture<Void> closeAsync() {
    synchronized (this) {
      if (!isClosed()) {
        List<ApiFuture<Void>> futures = new ArrayList<>();
        if (isBatchActive()) {
          abortBatch();
        }
        if (isTransactionStarted()) {
          try {
            futures.add(rollbackAsync());
          } catch (Exception exception) {
            // ignore and continue to close the connection.
          }
        }
        // Try to wait for the current statement to finish (if any) before we actually close the
        // connection.
        this.closed = true;
        // Add a no-op statement to the executor. Once this has been executed, we know that all
        // preceding statements have also been executed, as the executor is single-threaded and
        // executes all statements in order of submitting. The Executor#submit method can throw a
        // RejectedExecutionException if the executor is no longer in state where it accepts new
        // tasks.
        try {
          futures.add(statementExecutor.submit(() -> null));
        } catch (RejectedExecutionException ignored) {
          // ignore and continue to close the connection.
        }
        statementExecutor.shutdown();
        leakedException = null;
        spannerPool.removeConnection(options, this);
        return ApiFutures.transform(
            ApiFutures.allAsList(futures), ignored -> null, MoreExecutors.directExecutor());
      }
    }
    return ApiFutures.immediateFuture(null);
  }

  /** Get the current unit-of-work type of this connection. */
  UnitOfWorkType getUnitOfWorkType() {
    return unitOfWorkType;
  }

  /** Get the current batch mode of this connection. */
  BatchMode getBatchMode() {
    return batchMode;
  }

  /** @return <code>true</code> if this connection is in a batch. */
  boolean isInBatch() {
    return batchMode != BatchMode.NONE;
  }

  /** Get the call stack from when the {@link Connection} was opened. */
  LeakedConnectionException getLeakedException() {
    return leakedException;
  }

  @Override
  public Dialect getDialect() {
    return dbClient.getDialect();
  }

  @Override
  public DatabaseClient getDatabaseClient() {
    return dbClient;
  }

  @Override
  public boolean isClosed() {
    return closed;
  }

  @Override
  public void setAutocommit(boolean autocommit) {
    ConnectionPreconditions.checkState(!isClosed(), CLOSED_ERROR_MSG);
    if (isAutocommit() == autocommit) {
      return;
    }
    ConnectionPreconditions.checkState(!isBatchActive(), "Cannot set autocommit while in a batch");
    ConnectionPreconditions.checkState(
        !isTransactionStarted(), "Cannot set autocommit while a transaction is active");
    ConnectionPreconditions.checkState(
        !(isAutocommit() && isInTransaction()),
        "Cannot set autocommit while in a temporary transaction");
    ConnectionPreconditions.checkState(
        !transactionBeginMarked, "Cannot set autocommit when a transaction has begun");
    this.autocommit = autocommit;
    clearLastTransactionAndSetDefaultTransactionOptions();
    // Reset the readOnlyStaleness value if it is no longer compatible with the new autocommit
    // value.
    if (!autocommit
        && (readOnlyStaleness.getMode() == Mode.MAX_STALENESS
            || readOnlyStaleness.getMode() == Mode.MIN_READ_TIMESTAMP)) {
      readOnlyStaleness = TimestampBound.strong();
    }
  }

  @Override
  public boolean isAutocommit() {
    ConnectionPreconditions.checkState(!isClosed(), CLOSED_ERROR_MSG);
    return internalIsAutocommit();
  }

  private boolean internalIsAutocommit() {
    return this.autocommit;
  }

  @Override
  public void setReadOnly(boolean readOnly) {
    ConnectionPreconditions.checkState(!isClosed(), CLOSED_ERROR_MSG);
    ConnectionPreconditions.checkState(!isBatchActive(), "Cannot set read-only while in a batch");
    ConnectionPreconditions.checkState(
        !isTransactionStarted(), "Cannot set read-only while a transaction is active");
    ConnectionPreconditions.checkState(
        !(isAutocommit() && isInTransaction()),
        "Cannot set read-only while in a temporary transaction");
    ConnectionPreconditions.checkState(
        !transactionBeginMarked, "Cannot set read-only when a transaction has begun");
    this.readOnly = readOnly;
    clearLastTransactionAndSetDefaultTransactionOptions();
  }

  @Override
  public boolean isReadOnly() {
    ConnectionPreconditions.checkState(!isClosed(), CLOSED_ERROR_MSG);
    return this.readOnly;
  }

  private void clearLastTransactionAndSetDefaultTransactionOptions() {
    setDefaultTransactionOptions();
    this.currentUnitOfWork = null;
  }

  @Override
  public void setAutocommitDmlMode(AutocommitDmlMode mode) {
    Preconditions.checkNotNull(mode);
    ConnectionPreconditions.checkState(!isClosed(), CLOSED_ERROR_MSG);
    ConnectionPreconditions.checkState(
        !isBatchActive(), "Cannot set autocommit DML mode while in a batch");
    ConnectionPreconditions.checkState(
        !isInTransaction() && isAutocommit(),
        "Cannot set autocommit DML mode while not in autocommit mode or while a transaction is active");
    ConnectionPreconditions.checkState(
        !isReadOnly(), "Cannot set autocommit DML mode for a read-only connection");
    this.autocommitDmlMode = mode;
  }

  @Override
  public AutocommitDmlMode getAutocommitDmlMode() {
    ConnectionPreconditions.checkState(!isClosed(), CLOSED_ERROR_MSG);
    ConnectionPreconditions.checkState(
        !isBatchActive(), "Cannot get autocommit DML mode while in a batch");
    return this.autocommitDmlMode;
  }

  @Override
  public void setReadOnlyStaleness(TimestampBound staleness) {
    Preconditions.checkNotNull(staleness);
    ConnectionPreconditions.checkState(!isClosed(), CLOSED_ERROR_MSG);
    ConnectionPreconditions.checkState(!isBatchActive(), "Cannot set read-only while in a batch");
    ConnectionPreconditions.checkState(
        !isTransactionStarted(),
        "Cannot set read-only staleness when a transaction has been started");
    if (staleness.getMode() == Mode.MAX_STALENESS
        || staleness.getMode() == Mode.MIN_READ_TIMESTAMP) {
      // These values are only allowed in autocommit mode.
      ConnectionPreconditions.checkState(
          isAutocommit() && !inTransaction,
          "MAX_STALENESS and MIN_READ_TIMESTAMP are only allowed in autocommit mode");
    }
    this.readOnlyStaleness = staleness;
  }

  @Override
  public TimestampBound getReadOnlyStaleness() {
    ConnectionPreconditions.checkState(!isClosed(), CLOSED_ERROR_MSG);
    ConnectionPreconditions.checkState(!isBatchActive(), "Cannot get read-only while in a batch");
    return this.readOnlyStaleness;
  }

  @Override
  public void setDirectedRead(DirectedReadOptions directedReadOptions) {
    ConnectionPreconditions.checkState(!isClosed(), CLOSED_ERROR_MSG);
    ConnectionPreconditions.checkState(
        !isTransactionStarted(),
        "Cannot set directed read options when a transaction has been started");
    this.directedReadOptions = directedReadOptions;
  }

  @Override
  public DirectedReadOptions getDirectedRead() {
    ConnectionPreconditions.checkState(!isClosed(), CLOSED_ERROR_MSG);
    return this.directedReadOptions;
  }

  @Override
  public void setOptimizerVersion(String optimizerVersion) {
    Preconditions.checkNotNull(optimizerVersion);
    ConnectionPreconditions.checkState(!isClosed(), CLOSED_ERROR_MSG);
    this.queryOptions = queryOptions.toBuilder().setOptimizerVersion(optimizerVersion).build();
  }

  @Override
  public String getOptimizerVersion() {
    ConnectionPreconditions.checkState(!isClosed(), CLOSED_ERROR_MSG);
    return this.queryOptions.getOptimizerVersion();
  }

  @Override
  public void setOptimizerStatisticsPackage(String optimizerStatisticsPackage) {
    Preconditions.checkNotNull(optimizerStatisticsPackage);
    ConnectionPreconditions.checkState(!isClosed(), CLOSED_ERROR_MSG);
    this.queryOptions =
        queryOptions.toBuilder().setOptimizerStatisticsPackage(optimizerStatisticsPackage).build();
  }

  @Override
  public String getOptimizerStatisticsPackage() {
    ConnectionPreconditions.checkState(!isClosed(), CLOSED_ERROR_MSG);
    return this.queryOptions.getOptimizerStatisticsPackage();
  }

  @Override
  public void setRPCPriority(RpcPriority rpcPriority) {
    ConnectionPreconditions.checkState(!isClosed(), CLOSED_ERROR_MSG);
    this.rpcPriority = rpcPriority;
  }

  @Override
  public RpcPriority getRPCPriority() {
    ConnectionPreconditions.checkState(!isClosed(), CLOSED_ERROR_MSG);
    return this.rpcPriority;
  }

  @Override
  public DdlInTransactionMode getDdlInTransactionMode() {
    return this.ddlInTransactionMode;
  }

  @Override
  public void setDdlInTransactionMode(DdlInTransactionMode ddlInTransactionMode) {
    ConnectionPreconditions.checkState(!isClosed(), CLOSED_ERROR_MSG);
    ConnectionPreconditions.checkState(
        !isBatchActive(), "Cannot set DdlInTransactionMode while in a batch");
    ConnectionPreconditions.checkState(
        !isTransactionStarted(), "Cannot set DdlInTransactionMode while a transaction is active");
    this.ddlInTransactionMode = Preconditions.checkNotNull(ddlInTransactionMode);
  }

  @Override
  public void setStatementTimeout(long timeout, TimeUnit unit) {
    Preconditions.checkArgument(timeout > 0L, "Zero or negative timeout values are not allowed");
    Preconditions.checkArgument(
        StatementTimeout.isValidTimeoutUnit(unit),
        "Time unit must be one of NANOSECONDS, MICROSECONDS, MILLISECONDS or SECONDS");
    ConnectionPreconditions.checkState(!isClosed(), CLOSED_ERROR_MSG);
    this.statementTimeout.setTimeoutValue(timeout, unit);
  }

  @Override
  public void clearStatementTimeout() {
    ConnectionPreconditions.checkState(!isClosed(), CLOSED_ERROR_MSG);
    this.statementTimeout.clearTimeoutValue();
  }

  @Override
  public long getStatementTimeout(TimeUnit unit) {
    ConnectionPreconditions.checkState(!isClosed(), CLOSED_ERROR_MSG);
    Preconditions.checkArgument(
        StatementTimeout.isValidTimeoutUnit(unit),
        "Time unit must be one of NANOSECONDS, MICROSECONDS, MILLISECONDS or SECONDS");
    return this.statementTimeout.getTimeoutValue(unit);
  }

  @Override
  public boolean hasStatementTimeout() {
    ConnectionPreconditions.checkState(!isClosed(), CLOSED_ERROR_MSG);
    return this.statementTimeout.hasTimeout();
  }

  @Override
  public void cancel() {
    ConnectionPreconditions.checkState(!isClosed(), CLOSED_ERROR_MSG);
    if (this.currentUnitOfWork != null) {
      currentUnitOfWork.cancel();
    }
  }

  @Override
  public TransactionMode getTransactionMode() {
    ConnectionPreconditions.checkState(!isClosed(), CLOSED_ERROR_MSG);
    ConnectionPreconditions.checkState(!isDdlBatchActive(), "This connection is in a DDL batch");
    ConnectionPreconditions.checkState(isInTransaction(), "This connection has no transaction");
    return unitOfWorkType.getTransactionMode();
  }

  @Override
  public void setTransactionMode(TransactionMode transactionMode) {
    Preconditions.checkNotNull(transactionMode);
    ConnectionPreconditions.checkState(!isClosed(), CLOSED_ERROR_MSG);
    ConnectionPreconditions.checkState(
        !isBatchActive(), "Cannot set transaction mode while in a batch");
    ConnectionPreconditions.checkState(isInTransaction(), "This connection has no transaction");
    ConnectionPreconditions.checkState(
        !isTransactionStarted(),
        "The transaction mode cannot be set after the transaction has started");
    ConnectionPreconditions.checkState(
        !isReadOnly() || transactionMode == TransactionMode.READ_ONLY_TRANSACTION,
        "The transaction mode can only be READ_ONLY when the connection is in read_only mode");

    this.transactionBeginMarked = true;
    this.unitOfWorkType = UnitOfWorkType.of(transactionMode);
  }

  @Override
  public String getTransactionTag() {
    ConnectionPreconditions.checkState(!isClosed(), CLOSED_ERROR_MSG);
    ConnectionPreconditions.checkState(!isDdlBatchActive(), "This connection is in a DDL batch");
    return transactionTag;
  }

  @Override
  public void setTransactionTag(String tag) {
    ConnectionPreconditions.checkState(!isClosed(), CLOSED_ERROR_MSG);
    ConnectionPreconditions.checkState(
        !isBatchActive(), "Cannot set transaction tag while in a batch");
    ConnectionPreconditions.checkState(isInTransaction(), "This connection has no transaction");
    ConnectionPreconditions.checkState(
        !isTransactionStarted(),
        "The transaction tag cannot be set after the transaction has started");
    ConnectionPreconditions.checkState(
        getTransactionMode() == TransactionMode.READ_WRITE_TRANSACTION,
        "Transaction tag can only be set for a read/write transaction");

    this.transactionBeginMarked = true;
    this.transactionTag = tag;
  }

  @Override
  public String getStatementTag() {
    ConnectionPreconditions.checkState(!isClosed(), CLOSED_ERROR_MSG);
    ConnectionPreconditions.checkState(
        !isBatchActive(), "Statement tags are not allowed inside a batch");
    return statementTag;
  }

  @Override
  public void setStatementTag(String tag) {
    ConnectionPreconditions.checkState(!isClosed(), CLOSED_ERROR_MSG);
    ConnectionPreconditions.checkState(
        !isBatchActive(), "Statement tags are not allowed inside a batch");

    this.statementTag = tag;
  }

  @Override
<<<<<<< HEAD
  public byte[] getProtoDescriptors() {
    ConnectionPreconditions.checkState(!isClosed(), CLOSED_ERROR_MSG);
    if (this.protoDescriptors == null && this.protoDescriptorsFilePath != null) {
      // Read from file if filepath is valid
      try {
        File protoDescriptorsFile = new File(this.protoDescriptorsFilePath);
        if (!protoDescriptorsFile.isFile()) {
          throw SpannerExceptionFactory.newSpannerException(
              ErrorCode.INVALID_ARGUMENT,
              String.format(
                  "File %s is not a valid proto descriptors file", this.protoDescriptorsFilePath));
        }
        InputStream pdStream = new FileInputStream(protoDescriptorsFile);
        this.protoDescriptors = ByteArray.copyFrom(pdStream).toByteArray();
      } catch (Exception exception) {
        throw SpannerExceptionFactory.newSpannerException(exception);
      }
    }
    return this.protoDescriptors;
  }

  @Override
  public void setProtoDescriptors(@Nonnull byte[] protoDescriptors) {
    Preconditions.checkNotNull(protoDescriptors);
    ConnectionPreconditions.checkState(!isClosed(), CLOSED_ERROR_MSG);
    ConnectionPreconditions.checkState(
        !isBatchActive(), "Proto descriptors cannot be set when a batch is active");
    this.protoDescriptors = protoDescriptors;
    this.protoDescriptorsFilePath = null;
  }

  void setProtoDescriptorsFilePath(@Nonnull String protoDescriptorsFilePath) {
    Preconditions.checkNotNull(protoDescriptorsFilePath);
    ConnectionPreconditions.checkState(!isClosed(), CLOSED_ERROR_MSG);
    ConnectionPreconditions.checkState(
        !isBatchActive(), "Proto descriptors file path cannot be set when a batch is active");
    this.protoDescriptorsFilePath = protoDescriptorsFilePath;
    this.protoDescriptors = null;
  }

  String getProtoDescriptorsFilePath() {
    ConnectionPreconditions.checkState(!isClosed(), CLOSED_ERROR_MSG);
    return this.protoDescriptorsFilePath;
=======
  public boolean isExcludeTxnFromChangeStreams() {
    ConnectionPreconditions.checkState(!isClosed(), CLOSED_ERROR_MSG);
    ConnectionPreconditions.checkState(!isDdlBatchActive(), "This connection is in a DDL batch");
    return excludeTxnFromChangeStreams;
  }

  @Override
  public void setExcludeTxnFromChangeStreams(boolean excludeTxnFromChangeStreams) {
    ConnectionPreconditions.checkState(!isClosed(), CLOSED_ERROR_MSG);
    ConnectionPreconditions.checkState(
        !isBatchActive(), "Cannot set exclude_txn_from_change_streams while in a batch");
    ConnectionPreconditions.checkState(
        !isTransactionStarted(),
        "exclude_txn_from_change_streams cannot be set after the transaction has started");
    this.excludeTxnFromChangeStreams = excludeTxnFromChangeStreams;
>>>>>>> dee7cdab
  }

  /**
   * Throws an {@link SpannerException} with code {@link ErrorCode#FAILED_PRECONDITION} if the
   * current state of this connection does not allow changing the setting for retryAbortsInternally.
   */
  private void checkSetRetryAbortsInternallyAvailable() {
    ConnectionPreconditions.checkState(!isClosed(), CLOSED_ERROR_MSG);
    ConnectionPreconditions.checkState(
        !isTransactionStarted(),
        "RetryAbortsInternally cannot be set after the transaction has started");
  }

  @Override
  public boolean isRetryAbortsInternally() {
    ConnectionPreconditions.checkState(!isClosed(), CLOSED_ERROR_MSG);
    return retryAbortsInternally;
  }

  @Override
  public void setRetryAbortsInternally(boolean retryAbortsInternally) {
    checkSetRetryAbortsInternallyAvailable();
    this.retryAbortsInternally = retryAbortsInternally;
  }

  @Override
  public void addTransactionRetryListener(TransactionRetryListener listener) {
    Preconditions.checkNotNull(listener);
    transactionRetryListeners.add(listener);
  }

  @Override
  public boolean removeTransactionRetryListener(TransactionRetryListener listener) {
    Preconditions.checkNotNull(listener);
    return transactionRetryListeners.remove(listener);
  }

  @Override
  public Iterator<TransactionRetryListener> getTransactionRetryListeners() {
    return Collections.unmodifiableList(transactionRetryListeners).iterator();
  }

  @Override
  public boolean isInTransaction() {
    ConnectionPreconditions.checkState(!isClosed(), CLOSED_ERROR_MSG);
    return internalIsInTransaction();
  }

  /** Returns true if this connection currently is in a transaction (and not a batch). */
  private boolean internalIsInTransaction() {
    return !isDdlBatchActive() && (!internalIsAutocommit() || inTransaction);
  }

  @Override
  public boolean isTransactionStarted() {
    ConnectionPreconditions.checkState(!isClosed(), CLOSED_ERROR_MSG);
    return internalIsTransactionStarted();
  }

  private boolean internalIsTransactionStarted() {
    if (internalIsAutocommit() && !inTransaction) {
      return false;
    }
    return internalIsInTransaction()
        && this.currentUnitOfWork != null
        && this.currentUnitOfWork.getState() == UnitOfWorkState.STARTED;
  }

  @Override
  public Timestamp getReadTimestamp() {
    ConnectionPreconditions.checkState(!isClosed(), CLOSED_ERROR_MSG);
    ConnectionPreconditions.checkState(
        this.currentUnitOfWork != null, "There is no transaction on this connection");
    return this.currentUnitOfWork.getReadTimestamp();
  }

  Timestamp getReadTimestampOrNull() {
    ConnectionPreconditions.checkState(!isClosed(), CLOSED_ERROR_MSG);
    return this.currentUnitOfWork == null ? null : this.currentUnitOfWork.getReadTimestampOrNull();
  }

  @Override
  public Timestamp getCommitTimestamp() {
    ConnectionPreconditions.checkState(!isClosed(), CLOSED_ERROR_MSG);
    ConnectionPreconditions.checkState(
        this.currentUnitOfWork != null, "There is no transaction on this connection");
    return this.currentUnitOfWork.getCommitTimestamp();
  }

  Timestamp getCommitTimestampOrNull() {
    ConnectionPreconditions.checkState(!isClosed(), CLOSED_ERROR_MSG);
    return this.currentUnitOfWork == null
        ? null
        : this.currentUnitOfWork.getCommitTimestampOrNull();
  }

  @Override
  public CommitResponse getCommitResponse() {
    ConnectionPreconditions.checkState(!isClosed(), CLOSED_ERROR_MSG);
    ConnectionPreconditions.checkState(
        this.currentUnitOfWork != null, "There is no transaction on this connection");
    return this.currentUnitOfWork.getCommitResponse();
  }

  CommitResponse getCommitResponseOrNull() {
    ConnectionPreconditions.checkState(!isClosed(), CLOSED_ERROR_MSG);
    return this.currentUnitOfWork == null ? null : this.currentUnitOfWork.getCommitResponseOrNull();
  }

  @Override
  public void setReturnCommitStats(boolean returnCommitStats) {
    ConnectionPreconditions.checkState(!isClosed(), CLOSED_ERROR_MSG);
    this.returnCommitStats = returnCommitStats;
  }

  @Override
  public boolean isReturnCommitStats() {
    ConnectionPreconditions.checkState(!isClosed(), CLOSED_ERROR_MSG);
    return this.returnCommitStats;
  }

  @Override
  public void setMaxCommitDelay(Duration maxCommitDelay) {
    ConnectionPreconditions.checkState(!isClosed(), CLOSED_ERROR_MSG);
    this.maxCommitDelay = maxCommitDelay;
  }

  @Override
  public Duration getMaxCommitDelay() {
    ConnectionPreconditions.checkState(!isClosed(), CLOSED_ERROR_MSG);
    return this.maxCommitDelay;
  }

  @Override
  public void setDelayTransactionStartUntilFirstWrite(
      boolean delayTransactionStartUntilFirstWrite) {
    ConnectionPreconditions.checkState(!isClosed(), CLOSED_ERROR_MSG);
    ConnectionPreconditions.checkState(
        !isTransactionStarted(),
        "Cannot set DelayTransactionStartUntilFirstWrite while a transaction is active");
    this.delayTransactionStartUntilFirstWrite = delayTransactionStartUntilFirstWrite;
  }

  @Override
  public boolean isDelayTransactionStartUntilFirstWrite() {
    ConnectionPreconditions.checkState(!isClosed(), CLOSED_ERROR_MSG);
    return this.delayTransactionStartUntilFirstWrite;
  }

  /** Resets this connection to its default transaction options. */
  private void setDefaultTransactionOptions() {
    if (transactionStack.isEmpty()) {
      unitOfWorkType =
          isReadOnly()
              ? UnitOfWorkType.READ_ONLY_TRANSACTION
              : UnitOfWorkType.READ_WRITE_TRANSACTION;
      batchMode = BatchMode.NONE;
      transactionTag = null;
      excludeTxnFromChangeStreams = false;
    } else {
      popUnitOfWorkFromTransactionStack();
    }
  }

  @Override
  public void beginTransaction() {
    get(beginTransactionAsync());
  }

  @Override
  public ApiFuture<Void> beginTransactionAsync() {
    ConnectionPreconditions.checkState(!isClosed(), CLOSED_ERROR_MSG);
    ConnectionPreconditions.checkState(
        !isBatchActive(), "This connection has an active batch and cannot begin a transaction");
    ConnectionPreconditions.checkState(
        !isTransactionStarted(),
        "Beginning a new transaction is not allowed when a transaction is already running");
    ConnectionPreconditions.checkState(!transactionBeginMarked, "A transaction has already begun");

    transactionBeginMarked = true;
    clearLastTransactionAndSetDefaultTransactionOptions();
    if (isAutocommit()) {
      inTransaction = true;
    }
    return ApiFutures.immediateFuture(null);
  }

  /** Internal interface for ending a transaction (commit/rollback). */
  private interface EndTransactionMethod {
    ApiFuture<Void> endAsync(CallType callType, UnitOfWork t);
  }

  private static final class Commit implements EndTransactionMethod {
    @Override
    public ApiFuture<Void> endAsync(CallType callType, UnitOfWork t) {
      return t.commitAsync(callType);
    }
  }

  private final Commit commit = new Commit();

  @Override
  public void commit() {
    get(commitAsync(CallType.SYNC));
  }

  @Override
  public ApiFuture<Void> commitAsync() {
    return commitAsync(CallType.ASYNC);
  }

  private ApiFuture<Void> commitAsync(CallType callType) {
    ConnectionPreconditions.checkState(!isClosed(), CLOSED_ERROR_MSG);
    return endCurrentTransactionAsync(callType, commit);
  }

  private static final class Rollback implements EndTransactionMethod {
    @Override
    public ApiFuture<Void> endAsync(CallType callType, UnitOfWork t) {
      return t.rollbackAsync(callType);
    }
  }

  private final Rollback rollback = new Rollback();

  @Override
  public void rollback() {
    get(rollbackAsync(CallType.SYNC));
  }

  @Override
  public ApiFuture<Void> rollbackAsync() {
    return rollbackAsync(CallType.ASYNC);
  }

  private ApiFuture<Void> rollbackAsync(CallType callType) {
    ConnectionPreconditions.checkState(!isClosed(), CLOSED_ERROR_MSG);
    return endCurrentTransactionAsync(callType, rollback);
  }

  private ApiFuture<Void> endCurrentTransactionAsync(
      CallType callType, EndTransactionMethod endTransactionMethod) {
    ConnectionPreconditions.checkState(!isBatchActive(), "This connection has an active batch");
    ConnectionPreconditions.checkState(isInTransaction(), "This connection has no transaction");
    ConnectionPreconditions.checkState(
        statementTag == null, "Statement tags are not supported for COMMIT or ROLLBACK");
    ApiFuture<Void> res;
    try {
      if (isTransactionStarted()) {
        res = endTransactionMethod.endAsync(callType, getCurrentUnitOfWorkOrStartNewUnitOfWork());
      } else {
        this.currentUnitOfWork = null;
        res = ApiFutures.immediateFuture(null);
      }
    } finally {
      transactionBeginMarked = false;
      if (isAutocommit()) {
        inTransaction = false;
      }
      setDefaultTransactionOptions();
    }
    return res;
  }

  @Override
  public SavepointSupport getSavepointSupport() {
    return this.savepointSupport;
  }

  @Override
  public void setSavepointSupport(SavepointSupport savepointSupport) {
    ConnectionPreconditions.checkState(!isClosed(), CLOSED_ERROR_MSG);
    ConnectionPreconditions.checkState(
        !isBatchActive(), "Cannot set SavepointSupport while in a batch");
    ConnectionPreconditions.checkState(
        !isTransactionStarted(), "Cannot set SavepointSupport while a transaction is active");
    this.savepointSupport = savepointSupport;
  }

  @Override
  public void savepoint(String name) {
    ConnectionPreconditions.checkState(isInTransaction(), "This connection has no transaction");
    ConnectionPreconditions.checkState(
        savepointSupport.isSavepointCreationAllowed(),
        "This connection does not allow the creation of savepoints. Current value of SavepointSupport: "
            + savepointSupport);
    getCurrentUnitOfWorkOrStartNewUnitOfWork().savepoint(checkValidIdentifier(name), getDialect());
  }

  @Override
  public void releaseSavepoint(String name) {
    ConnectionPreconditions.checkState(
        isTransactionStarted(), "This connection has no active transaction");
    getCurrentUnitOfWorkOrStartNewUnitOfWork().releaseSavepoint(checkValidIdentifier(name));
  }

  @Override
  public void rollbackToSavepoint(String name) {
    ConnectionPreconditions.checkState(
        isTransactionStarted(), "This connection has no active transaction");
    getCurrentUnitOfWorkOrStartNewUnitOfWork()
        .rollbackToSavepoint(checkValidIdentifier(name), savepointSupport);
  }

  @Override
  public StatementResult execute(Statement statement) {
    return internalExecute(Preconditions.checkNotNull(statement), null);
  }

  @Override
  public StatementResult execute(Statement statement, Set<ResultType> allowedResultTypes) {
    return internalExecute(
        Preconditions.checkNotNull(statement), Preconditions.checkNotNull(allowedResultTypes));
  }

  private StatementResult internalExecute(
      Statement statement, @Nullable Set<ResultType> allowedResultTypes) {
    ConnectionPreconditions.checkState(!isClosed(), CLOSED_ERROR_MSG);
    ParsedStatement parsedStatement = getStatementParser().parse(statement, this.queryOptions);
    checkResultTypeAllowed(parsedStatement, allowedResultTypes);
    switch (parsedStatement.getType()) {
      case CLIENT_SIDE:
        return parsedStatement
            .getClientSideStatement()
            .execute(connectionStatementExecutor, parsedStatement);
      case QUERY:
        return StatementResultImpl.of(
            internalExecuteQuery(CallType.SYNC, parsedStatement, AnalyzeMode.NONE));
      case UPDATE:
        if (parsedStatement.hasReturningClause()) {
          return StatementResultImpl.of(
              internalExecuteQuery(CallType.SYNC, parsedStatement, AnalyzeMode.NONE));
        }
        return StatementResultImpl.of(
            get(internalExecuteUpdateAsync(CallType.SYNC, parsedStatement)));
      case DDL:
        get(executeDdlAsync(CallType.SYNC, parsedStatement));
        return StatementResultImpl.noResult();
      case UNKNOWN:
      default:
    }
    throw SpannerExceptionFactory.newSpannerException(
        ErrorCode.INVALID_ARGUMENT,
        "Unknown statement: " + parsedStatement.getSqlWithoutComments());
  }

  @VisibleForTesting
  static void checkResultTypeAllowed(
      ParsedStatement parsedStatement, @Nullable Set<ResultType> allowedResultTypes) {
    if (allowedResultTypes == null) {
      return;
    }
    ResultType resultType = getResultType(parsedStatement);
    if (!allowedResultTypes.contains(resultType)) {
      throw SpannerExceptionFactory.newSpannerException(
          ErrorCode.INVALID_ARGUMENT,
          "This statement returns a result of type "
              + resultType
              + ". Only statements that return a result of one of the following types are allowed: "
              + allowedResultTypes.stream()
                  .map(ResultType::toString)
                  .collect(Collectors.joining(", ")));
    }
  }

  private static ResultType getResultType(ParsedStatement parsedStatement) {
    switch (parsedStatement.getType()) {
      case CLIENT_SIDE:
        if (parsedStatement.getClientSideStatement().isQuery()) {
          return ResultType.RESULT_SET;
        } else if (parsedStatement.getClientSideStatement().isUpdate()) {
          return ResultType.UPDATE_COUNT;
        } else {
          return ResultType.NO_RESULT;
        }
      case QUERY:
        return ResultType.RESULT_SET;
      case UPDATE:
        if (parsedStatement.hasReturningClause()) {
          return ResultType.RESULT_SET;
        } else {
          return ResultType.UPDATE_COUNT;
        }
      case DDL:
        return ResultType.NO_RESULT;
      case UNKNOWN:
      default:
        throw SpannerExceptionFactory.newSpannerException(
            ErrorCode.INVALID_ARGUMENT,
            "Unknown statement: " + parsedStatement.getSqlWithoutComments());
    }
  }

  @Override
  public AsyncStatementResult executeAsync(Statement statement) {
    Preconditions.checkNotNull(statement);
    ConnectionPreconditions.checkState(!isClosed(), CLOSED_ERROR_MSG);
    ParsedStatement parsedStatement = getStatementParser().parse(statement, this.queryOptions);
    switch (parsedStatement.getType()) {
      case CLIENT_SIDE:
        return AsyncStatementResultImpl.of(
            parsedStatement
                .getClientSideStatement()
                .execute(connectionStatementExecutor, parsedStatement),
            spanner.getAsyncExecutorProvider());
      case QUERY:
        return AsyncStatementResultImpl.of(
            internalExecuteQueryAsync(CallType.ASYNC, parsedStatement, AnalyzeMode.NONE));
      case UPDATE:
        if (parsedStatement.hasReturningClause()) {
          return AsyncStatementResultImpl.of(
              internalExecuteQueryAsync(CallType.ASYNC, parsedStatement, AnalyzeMode.NONE));
        }
        return AsyncStatementResultImpl.of(
            internalExecuteUpdateAsync(CallType.ASYNC, parsedStatement));
      case DDL:
        return AsyncStatementResultImpl.noResult(executeDdlAsync(CallType.ASYNC, parsedStatement));
      case UNKNOWN:
      default:
    }
    throw SpannerExceptionFactory.newSpannerException(
        ErrorCode.INVALID_ARGUMENT,
        "Unknown statement: " + parsedStatement.getSqlWithoutComments());
  }

  @Override
  public ResultSet executeQuery(Statement query, QueryOption... options) {
    return parseAndExecuteQuery(CallType.SYNC, query, AnalyzeMode.NONE, options);
  }

  @Override
  public AsyncResultSet executeQueryAsync(Statement query, QueryOption... options) {
    return parseAndExecuteQueryAsync(CallType.ASYNC, query, AnalyzeMode.NONE, options);
  }

  @Override
  public ResultSet analyzeQuery(Statement query, QueryAnalyzeMode queryMode) {
    Preconditions.checkNotNull(queryMode);
    return parseAndExecuteQuery(CallType.SYNC, query, AnalyzeMode.of(queryMode));
  }

  @Override
  public void setDataBoostEnabled(boolean dataBoostEnabled) {
    this.dataBoostEnabled = dataBoostEnabled;
  }

  @Override
  public boolean isDataBoostEnabled() {
    return this.dataBoostEnabled;
  }

  @Override
  public void setAutoPartitionMode(boolean autoPartitionMode) {
    this.autoPartitionMode = autoPartitionMode;
  }

  @Override
  public boolean isAutoPartitionMode() {
    return this.autoPartitionMode;
  }

  @Override
  public void setMaxPartitions(int maxPartitions) {
    this.maxPartitions = maxPartitions;
  }

  @Override
  public int getMaxPartitions() {
    return this.maxPartitions;
  }

  @Override
  public ResultSet partitionQuery(
      Statement query, PartitionOptions partitionOptions, QueryOption... options) {
    ParsedStatement parsedStatement = getStatementParser().parse(query, this.queryOptions);
    if (parsedStatement.getType() != StatementType.QUERY) {
      throw SpannerExceptionFactory.newSpannerException(
          ErrorCode.INVALID_ARGUMENT,
          "Only queries can be partitioned. Invalid statement: " + query.getSql());
    }

    QueryOption[] combinedOptions = concat(parsedStatement.getOptionsFromHints(), options);
    UnitOfWork transaction = getCurrentUnitOfWorkOrStartNewUnitOfWork();
    return get(
        transaction.partitionQueryAsync(
            CallType.SYNC,
            parsedStatement,
            getEffectivePartitionOptions(partitionOptions),
            mergeDataBoost(
                mergeQueryRequestOptions(
                    parsedStatement, mergeQueryStatementTag(combinedOptions)))));
  }

  private PartitionOptions getEffectivePartitionOptions(
      PartitionOptions callSpecificPartitionOptions) {
    if (maxPartitions == 0) {
      if (callSpecificPartitionOptions == null) {
        return PartitionOptions.newBuilder().build();
      } else {
        return callSpecificPartitionOptions;
      }
    }
    if (callSpecificPartitionOptions != null
        && callSpecificPartitionOptions.getMaxPartitions() > 0L) {
      return callSpecificPartitionOptions;
    }
    if (callSpecificPartitionOptions != null
        && callSpecificPartitionOptions.getPartitionSizeBytes() > 0L) {
      return PartitionOptions.newBuilder()
          .setMaxPartitions(maxPartitions)
          .setPartitionSizeBytes(callSpecificPartitionOptions.getPartitionSizeBytes())
          .build();
    }
    return PartitionOptions.newBuilder().setMaxPartitions(maxPartitions).build();
  }

  @Override
  public ResultSet runPartition(String encodedPartitionId) {
    PartitionId id = PartitionId.decodeFromString(encodedPartitionId);
    try (BatchReadOnlyTransaction transaction =
        batchClient.batchReadOnlyTransaction(id.getTransactionId())) {
      return transaction.execute(id.getPartition());
    }
  }

  @Override
  public void setMaxPartitionedParallelism(int maxThreads) {
    Preconditions.checkArgument(maxThreads >= 0, "maxThreads must be >=0");
    this.maxPartitionedParallelism = maxThreads;
  }

  @Override
  public int getMaxPartitionedParallelism() {
    return this.maxPartitionedParallelism;
  }

  @Override
  public PartitionedQueryResultSet runPartitionedQuery(
      Statement query, PartitionOptions partitionOptions, QueryOption... options) {
    List<String> partitionIds = new ArrayList<>();
    try (ResultSet partitions = partitionQuery(query, partitionOptions, options)) {
      while (partitions.next()) {
        partitionIds.add(partitions.getString(0));
      }
    }
    // parallelism=0 means 'dynamically choose based on the number of available processors and the
    // number of partitions'.
    return new MergedResultSet(this, partitionIds, maxPartitionedParallelism);
  }

  /**
   * Parses the given statement as a query and executes it. Throws a {@link SpannerException} if the
   * statement is not a query.
   */
  private ResultSet parseAndExecuteQuery(
      CallType callType, Statement query, AnalyzeMode analyzeMode, QueryOption... options) {
    Preconditions.checkNotNull(query);
    Preconditions.checkNotNull(analyzeMode);
    ConnectionPreconditions.checkState(!isClosed(), CLOSED_ERROR_MSG);
    ParsedStatement parsedStatement = getStatementParser().parse(query, this.queryOptions);
    if (parsedStatement.isQuery() || parsedStatement.isUpdate()) {
      switch (parsedStatement.getType()) {
        case CLIENT_SIDE:
          return parsedStatement
              .getClientSideStatement()
              .execute(connectionStatementExecutor, parsedStatement)
              .getResultSet();
        case QUERY:
          return internalExecuteQuery(callType, parsedStatement, analyzeMode, options);
        case UPDATE:
          if (parsedStatement.hasReturningClause()) {
            // Cannot execute DML statement with returning clause in read-only mode or in
            // READ_ONLY_TRANSACTION transaction mode.
            if (this.isReadOnly()
                || (this.isInTransaction()
                    && this.getTransactionMode() == TransactionMode.READ_ONLY_TRANSACTION)) {
              throw SpannerExceptionFactory.newSpannerException(
                  ErrorCode.FAILED_PRECONDITION,
                  "DML statement with returning clause cannot be executed in read-only mode: "
                      + parsedStatement.getSqlWithoutComments());
            }
            return internalExecuteQuery(callType, parsedStatement, analyzeMode, options);
          }
        case DDL:
        case UNKNOWN:
        default:
      }
    }
    throw SpannerExceptionFactory.newSpannerException(
        ErrorCode.INVALID_ARGUMENT,
        "Statement is not a query or DML with returning clause: "
            + parsedStatement.getSqlWithoutComments());
  }

  private AsyncResultSet parseAndExecuteQueryAsync(
      CallType callType, Statement query, AnalyzeMode analyzeMode, QueryOption... options) {
    Preconditions.checkNotNull(query);
    ConnectionPreconditions.checkState(!isClosed(), CLOSED_ERROR_MSG);
    ParsedStatement parsedStatement = getStatementParser().parse(query, this.queryOptions);
    if (parsedStatement.isQuery() || parsedStatement.isUpdate()) {
      switch (parsedStatement.getType()) {
        case CLIENT_SIDE:
          return ResultSets.toAsyncResultSet(
              parsedStatement
                  .getClientSideStatement()
                  .execute(connectionStatementExecutor, parsedStatement)
                  .getResultSet(),
              spanner.getAsyncExecutorProvider(),
              options);
        case QUERY:
          return internalExecuteQueryAsync(callType, parsedStatement, analyzeMode, options);
        case UPDATE:
          if (parsedStatement.hasReturningClause()) {
            // Cannot execute DML statement with returning clause in read-only mode or in
            // READ_ONLY_TRANSACTION transaction mode.
            if (this.isReadOnly()
                || (this.isInTransaction()
                    && this.getTransactionMode() == TransactionMode.READ_ONLY_TRANSACTION)) {
              throw SpannerExceptionFactory.newSpannerException(
                  ErrorCode.FAILED_PRECONDITION,
                  "DML statement with returning clause cannot be executed in read-only mode: "
                      + parsedStatement.getSqlWithoutComments());
            }
            return internalExecuteQueryAsync(callType, parsedStatement, analyzeMode, options);
          }
        case DDL:
        case UNKNOWN:
        default:
      }
    }
    throw SpannerExceptionFactory.newSpannerException(
        ErrorCode.INVALID_ARGUMENT,
        "Statement is not a query or DML with returning clause: "
            + parsedStatement.getSqlWithoutComments());
  }

  private boolean isInternalMetadataQuery(QueryOption... options) {
    if (options == null) {
      return false;
    }
    for (QueryOption option : options) {
      if (option instanceof InternalMetadataQuery) {
        return true;
      }
    }
    return false;
  }

  @Override
  public long executeUpdate(Statement update) {
    Preconditions.checkNotNull(update);
    ConnectionPreconditions.checkState(!isClosed(), CLOSED_ERROR_MSG);
    ParsedStatement parsedStatement = getStatementParser().parse(update);
    if (parsedStatement.isUpdate()) {
      switch (parsedStatement.getType()) {
        case UPDATE:
          if (parsedStatement.hasReturningClause()) {
            throw SpannerExceptionFactory.newSpannerException(
                ErrorCode.FAILED_PRECONDITION,
                "DML statement with returning clause cannot be executed using executeUpdate: "
                    + parsedStatement.getSqlWithoutComments()
                    + ". Please use executeQuery instead.");
          }
          return get(internalExecuteUpdateAsync(CallType.SYNC, parsedStatement));
        case CLIENT_SIDE:
        case QUERY:
        case DDL:
        case UNKNOWN:
        default:
      }
    }
    throw SpannerExceptionFactory.newSpannerException(
        ErrorCode.INVALID_ARGUMENT,
        "Statement is not an update statement: " + parsedStatement.getSqlWithoutComments());
  }

  @Override
  public ApiFuture<Long> executeUpdateAsync(Statement update) {
    Preconditions.checkNotNull(update);
    ConnectionPreconditions.checkState(!isClosed(), CLOSED_ERROR_MSG);
    ParsedStatement parsedStatement = getStatementParser().parse(update);
    if (parsedStatement.isUpdate()) {
      switch (parsedStatement.getType()) {
        case UPDATE:
          if (parsedStatement.hasReturningClause()) {
            throw SpannerExceptionFactory.newSpannerException(
                ErrorCode.FAILED_PRECONDITION,
                "DML statement with returning clause cannot be executed using executeUpdateAsync: "
                    + parsedStatement.getSqlWithoutComments()
                    + ". Please use executeQueryAsync instead.");
          }
          return internalExecuteUpdateAsync(CallType.ASYNC, parsedStatement);
        case CLIENT_SIDE:
        case QUERY:
        case DDL:
        case UNKNOWN:
        default:
      }
    }
    throw SpannerExceptionFactory.newSpannerException(
        ErrorCode.INVALID_ARGUMENT,
        "Statement is not an update statement: " + parsedStatement.getSqlWithoutComments());
  }

  @Override
  public ResultSetStats analyzeUpdate(Statement update, QueryAnalyzeMode analyzeMode) {
    Preconditions.checkNotNull(update);
    ConnectionPreconditions.checkState(!isClosed(), CLOSED_ERROR_MSG);
    ParsedStatement parsedStatement = getStatementParser().parse(update);
    if (parsedStatement.isUpdate()) {
      switch (parsedStatement.getType()) {
        case UPDATE:
          return get(internalAnalyzeUpdateAsync(
                  CallType.SYNC, parsedStatement, AnalyzeMode.of(analyzeMode)))
              .getStats();
        case CLIENT_SIDE:
        case QUERY:
        case DDL:
        case UNKNOWN:
        default:
      }
    }
    throw SpannerExceptionFactory.newSpannerException(
        ErrorCode.INVALID_ARGUMENT,
        "Statement is not an update statement: " + parsedStatement.getSqlWithoutComments());
  }

  @Override
  public ResultSet analyzeUpdateStatement(
      Statement statement, QueryAnalyzeMode analyzeMode, UpdateOption... options) {
    Preconditions.checkNotNull(statement);
    ConnectionPreconditions.checkState(!isClosed(), CLOSED_ERROR_MSG);
    ParsedStatement parsedStatement = getStatementParser().parse(statement);
    switch (parsedStatement.getType()) {
      case UPDATE:
        return get(
            internalAnalyzeUpdateAsync(
                CallType.SYNC, parsedStatement, AnalyzeMode.of(analyzeMode), options));
      case QUERY:
      case CLIENT_SIDE:
      case DDL:
      case UNKNOWN:
      default:
    }
    throw SpannerExceptionFactory.newSpannerException(
        ErrorCode.INVALID_ARGUMENT,
        "Statement is not an update statement: " + parsedStatement.getSqlWithoutComments());
  }

  @Override
  public long[] executeBatchUpdate(Iterable<Statement> updates) {
    return get(internalExecuteBatchUpdateAsync(CallType.SYNC, parseUpdateStatements(updates)));
  }

  @Override
  public ApiFuture<long[]> executeBatchUpdateAsync(Iterable<Statement> updates) {
    return internalExecuteBatchUpdateAsync(CallType.ASYNC, parseUpdateStatements(updates));
  }

  private List<ParsedStatement> parseUpdateStatements(Iterable<Statement> updates) {
    Preconditions.checkNotNull(updates);
    ConnectionPreconditions.checkState(!isClosed(), CLOSED_ERROR_MSG);
    // Check that there are only DML statements in the input.
    List<ParsedStatement> parsedStatements = new LinkedList<>();
    for (Statement update : updates) {
      ParsedStatement parsedStatement = getStatementParser().parse(update);
      switch (parsedStatement.getType()) {
        case UPDATE:
          parsedStatements.add(parsedStatement);
          break;
        case CLIENT_SIDE:
        case QUERY:
        case DDL:
        case UNKNOWN:
        default:
          throw SpannerExceptionFactory.newSpannerException(
              ErrorCode.INVALID_ARGUMENT,
              "The batch update list contains a statement that is not an update statement: "
                  + parsedStatement.getSqlWithoutComments());
      }
    }
    return parsedStatements;
  }

  private UpdateOption[] concat(
      ReadQueryUpdateTransactionOption[] statementOptions, UpdateOption[] argumentOptions) {
    if (statementOptions == null || statementOptions.length == 0) {
      return argumentOptions;
    }
    if (argumentOptions == null || argumentOptions.length == 0) {
      return statementOptions;
    }
    UpdateOption[] result =
        Arrays.copyOf(statementOptions, statementOptions.length + argumentOptions.length);
    System.arraycopy(argumentOptions, 0, result, statementOptions.length, argumentOptions.length);
    return result;
  }

  private QueryOption[] concat(
      ReadQueryUpdateTransactionOption[] statementOptions, QueryOption[] argumentOptions) {
    if (statementOptions == null || statementOptions.length == 0) {
      return argumentOptions;
    }
    if (argumentOptions == null || argumentOptions.length == 0) {
      return statementOptions;
    }
    QueryOption[] result =
        Arrays.copyOf(statementOptions, statementOptions.length + argumentOptions.length);
    System.arraycopy(argumentOptions, 0, result, statementOptions.length, argumentOptions.length);
    return result;
  }

  private QueryOption[] mergeDataBoost(QueryOption... options) {
    if (this.dataBoostEnabled) {
      options = appendQueryOption(options, Options.dataBoostEnabled(true));
    }
    return options;
  }

  private QueryOption[] mergeQueryStatementTag(QueryOption... options) {
    if (this.statementTag != null) {
      options = appendQueryOption(options, Options.tag(statementTag));
      this.statementTag = null;
    }
    return options;
  }

  private QueryOption[] mergeQueryRequestOptions(
      ParsedStatement parsedStatement, QueryOption... options) {
    if (this.rpcPriority != null) {
      options = appendQueryOption(options, Options.priority(this.rpcPriority));
    }
    if (this.directedReadOptions != null
        && currentUnitOfWork != null
        && currentUnitOfWork.supportsDirectedReads(parsedStatement)) {
      options = appendQueryOption(options, Options.directedRead(this.directedReadOptions));
    }
    return options;
  }

  private QueryOption[] appendQueryOption(QueryOption[] options, QueryOption append) {
    if (options == null || options.length == 0) {
      options = new QueryOption[] {append};
    } else {
      options = Arrays.copyOf(options, options.length + 1);
      options[options.length - 1] = append;
    }
    return options;
  }

  private UpdateOption[] mergeUpdateStatementTag(UpdateOption... options) {
    if (this.statementTag != null) {
      // Shortcut for the most common scenario.
      if (options == null || options.length == 0) {
        options = new UpdateOption[] {Options.tag(statementTag)};
      } else {
        options = Arrays.copyOf(options, options.length + 1);
        options[options.length - 1] = Options.tag(statementTag);
      }
      this.statementTag = null;
    }
    return options;
  }

  private UpdateOption[] mergeUpdateRequestOptions(UpdateOption... options) {
    if (this.rpcPriority != null) {
      // Shortcut for the most common scenario.
      if (options == null || options.length == 0) {
        options = new UpdateOption[] {Options.priority(this.rpcPriority)};
      } else {
        options = Arrays.copyOf(options, options.length + 1);
        options[options.length - 1] = Options.priority(this.rpcPriority);
      }
    }
    return options;
  }

  private ResultSet internalExecuteQuery(
      final CallType callType,
      final ParsedStatement statement,
      final AnalyzeMode analyzeMode,
      final QueryOption... options) {
    Preconditions.checkArgument(
        statement.getType() == StatementType.QUERY
            || (statement.getType() == StatementType.UPDATE
                && (analyzeMode != AnalyzeMode.NONE || statement.hasReturningClause())),
        "Statement must either be a query or a DML mode with analyzeMode!=NONE or returning clause");
    boolean isInternalMetadataQuery = isInternalMetadataQuery(options);
    QueryOption[] combinedOptions = concat(statement.getOptionsFromHints(), options);
    UnitOfWork transaction = getCurrentUnitOfWorkOrStartNewUnitOfWork(isInternalMetadataQuery);
    if (autoPartitionMode
        && statement.getType() == StatementType.QUERY
        && !isInternalMetadataQuery) {
      return runPartitionedQuery(
          statement.getStatement(), PartitionOptions.getDefaultInstance(), combinedOptions);
    }
    return get(
        transaction.executeQueryAsync(
            callType,
            statement,
            analyzeMode,
            mergeQueryRequestOptions(statement, mergeQueryStatementTag(combinedOptions))));
  }

  private AsyncResultSet internalExecuteQueryAsync(
      final CallType callType,
      final ParsedStatement statement,
      final AnalyzeMode analyzeMode,
      final QueryOption... options) {
    Preconditions.checkArgument(
        (statement.getType() == StatementType.QUERY)
            || (statement.getType() == StatementType.UPDATE && statement.hasReturningClause()),
        "Statement must be a query or DML with returning clause.");
    ConnectionPreconditions.checkState(
        !(autoPartitionMode && statement.getType() == StatementType.QUERY),
        "Partitioned queries cannot be executed asynchronously");
    boolean isInternalMetadataQuery = isInternalMetadataQuery(options);
    QueryOption[] combinedOptions = concat(statement.getOptionsFromHints(), options);
    UnitOfWork transaction = getCurrentUnitOfWorkOrStartNewUnitOfWork(isInternalMetadataQuery);
    return ResultSets.toAsyncResultSet(
        transaction.executeQueryAsync(
            callType,
            statement,
            analyzeMode,
            mergeQueryRequestOptions(statement, mergeQueryStatementTag(combinedOptions))),
        spanner.getAsyncExecutorProvider(),
        combinedOptions);
  }

  private ApiFuture<Long> internalExecuteUpdateAsync(
      final CallType callType, final ParsedStatement update, UpdateOption... options) {
    Preconditions.checkArgument(
        update.getType() == StatementType.UPDATE, "Statement must be an update");
    UpdateOption[] combinedOptions = concat(update.getOptionsFromHints(), options);
    UnitOfWork transaction = getCurrentUnitOfWorkOrStartNewUnitOfWork();
    return transaction.executeUpdateAsync(
        callType, update, mergeUpdateRequestOptions(mergeUpdateStatementTag(combinedOptions)));
  }

  private ApiFuture<ResultSet> internalAnalyzeUpdateAsync(
      final CallType callType,
      final ParsedStatement update,
      AnalyzeMode analyzeMode,
      UpdateOption... options) {
    Preconditions.checkArgument(
        update.getType() == StatementType.UPDATE, "Statement must be an update");
    UpdateOption[] combinedOptions = concat(update.getOptionsFromHints(), options);
    UnitOfWork transaction = getCurrentUnitOfWorkOrStartNewUnitOfWork();
    return transaction.analyzeUpdateAsync(
        callType,
        update,
        analyzeMode,
        mergeUpdateRequestOptions(mergeUpdateStatementTag(combinedOptions)));
  }

  private ApiFuture<long[]> internalExecuteBatchUpdateAsync(
      CallType callType, List<ParsedStatement> updates, UpdateOption... options) {
    UpdateOption[] combinedOptions =
        updates.isEmpty() ? options : concat(updates.get(0).getOptionsFromHints(), options);
    UnitOfWork transaction = getCurrentUnitOfWorkOrStartNewUnitOfWork();
    return transaction.executeBatchUpdateAsync(
        callType, updates, mergeUpdateRequestOptions(mergeUpdateStatementTag(combinedOptions)));
  }

  private UnitOfWork getCurrentUnitOfWorkOrStartNewUnitOfWork() {
    return getCurrentUnitOfWorkOrStartNewUnitOfWork(StatementType.UNKNOWN, false);
  }

  @VisibleForTesting
  UnitOfWork getCurrentUnitOfWorkOrStartNewUnitOfWork(boolean isInternalMetadataQuery) {
    return getCurrentUnitOfWorkOrStartNewUnitOfWork(StatementType.UNKNOWN, isInternalMetadataQuery);
  }

  private UnitOfWork getOrStartDdlUnitOfWork() {
    return getCurrentUnitOfWorkOrStartNewUnitOfWork(StatementType.DDL, false);
  }

  /**
   * Returns the current {@link UnitOfWork} of this connection, or creates a new one based on the
   * current transaction settings of the connection and returns that.
   */
  @VisibleForTesting
  UnitOfWork getCurrentUnitOfWorkOrStartNewUnitOfWork(
      StatementType statementType, boolean isInternalMetadataQuery) {
    if (isInternalMetadataQuery) {
      // Just return a temporary single-use transaction.
      return createNewUnitOfWork(/* isInternalMetadataQuery = */ true, /* forceSingleUse = */ true);
    }
    maybeAutoCommitCurrentTransaction(statementType);
    if (this.currentUnitOfWork == null || !this.currentUnitOfWork.isActive()) {
      this.currentUnitOfWork =
          createNewUnitOfWork(
              /* isInternalMetadataQuery = */ false,
              /* forceSingleUse = */ statementType == StatementType.DDL
                  && this.ddlInTransactionMode != DdlInTransactionMode.FAIL
                  && !this.transactionBeginMarked,
              statementType);
    }
    return this.currentUnitOfWork;
  }

  private Span createSpanForUnitOfWork(String name) {
    return tracer
        .spanBuilder(this.tracingPrefix + "." + name)
        .setAllAttributes(getOpenTelemetryAttributes())
        .startSpan();
  }

  void maybeAutoCommitCurrentTransaction(StatementType statementType) {
    if (this.currentUnitOfWork instanceof ReadWriteTransaction
        && this.currentUnitOfWork.isActive()
        && statementType == StatementType.DDL
        && this.ddlInTransactionMode == DdlInTransactionMode.AUTO_COMMIT_TRANSACTION) {
      commit();
    }
  }

  @VisibleForTesting
<<<<<<< HEAD
  UnitOfWork createNewUnitOfWork() {
    if (isAutocommit() && !isInTransaction() && !isInBatch()) {
      return SingleUseTransaction.newBuilder()
          .setDdlClient(ddlClient)
          .setDatabaseClient(dbClient)
          .setReadOnly(isReadOnly())
          .setReadOnlyStaleness(readOnlyStaleness)
          .setAutocommitDmlMode(autocommitDmlMode)
          .setReturnCommitStats(returnCommitStats)
          .setStatementTimeout(statementTimeout)
          .withStatementExecutor(statementExecutor)
          .setProtoDescriptors(getProtoDescriptors())
          .build();
=======
  UnitOfWork createNewUnitOfWork(boolean isInternalMetadataQuery, boolean forceSingleUse) {
    return createNewUnitOfWork(isInternalMetadataQuery, forceSingleUse, null);
  }

  @VisibleForTesting
  UnitOfWork createNewUnitOfWork(
      boolean isInternalMetadataQuery, boolean forceSingleUse, StatementType statementType) {
    if (isInternalMetadataQuery
        || (isAutocommit() && !isInTransaction() && !isInBatch())
        || forceSingleUse) {
      SingleUseTransaction singleUseTransaction =
          SingleUseTransaction.newBuilder()
              .setInternalMetadataQuery(isInternalMetadataQuery)
              .setDdlClient(ddlClient)
              .setDatabaseClient(dbClient)
              .setBatchClient(batchClient)
              .setReadOnly(isReadOnly())
              .setReadOnlyStaleness(readOnlyStaleness)
              .setAutocommitDmlMode(autocommitDmlMode)
              .setReturnCommitStats(returnCommitStats)
              .setExcludeTxnFromChangeStreams(excludeTxnFromChangeStreams)
              .setMaxCommitDelay(maxCommitDelay)
              .setStatementTimeout(statementTimeout)
              .withStatementExecutor(statementExecutor)
              .setSpan(
                  createSpanForUnitOfWork(
                      statementType == StatementType.DDL ? DDL_STATEMENT : SINGLE_USE_TRANSACTION))
              .build();
      if (!isInternalMetadataQuery && !forceSingleUse) {
        // Reset the transaction options after starting a single-use transaction.
        setDefaultTransactionOptions();
      }
      return singleUseTransaction;
>>>>>>> dee7cdab
    } else {
      switch (getUnitOfWorkType()) {
        case READ_ONLY_TRANSACTION:
          return ReadOnlyTransaction.newBuilder()
              .setDatabaseClient(dbClient)
              .setBatchClient(batchClient)
              .setReadOnlyStaleness(readOnlyStaleness)
              .setStatementTimeout(statementTimeout)
              .withStatementExecutor(statementExecutor)
              .setTransactionTag(transactionTag)
              .setRpcPriority(rpcPriority)
              .setSpan(createSpanForUnitOfWork(READ_ONLY_TRANSACTION))
              .build();
        case READ_WRITE_TRANSACTION:
          return ReadWriteTransaction.newBuilder()
              .setUseAutoSavepointsForEmulator(options.useAutoSavepointsForEmulator())
              .setDatabaseClient(dbClient)
              .setDelayTransactionStartUntilFirstWrite(delayTransactionStartUntilFirstWrite)
              .setRetryAbortsInternally(retryAbortsInternally)
              .setSavepointSupport(savepointSupport)
              .setReturnCommitStats(returnCommitStats)
              .setMaxCommitDelay(maxCommitDelay)
              .setTransactionRetryListeners(transactionRetryListeners)
              .setStatementTimeout(statementTimeout)
              .withStatementExecutor(statementExecutor)
              .setTransactionTag(transactionTag)
              .setExcludeTxnFromChangeStreams(excludeTxnFromChangeStreams)
              .setRpcPriority(rpcPriority)
              .setSpan(createSpanForUnitOfWork(READ_WRITE_TRANSACTION))
              .build();
        case DML_BATCH:
          // A DML batch can run inside the current transaction. It should therefore only
          // temporarily replace the current transaction.
          pushCurrentUnitOfWorkToTransactionStack();
          return DmlBatch.newBuilder()
              .setTransaction(currentUnitOfWork)
              .setStatementTimeout(statementTimeout)
              .withStatementExecutor(statementExecutor)
              .setStatementTag(statementTag)
              .setExcludeTxnFromChangeStreams(excludeTxnFromChangeStreams)
              .setRpcPriority(rpcPriority)
              .setSpan(createSpanForUnitOfWork(DML_BATCH))
              .build();
        case DDL_BATCH:
          return DdlBatch.newBuilder()
              .setDdlClient(ddlClient)
              .setDatabaseClient(dbClient)
              .setStatementTimeout(statementTimeout)
              .withStatementExecutor(statementExecutor)
<<<<<<< HEAD
              .setProtoDescriptors(getProtoDescriptors())
=======
              .setSpan(createSpanForUnitOfWork(DDL_BATCH))
>>>>>>> dee7cdab
              .build();
        default:
      }
    }
    throw SpannerExceptionFactory.newSpannerException(
        ErrorCode.FAILED_PRECONDITION,
        "This connection does not have an active transaction and the state of this connection does not allow any new transactions to be started");
  }

  /** Pushes the current unit of work to the stack of nested transactions. */
  private void pushCurrentUnitOfWorkToTransactionStack() {
    Preconditions.checkState(currentUnitOfWork != null, "There is no current transaction");
    transactionStack.push(currentUnitOfWork);
  }

  /** Set the {@link UnitOfWork} of this connection back to the previous {@link UnitOfWork}. */
  private void popUnitOfWorkFromTransactionStack() {
    Preconditions.checkState(
        !transactionStack.isEmpty(), "There is no unit of work in the transaction stack");
    this.currentUnitOfWork = transactionStack.pop();
  }

  private ApiFuture<Void> executeDdlAsync(CallType callType, ParsedStatement ddl) {
<<<<<<< HEAD
    ApiFuture<Void> result =
        getCurrentUnitOfWorkOrStartNewUnitOfWork().executeDdlAsync(callType, ddl);
    // reset proto descriptors after executing a DDL statement
    this.protoDescriptors = null;
    this.protoDescriptorsFilePath = null;
    return result;
=======
    return getOrStartDdlUnitOfWork().executeDdlAsync(callType, ddl);
>>>>>>> dee7cdab
  }

  @Override
  public void write(Mutation mutation) {
    get(writeAsync(Collections.singleton(Preconditions.checkNotNull(mutation))));
  }

  @Override
  public ApiFuture<Void> writeAsync(Mutation mutation) {
    return writeAsync(Collections.singleton(Preconditions.checkNotNull(mutation)));
  }

  @Override
  public void write(Iterable<Mutation> mutations) {
    get(writeAsync(Preconditions.checkNotNull(mutations)));
  }

  @Override
  public ApiFuture<Void> writeAsync(Iterable<Mutation> mutations) {
    Preconditions.checkNotNull(mutations);
    ConnectionPreconditions.checkState(!isClosed(), CLOSED_ERROR_MSG);
    ConnectionPreconditions.checkState(isAutocommit(), ONLY_ALLOWED_IN_AUTOCOMMIT);
    return getCurrentUnitOfWorkOrStartNewUnitOfWork().writeAsync(CallType.ASYNC, mutations);
  }

  @Override
  public void bufferedWrite(Mutation mutation) {
    bufferedWrite(Preconditions.checkNotNull(Collections.singleton(mutation)));
  }

  @Override
  public void bufferedWrite(Iterable<Mutation> mutations) {
    Preconditions.checkNotNull(mutations);
    ConnectionPreconditions.checkState(!isClosed(), CLOSED_ERROR_MSG);
    ConnectionPreconditions.checkState(!isAutocommit(), NOT_ALLOWED_IN_AUTOCOMMIT);
    get(getCurrentUnitOfWorkOrStartNewUnitOfWork().writeAsync(CallType.SYNC, mutations));
  }

  @Override
  public void startBatchDdl() {
    ConnectionPreconditions.checkState(!isClosed(), CLOSED_ERROR_MSG);
    ConnectionPreconditions.checkState(
        !isBatchActive(), "Cannot start a DDL batch when a batch is already active");
    ConnectionPreconditions.checkState(
        !isReadOnly(), "Cannot start a DDL batch when the connection is in read-only mode");
    ConnectionPreconditions.checkState(
        !isTransactionStarted()
            || getDdlInTransactionMode() == DdlInTransactionMode.AUTO_COMMIT_TRANSACTION,
        "Cannot start a DDL batch while a transaction is active");
    ConnectionPreconditions.checkState(
        !(isAutocommit() && isInTransaction()),
        "Cannot start a DDL batch while in a temporary transaction");
    ConnectionPreconditions.checkState(
        !transactionBeginMarked, "Cannot start a DDL batch when a transaction has begun");
    ConnectionPreconditions.checkState(
        isAutocommit() || getDdlInTransactionMode() != DdlInTransactionMode.FAIL,
        "Cannot start a DDL batch when autocommit=false and ddlInTransactionMode=FAIL");

    maybeAutoCommitCurrentTransaction(StatementType.DDL);
    this.batchMode = BatchMode.DDL;
    this.unitOfWorkType = UnitOfWorkType.DDL_BATCH;
    this.currentUnitOfWork =
        createNewUnitOfWork(/* isInternalMetadataQuery = */ false, /* forceSingleUse = */ false);
  }

  @Override
  public void startBatchDml() {
    ConnectionPreconditions.checkState(!isClosed(), CLOSED_ERROR_MSG);
    ConnectionPreconditions.checkState(
        !isBatchActive(), "Cannot start a DML batch when a batch is already active");
    ConnectionPreconditions.checkState(
        !isReadOnly(), "Cannot start a DML batch when the connection is in read-only mode");
    ConnectionPreconditions.checkState(
        !(isInTransaction() && getTransactionMode() == TransactionMode.READ_ONLY_TRANSACTION),
        "Cannot start a DML batch when a read-only transaction is in progress");
    // Make sure that there is a current unit of work that the batch can use.
    getCurrentUnitOfWorkOrStartNewUnitOfWork();
    // Then create the DML batch.
    this.batchMode = BatchMode.DML;
    this.unitOfWorkType = UnitOfWorkType.DML_BATCH;
    this.currentUnitOfWork =
        createNewUnitOfWork(/* isInternalMetadataQuery = */ false, /* forceSingleUse = */ false);
  }

  @Override
  public long[] runBatch() {
    return get(runBatchAsync());
  }

  @Override
  public ApiFuture<long[]> runBatchAsync() {
    ConnectionPreconditions.checkState(!isClosed(), CLOSED_ERROR_MSG);
    ConnectionPreconditions.checkState(isBatchActive(), "This connection has no active batch");
    try {
      if (this.currentUnitOfWork != null) {
        return this.currentUnitOfWork.runBatchAsync(CallType.ASYNC);
      }
      return ApiFutures.immediateFuture(new long[0]);
    } finally {
      if (isDdlBatchActive()) {
        // reset proto descriptors after executing a DDL batch
        this.protoDescriptors = null;
        this.protoDescriptorsFilePath = null;
      }
      this.batchMode = BatchMode.NONE;
      setDefaultTransactionOptions();
    }
  }

  @Override
  public void abortBatch() {
    ConnectionPreconditions.checkState(!isClosed(), CLOSED_ERROR_MSG);
    ConnectionPreconditions.checkState(isBatchActive(), "This connection has no active batch");
    try {
      if (this.currentUnitOfWork != null) {
        this.currentUnitOfWork.abortBatch();
      }
    } finally {
      this.batchMode = BatchMode.NONE;
      setDefaultTransactionOptions();
    }
  }

  private boolean isBatchActive() {
    return isDdlBatchActive() || isDmlBatchActive();
  }

  @Override
  public boolean isDdlBatchActive() {
    ConnectionPreconditions.checkState(!isClosed(), CLOSED_ERROR_MSG);
    return this.batchMode == BatchMode.DDL;
  }

  @Override
  public boolean isDmlBatchActive() {
    ConnectionPreconditions.checkState(!isClosed(), CLOSED_ERROR_MSG);
    return this.batchMode == BatchMode.DML;
  }
}<|MERGE_RESOLUTION|>--- conflicted
+++ resolved
@@ -21,11 +21,8 @@
 
 import com.google.api.core.ApiFuture;
 import com.google.api.core.ApiFutures;
-<<<<<<< HEAD
+import com.google.api.gax.core.GaxProperties;
 import com.google.cloud.ByteArray;
-=======
-import com.google.api.gax.core.GaxProperties;
->>>>>>> dee7cdab
 import com.google.cloud.Timestamp;
 import com.google.cloud.spanner.AsyncResultSet;
 import com.google.cloud.spanner.BatchClient;
@@ -64,18 +61,15 @@
 import com.google.spanner.v1.DirectedReadOptions;
 import com.google.spanner.v1.ExecuteSqlRequest.QueryOptions;
 import com.google.spanner.v1.ResultSetStats;
-<<<<<<< HEAD
-import java.io.File;
-import java.io.FileInputStream;
-import java.io.InputStream;
-=======
 import io.opentelemetry.api.OpenTelemetry;
 import io.opentelemetry.api.common.Attributes;
 import io.opentelemetry.api.common.AttributesBuilder;
 import io.opentelemetry.api.trace.Span;
 import io.opentelemetry.api.trace.Tracer;
 import java.time.Duration;
->>>>>>> dee7cdab
+import java.io.File;
+import java.io.FileInputStream;
+import java.io.InputStream;
 import java.util.ArrayList;
 import java.util.Arrays;
 import java.util.Collections;
@@ -90,12 +84,9 @@
 import java.util.concurrent.ThreadFactory;
 import java.util.concurrent.TimeUnit;
 import java.util.concurrent.TimeoutException;
-<<<<<<< HEAD
-import javax.annotation.Nonnull;
-=======
 import java.util.stream.Collectors;
 import javax.annotation.Nullable;
->>>>>>> dee7cdab
+import javax.annotation.Nonnull;
 import org.threeten.bp.Instant;
 
 /** Implementation for {@link Connection}, the generic Spanner connection API (not JDBC). */
@@ -282,15 +273,11 @@
 
   private String transactionTag;
   private String statementTag;
-
-<<<<<<< HEAD
+  private boolean excludeTxnFromChangeStreams;
+
+  private Duration maxCommitDelay;
   private byte[] protoDescriptors;
   private String protoDescriptorsFilePath;
-=======
-  private boolean excludeTxnFromChangeStreams;
-
-  private Duration maxCommitDelay;
->>>>>>> dee7cdab
 
   /** Create a connection and register it in the SpannerPool. */
   ConnectionImpl(ConnectionOptions options) {
@@ -766,7 +753,24 @@
   }
 
   @Override
-<<<<<<< HEAD
+  public boolean isExcludeTxnFromChangeStreams() {
+    ConnectionPreconditions.checkState(!isClosed(), CLOSED_ERROR_MSG);
+    ConnectionPreconditions.checkState(!isDdlBatchActive(), "This connection is in a DDL batch");
+    return excludeTxnFromChangeStreams;
+  }
+
+  @Override
+  public void setExcludeTxnFromChangeStreams(boolean excludeTxnFromChangeStreams) {
+    ConnectionPreconditions.checkState(!isClosed(), CLOSED_ERROR_MSG);
+    ConnectionPreconditions.checkState(
+        !isBatchActive(), "Cannot set exclude_txn_from_change_streams while in a batch");
+    ConnectionPreconditions.checkState(
+        !isTransactionStarted(),
+        "exclude_txn_from_change_streams cannot be set after the transaction has started");
+    this.excludeTxnFromChangeStreams = excludeTxnFromChangeStreams;
+  }
+
+  @Override
   public byte[] getProtoDescriptors() {
     ConnectionPreconditions.checkState(!isClosed(), CLOSED_ERROR_MSG);
     if (this.protoDescriptors == null && this.protoDescriptorsFilePath != null) {
@@ -810,23 +814,6 @@
   String getProtoDescriptorsFilePath() {
     ConnectionPreconditions.checkState(!isClosed(), CLOSED_ERROR_MSG);
     return this.protoDescriptorsFilePath;
-=======
-  public boolean isExcludeTxnFromChangeStreams() {
-    ConnectionPreconditions.checkState(!isClosed(), CLOSED_ERROR_MSG);
-    ConnectionPreconditions.checkState(!isDdlBatchActive(), "This connection is in a DDL batch");
-    return excludeTxnFromChangeStreams;
-  }
-
-  @Override
-  public void setExcludeTxnFromChangeStreams(boolean excludeTxnFromChangeStreams) {
-    ConnectionPreconditions.checkState(!isClosed(), CLOSED_ERROR_MSG);
-    ConnectionPreconditions.checkState(
-        !isBatchActive(), "Cannot set exclude_txn_from_change_streams while in a batch");
-    ConnectionPreconditions.checkState(
-        !isTransactionStarted(),
-        "exclude_txn_from_change_streams cannot be set after the transaction has started");
-    this.excludeTxnFromChangeStreams = excludeTxnFromChangeStreams;
->>>>>>> dee7cdab
   }
 
   /**
@@ -1845,21 +1832,6 @@
   }
 
   @VisibleForTesting
-<<<<<<< HEAD
-  UnitOfWork createNewUnitOfWork() {
-    if (isAutocommit() && !isInTransaction() && !isInBatch()) {
-      return SingleUseTransaction.newBuilder()
-          .setDdlClient(ddlClient)
-          .setDatabaseClient(dbClient)
-          .setReadOnly(isReadOnly())
-          .setReadOnlyStaleness(readOnlyStaleness)
-          .setAutocommitDmlMode(autocommitDmlMode)
-          .setReturnCommitStats(returnCommitStats)
-          .setStatementTimeout(statementTimeout)
-          .withStatementExecutor(statementExecutor)
-          .setProtoDescriptors(getProtoDescriptors())
-          .build();
-=======
   UnitOfWork createNewUnitOfWork(boolean isInternalMetadataQuery, boolean forceSingleUse) {
     return createNewUnitOfWork(isInternalMetadataQuery, forceSingleUse, null);
   }
@@ -1887,13 +1859,13 @@
               .setSpan(
                   createSpanForUnitOfWork(
                       statementType == StatementType.DDL ? DDL_STATEMENT : SINGLE_USE_TRANSACTION))
+              .setProtoDescriptors(getProtoDescriptors())
               .build();
       if (!isInternalMetadataQuery && !forceSingleUse) {
         // Reset the transaction options after starting a single-use transaction.
         setDefaultTransactionOptions();
       }
       return singleUseTransaction;
->>>>>>> dee7cdab
     } else {
       switch (getUnitOfWorkType()) {
         case READ_ONLY_TRANSACTION:
@@ -1943,11 +1915,8 @@
               .setDatabaseClient(dbClient)
               .setStatementTimeout(statementTimeout)
               .withStatementExecutor(statementExecutor)
-<<<<<<< HEAD
+              .setSpan(createSpanForUnitOfWork(DDL_BATCH))
               .setProtoDescriptors(getProtoDescriptors())
-=======
-              .setSpan(createSpanForUnitOfWork(DDL_BATCH))
->>>>>>> dee7cdab
               .build();
         default:
       }
@@ -1971,16 +1940,11 @@
   }
 
   private ApiFuture<Void> executeDdlAsync(CallType callType, ParsedStatement ddl) {
-<<<<<<< HEAD
-    ApiFuture<Void> result =
-        getCurrentUnitOfWorkOrStartNewUnitOfWork().executeDdlAsync(callType, ddl);
-    // reset proto descriptors after executing a DDL statement
-    this.protoDescriptors = null;
-    this.protoDescriptorsFilePath = null;
-    return result;
-=======
-    return getOrStartDdlUnitOfWork().executeDdlAsync(callType, ddl);
->>>>>>> dee7cdab
+      ApiFuture<Void> result = getOrStartDdlUnitOfWork().executeDdlAsync(callType, ddl);
+      // reset proto descriptors after executing a DDL statement
+      this.protoDescriptors = null;
+      this.protoDescriptorsFilePath = null;
+      return result;
   }
 
   @Override
