--- conflicted
+++ resolved
@@ -1740,13 +1740,13 @@
     return this.currentUnitOfWork;
   }
 
-<<<<<<< HEAD
   private Span createSpanForUnitOfWork(String name) {
     return tracer
         .spanBuilder(this.tracingPrefix + "." + name)
         .setAllAttributes(getOpenTelemetryAttributes())
         .startSpan();
-=======
+  }
+
   void maybeAutoCommitCurrentTransaction(StatementType statementType) {
     if (this.currentUnitOfWork instanceof ReadWriteTransaction
         && this.currentUnitOfWork.isActive()
@@ -1754,7 +1754,6 @@
         && this.ddlInTransactionMode == DdlInTransactionMode.AUTO_COMMIT_TRANSACTION) {
       commit();
     }
->>>>>>> 53941399
   }
 
   @VisibleForTesting
