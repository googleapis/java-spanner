--- conflicted
+++ resolved
@@ -159,12 +159,7 @@
    * If this is for PartitionedRead or PartitionedQuery and this field is set to `true`, the request
    * will be executed via Spanner independent compute resources.
    */
-<<<<<<< HEAD
-  @BetaApi
-  public static ReadAndQueryOption dataBoostEnabled(Boolean dataBoostEnabled) {
-=======
   public static DataBoostQueryOption dataBoostEnabled(Boolean dataBoostEnabled) {
->>>>>>> 59cec9b9
     return new DataBoostQueryOption(dataBoostEnabled);
   }
 
