/*
 * Copyright 2024 Google LLC
 *
 * Licensed under the Apache License, Version 2.0 (the "License");
 * you may not use this file except in compliance with the License.
 * You may obtain a copy of the License at
 *
 *       http://www.apache.org/licenses/LICENSE-2.0
 *
 * Unless required by applicable law or agreed to in writing, software
 * distributed under the License is distributed on an "AS IS" BASIS,
 * WITHOUT WARRANTIES OR CONDITIONS OF ANY KIND, either express or implied.
 * See the License for the specific language governing permissions and
 * limitations under the License.
 */

package com.google.cloud.spanner;

import static com.google.cloud.spanner.AbstractResultSet.throwNotNull;
import static com.google.cloud.spanner.AbstractResultSet.valueProtoToFloat32;
import static com.google.cloud.spanner.AbstractResultSet.valueProtoToFloat64;
import static com.google.cloud.spanner.SpannerExceptionFactory.newSpannerException;
import static com.google.common.base.Preconditions.checkArgument;

import com.google.cloud.ByteArray;
import com.google.cloud.Date;
import com.google.cloud.Timestamp;
import com.google.cloud.spanner.AbstractResultSet.Float32Array;
import com.google.cloud.spanner.AbstractResultSet.Float64Array;
import com.google.cloud.spanner.AbstractResultSet.Int64Array;
import com.google.cloud.spanner.AbstractResultSet.LazyByteArray;
import com.google.cloud.spanner.Type.Code;
import com.google.cloud.spanner.Type.StructField;
import com.google.common.base.Preconditions;
import com.google.common.collect.Lists;
import com.google.common.io.CharSource;
import com.google.protobuf.AbstractMessage;
import com.google.protobuf.ListValue;
import com.google.protobuf.NullValue;
import com.google.protobuf.ProtocolMessageEnum;
import com.google.protobuf.Value.KindCase;
import java.io.IOException;
import java.io.Serializable;
import java.math.BigDecimal;
import java.nio.charset.StandardCharsets;
import java.util.ArrayList;
import java.util.Base64;
import java.util.BitSet;
import java.util.Collections;
import java.util.Iterator;
import java.util.List;
import java.util.UUID;
import java.util.concurrent.atomic.AtomicBoolean;
import java.util.function.Function;
import java.util.stream.Collectors;

class GrpcStruct extends Struct implements Serializable {
  private static final com.google.protobuf.Value NULL_VALUE =
      com.google.protobuf.Value.newBuilder().setNullValue(NullValue.NULL_VALUE).build();

  private final Type type;
  private final List<Object> rowData;
  private final DecodeMode decodeMode;
  private final BitSet colDecoded;
  private final AtomicBoolean rowDecoded;

  /**
   * Builds an immutable version of this struct using {@link Struct#newBuilder()} which is used as a
   * serialization proxy.
   */
  private Object writeReplace() {
    Builder builder = Struct.newBuilder();
    List<Type.StructField> structFields = getType().getStructFields();
    for (int i = 0; i < structFields.size(); i++) {
      Type.StructField field = structFields.get(i);
      String fieldName = field.getName();
      ensureDecoded(i);
      Object value = rowData.get(i);
      Type fieldType = field.getType();
      switch (fieldType.getCode()) {
        case BOOL:
          builder.set(fieldName).to((Boolean) value);
          break;
        case INT64:
          builder.set(fieldName).to((Long) value);
          break;
        case FLOAT64:
          builder.set(fieldName).to((Double) value);
          break;
        case FLOAT32:
          builder.set(fieldName).to((Float) value);
          break;
        case NUMERIC:
          builder.set(fieldName).to((BigDecimal) value);
          break;
        case PG_NUMERIC:
          builder.set(fieldName).to((String) value);
          break;
        case STRING:
          builder.set(fieldName).to((String) value);
          break;
        case JSON:
          builder.set(fieldName).to(Value.json((String) value));
          break;
        case PROTO:
          builder
              .set(fieldName)
              .to(
                  Value.protoMessage(
                      value == null ? null : ((LazyByteArray) value).getByteArray(),
                      fieldType.getProtoTypeFqn()));
          break;
        case ENUM:
          builder.set(fieldName).to(Value.protoEnum((Long) value, fieldType.getProtoTypeFqn()));
          break;
        case PG_JSONB:
          builder.set(fieldName).to(Value.pgJsonb((String) value));
          break;
        case PG_OID:
          builder.set(fieldName).to(Value.pgOid((Long) value));
          break;
        case BYTES:
          builder
              .set(fieldName)
              .to(
                  Value.bytesFromBase64(
                      value == null ? null : ((LazyByteArray) value).getBase64String()));
          break;
        case TIMESTAMP:
          builder.set(fieldName).to((Timestamp) value);
          break;
        case DATE:
          builder.set(fieldName).to((Date) value);
          break;
<<<<<<< HEAD
        case UUID:
          builder.set(fieldName).to((UUID) value);
=======
        case INTERVAL:
          builder.set(fieldName).to((Interval) value);
>>>>>>> b382999f
          break;
        case ARRAY:
          final Type elementType = fieldType.getArrayElementType();
          switch (elementType.getCode()) {
            case BOOL:
              builder.set(fieldName).toBoolArray((Iterable<Boolean>) value);
              break;
            case INT64:
            case ENUM:
              builder.set(fieldName).toInt64Array((Iterable<Long>) value);
              break;
            case FLOAT64:
              builder.set(fieldName).toFloat64Array((Iterable<Double>) value);
              break;
            case FLOAT32:
              builder.set(fieldName).toFloat32Array((Iterable<Float>) value);
              break;
            case NUMERIC:
              builder.set(fieldName).toNumericArray((Iterable<BigDecimal>) value);
              break;
            case PG_NUMERIC:
              builder.set(fieldName).toPgNumericArray((Iterable<String>) value);
              break;
            case STRING:
              builder.set(fieldName).toStringArray((Iterable<String>) value);
              break;
            case JSON:
              builder.set(fieldName).toJsonArray((Iterable<String>) value);
              break;
            case PG_JSONB:
              builder.set(fieldName).toPgJsonbArray((Iterable<String>) value);
              break;
            case PG_OID:
              builder.set(fieldName).toPgOidArray((Iterable<Long>) value);
              break;
            case BYTES:
            case PROTO:
              builder
                  .set(fieldName)
                  .toBytesArrayFromBase64(
                      value == null
                          ? null
                          : ((List<LazyByteArray>) value)
                              .stream()
                                  .map(
                                      element -> element == null ? null : element.getBase64String())
                                  .collect(Collectors.toList()));
              break;
            case TIMESTAMP:
              builder.set(fieldName).toTimestampArray((Iterable<Timestamp>) value);
              break;
            case DATE:
              builder.set(fieldName).toDateArray((Iterable<Date>) value);
              break;
<<<<<<< HEAD
            case UUID:
              builder.set(fieldName).toUuidArray((Iterable<UUID>) value);
=======
            case INTERVAL:
              builder.set(fieldName).toIntervalArray((Iterable<Interval>) value);
>>>>>>> b382999f
              break;
            case STRUCT:
              builder.set(fieldName).toStructArray(elementType, (Iterable<Struct>) value);
              break;
            default:
              throw new AssertionError("Unhandled array type code: " + elementType);
          }
          break;
        case STRUCT:
          if (value == null) {
            builder.set(fieldName).to(fieldType, null);
          } else {
            builder.set(fieldName).to((Struct) value);
          }
          break;
        default:
          throw new AssertionError("Unhandled type code: " + fieldType.getCode());
      }
    }
    return builder.build();
  }

  GrpcStruct(Type type, List<Object> rowData, DecodeMode decodeMode) {
    this(
        type,
        rowData,
        decodeMode,
        /* rowDecoded = */ false,
        /* colDecoded = */ decodeMode == DecodeMode.LAZY_PER_COL
            ? new BitSet(type.getStructFields().size())
            : null);
  }

  private GrpcStruct(
      Type type,
      List<Object> rowData,
      DecodeMode decodeMode,
      boolean rowDecoded,
      BitSet colDecoded) {
    this.type = type;
    this.rowData = rowData;
    this.decodeMode = decodeMode;
    this.rowDecoded = new AtomicBoolean(rowDecoded);
    this.colDecoded = colDecoded;
  }

  @Override
  public String toString() {
    return this.rowData.toString();
  }

  boolean consumeRow(Iterator<com.google.protobuf.Value> iterator) {
    synchronized (rowData) {
      rowData.clear();
      if (decodeMode == DecodeMode.LAZY_PER_ROW) {
        rowDecoded.set(false);
      } else if (decodeMode == DecodeMode.LAZY_PER_COL) {
        colDecoded.clear();
      }
      if (!iterator.hasNext()) {
        return false;
      }
      for (Type.StructField fieldType : getType().getStructFields()) {
        if (!iterator.hasNext()) {
          throw newSpannerException(
              ErrorCode.INTERNAL,
              "Invalid value stream: end of stream reached before row is complete");
        }
        com.google.protobuf.Value value = iterator.next();
        if (decodeMode == DecodeMode.DIRECT) {
          rowData.add(decodeValue(fieldType.getType(), value));
        } else {
          rowData.add(value);
        }
      }
      return true;
    }
  }

  private static Object decodeValue(Type fieldType, com.google.protobuf.Value proto) {
    if (proto.getKindCase() == KindCase.NULL_VALUE) {
      return null;
    }
    switch (fieldType.getCode()) {
      case BOOL:
        checkType(fieldType, proto, KindCase.BOOL_VALUE);
        return proto.getBoolValue();
      case INT64:
      case PG_OID:
      case ENUM:
        checkType(fieldType, proto, KindCase.STRING_VALUE);
        return Long.parseLong(proto.getStringValue());
      case FLOAT64:
        return valueProtoToFloat64(proto);
      case FLOAT32:
        return valueProtoToFloat32(proto);
      case NUMERIC:
        checkType(fieldType, proto, KindCase.STRING_VALUE);
        return new BigDecimal(proto.getStringValue());
      case PG_NUMERIC:
      case STRING:
      case JSON:
      case PG_JSONB:
        checkType(fieldType, proto, KindCase.STRING_VALUE);
        return proto.getStringValue();
      case BYTES:
      case PROTO:
        checkType(fieldType, proto, KindCase.STRING_VALUE);
        return new LazyByteArray(proto.getStringValue());
      case TIMESTAMP:
        checkType(fieldType, proto, KindCase.STRING_VALUE);
        return Timestamp.parseTimestamp(proto.getStringValue());
      case DATE:
        checkType(fieldType, proto, KindCase.STRING_VALUE);
        return Date.parseDate(proto.getStringValue());
<<<<<<< HEAD
      case UUID:
        checkType(fieldType, proto, KindCase.STRING_VALUE);
        return UUID.fromString(proto.getStringValue());
=======
      case INTERVAL:
        checkType(fieldType, proto, KindCase.STRING_VALUE);
        return Interval.parseFromString(proto.getStringValue());
>>>>>>> b382999f
      case ARRAY:
        checkType(fieldType, proto, KindCase.LIST_VALUE);
        ListValue listValue = proto.getListValue();
        return decodeArrayValue(fieldType.getArrayElementType(), listValue);
      case STRUCT:
        checkType(fieldType, proto, KindCase.LIST_VALUE);
        ListValue structValue = proto.getListValue();
        return decodeStructValue(fieldType, structValue);
      case UNRECOGNIZED:
        return proto;
      default:
        throw new AssertionError("Unhandled type code: " + fieldType.getCode());
    }
  }

  private static Struct decodeStructValue(Type structType, ListValue structValue) {
    List<Type.StructField> fieldTypes = structType.getStructFields();
    checkArgument(
        structValue.getValuesCount() == fieldTypes.size(),
        "Size mismatch between type descriptor and actual values.");
    List<Object> fields = new ArrayList<>(fieldTypes.size());
    List<com.google.protobuf.Value> fieldValues = structValue.getValuesList();
    for (int i = 0; i < fieldTypes.size(); ++i) {
      fields.add(decodeValue(fieldTypes.get(i).getType(), fieldValues.get(i)));
    }
    return new GrpcStruct(structType, fields, DecodeMode.DIRECT);
  }

  static Object decodeArrayValue(Type elementType, ListValue listValue) {
    switch (elementType.getCode()) {
      case INT64:
      case PG_OID:
      case ENUM:
        // For int64/float64/float32/enum types, use custom containers.
        // These avoid wrapper object creation for non-null arrays.
        return new Int64Array(listValue);
      case FLOAT64:
        return new Float64Array(listValue);
      case FLOAT32:
        return new Float32Array(listValue);
      case BOOL:
      case NUMERIC:
      case PG_NUMERIC:
      case STRING:
      case JSON:
      case PG_JSONB:
      case BYTES:
      case TIMESTAMP:
      case DATE:
<<<<<<< HEAD
      case UUID:
=======
      case INTERVAL:
>>>>>>> b382999f
      case STRUCT:
      case PROTO:
        return Lists.transform(listValue.getValuesList(), input -> decodeValue(elementType, input));
      default:
        throw new AssertionError("Unhandled type code: " + elementType.getCode());
    }
  }

  private static void checkType(
      Type fieldType, com.google.protobuf.Value proto, KindCase expected) {
    if (proto.getKindCase() != expected) {
      throw newSpannerException(
          ErrorCode.INTERNAL,
          "Invalid value for column type "
              + fieldType
              + " expected "
              + expected
              + " but was "
              + proto.getKindCase());
    }
  }

  Struct immutableCopy() {
    synchronized (rowData) {
      return new GrpcStruct(
          type,
          this.decodeMode == DecodeMode.DIRECT
              ? new ArrayList<>(rowData)
              : Collections.synchronizedList(new ArrayList<>(rowData)),
          this.decodeMode,
          this.rowDecoded.get(),
          this.colDecoded == null ? null : (BitSet) this.colDecoded.clone());
    }
  }

  @Override
  public Type getType() {
    return type;
  }

  @Override
  public boolean isNull(int columnIndex) {
    if (decodeMode == DecodeMode.LAZY_PER_ROW || decodeMode == DecodeMode.LAZY_PER_COL) {
      synchronized (rowData) {
        if ((decodeMode == DecodeMode.LAZY_PER_ROW && !rowDecoded.get())
            || (decodeMode == DecodeMode.LAZY_PER_COL && !colDecoded.get(columnIndex))) {
          return ((com.google.protobuf.Value) rowData.get(columnIndex)).hasNullValue();
        }
        return rowData.get(columnIndex) == null;
      }
    }
    return rowData.get(columnIndex) == null;
  }

  @Override
  protected <T extends AbstractMessage> T getProtoMessageInternal(int columnIndex, T message) {
    Preconditions.checkNotNull(
        message,
        "Proto message may not be null. Use MyProtoClass.getDefaultInstance() as a parameter value.");
    ensureDecoded(columnIndex);
    try {
      return (T)
          message
              .toBuilder()
              .mergeFrom(
                  Base64.getDecoder()
                      .wrap(
                          CharSource.wrap(
                                  ((LazyByteArray) rowData.get(columnIndex)).getBase64String())
                              .asByteSource(StandardCharsets.UTF_8)
                              .openStream()))
              .build();
    } catch (IOException ioException) {
      throw SpannerExceptionFactory.asSpannerException(ioException);
    }
  }

  @Override
  protected <T extends ProtocolMessageEnum> T getProtoEnumInternal(
      int columnIndex, Function<Integer, ProtocolMessageEnum> method) {
    Preconditions.checkNotNull(
        method, "Method may not be null. Use 'MyProtoEnum::forNumber' as a parameter value.");
    return (T) method.apply((int) getLongInternal(columnIndex));
  }

  @Override
  protected boolean getBooleanInternal(int columnIndex) {
    ensureDecoded(columnIndex);
    return (Boolean) rowData.get(columnIndex);
  }

  @Override
  protected long getLongInternal(int columnIndex) {
    ensureDecoded(columnIndex);
    return (Long) rowData.get(columnIndex);
  }

  @Override
  protected double getDoubleInternal(int columnIndex) {
    ensureDecoded(columnIndex);
    return (Double) rowData.get(columnIndex);
  }

  @Override
  protected float getFloatInternal(int columnIndex) {
    ensureDecoded(columnIndex);
    return (Float) rowData.get(columnIndex);
  }

  @Override
  protected BigDecimal getBigDecimalInternal(int columnIndex) {
    ensureDecoded(columnIndex);
    return (BigDecimal) rowData.get(columnIndex);
  }

  @Override
  protected String getStringInternal(int columnIndex) {
    ensureDecoded(columnIndex);
    return (String) rowData.get(columnIndex);
  }

  @Override
  protected String getJsonInternal(int columnIndex) {
    ensureDecoded(columnIndex);
    return (String) rowData.get(columnIndex);
  }

  @Override
  protected String getPgJsonbInternal(int columnIndex) {
    ensureDecoded(columnIndex);
    return (String) rowData.get(columnIndex);
  }

  @Override
  protected ByteArray getBytesInternal(int columnIndex) {
    ensureDecoded(columnIndex);
    return getLazyBytesInternal(columnIndex).getByteArray();
  }

  LazyByteArray getLazyBytesInternal(int columnIndex) {
    ensureDecoded(columnIndex);
    return (LazyByteArray) rowData.get(columnIndex);
  }

  @Override
  protected Timestamp getTimestampInternal(int columnIndex) {
    ensureDecoded(columnIndex);
    return (Timestamp) rowData.get(columnIndex);
  }

  @Override
  protected Date getDateInternal(int columnIndex) {
    ensureDecoded(columnIndex);
    return (Date) rowData.get(columnIndex);
  }

  @Override
<<<<<<< HEAD
  protected UUID getUuidInternal(int columnIndex) {
    ensureDecoded(columnIndex);
    return (UUID) rowData.get(columnIndex);
=======
  protected Interval getIntervalInternal(int columnIndex) {
    ensureDecoded(columnIndex);
    return (Interval) rowData.get(columnIndex);
>>>>>>> b382999f
  }

  private boolean isUnrecognizedType(int columnIndex) {
    return type.getStructFields().get(columnIndex).getType().getCode() == Code.UNRECOGNIZED;
  }

  boolean canGetProtoValue(int columnIndex) {
    synchronized (rowData) {
      return isUnrecognizedType(columnIndex)
          || (decodeMode == DecodeMode.LAZY_PER_ROW && !rowDecoded.get())
          || (decodeMode == DecodeMode.LAZY_PER_COL && !colDecoded.get(columnIndex));
    }
  }

  protected com.google.protobuf.Value getProtoValueInternal(int columnIndex) {
    synchronized (rowData) {
      checkProtoValueSupported(columnIndex);
      return (com.google.protobuf.Value) rowData.get(columnIndex);
    }
  }

  private void checkProtoValueSupported(int columnIndex) {
    // Unrecognized types are returned as protobuf values.
    if (isUnrecognizedType(columnIndex)) {
      return;
    }
    Preconditions.checkState(
        decodeMode != DecodeMode.DIRECT,
        "Getting proto value is not supported when DecodeMode#DIRECT is used.");
    Preconditions.checkState(
        !(decodeMode == DecodeMode.LAZY_PER_ROW && rowDecoded.get()),
        "Getting proto value after the row has been decoded is not supported.");
    Preconditions.checkState(
        !(decodeMode == DecodeMode.LAZY_PER_COL && colDecoded.get(columnIndex)),
        "Getting proto value after the column has been decoded is not supported.");
  }

  private void ensureDecoded(int columnIndex) {
    if (decodeMode == DecodeMode.LAZY_PER_ROW) {
      synchronized (rowData) {
        if (!rowDecoded.get()) {
          for (int i = 0; i < rowData.size(); i++) {
            rowData.set(
                i,
                decodeValue(
                    type.getStructFields().get(i).getType(),
                    (com.google.protobuf.Value) rowData.get(i)));
          }
        }
        rowDecoded.set(true);
      }
    } else if (decodeMode == DecodeMode.LAZY_PER_COL) {
      boolean decoded;
      Object value;
      synchronized (rowData) {
        decoded = colDecoded.get(columnIndex);
        value = rowData.get(columnIndex);
      }
      if (!decoded) {
        // Use the column as a lock during decoding to ensure that we decode once (mostly), but also
        // that multiple different columns can be decoded in parallel if requested.
        synchronized (type.getStructFields().get(columnIndex)) {
          // Note: It can be that we decode the value twice if two threads request this at the same
          // time, but the synchronization on rowData above and below makes sure that we always get
          // and set a consistent value (and only set it once).
          if (!colDecoded.get(columnIndex)) {
            value =
                decodeValue(
                    type.getStructFields().get(columnIndex).getType(),
                    (com.google.protobuf.Value) value);
            decoded = true;
          }
        }
        if (decoded) {
          synchronized (rowData) {
            rowData.set(columnIndex, value);
            colDecoded.set(columnIndex);
          }
        }
      }
    }
  }

  @Override
  protected Value getValueInternal(int columnIndex) {
    ensureDecoded(columnIndex);
    final List<Type.StructField> structFields = getType().getStructFields();
    final StructField structField = structFields.get(columnIndex);
    final Type columnType = structField.getType();
    final boolean isNull = rowData.get(columnIndex) == null;
    switch (columnType.getCode()) {
      case BOOL:
        return Value.bool(isNull ? null : getBooleanInternal(columnIndex));
      case INT64:
        return Value.int64(isNull ? null : getLongInternal(columnIndex));
      case ENUM:
        return Value.protoEnum(
            isNull ? null : getLongInternal(columnIndex), columnType.getProtoTypeFqn());
      case NUMERIC:
        return Value.numeric(isNull ? null : getBigDecimalInternal(columnIndex));
      case PG_NUMERIC:
        return Value.pgNumeric(isNull ? null : getStringInternal(columnIndex));
      case FLOAT64:
        return Value.float64(isNull ? null : getDoubleInternal(columnIndex));
      case FLOAT32:
        return Value.float32(isNull ? null : getFloatInternal(columnIndex));
      case STRING:
        return Value.string(isNull ? null : getStringInternal(columnIndex));
      case JSON:
        return Value.json(isNull ? null : getJsonInternal(columnIndex));
      case PG_JSONB:
        return Value.pgJsonb(isNull ? null : getPgJsonbInternal(columnIndex));
      case PG_OID:
        return Value.pgOid(isNull ? null : getLongInternal(columnIndex));
      case BYTES:
        return Value.internalBytes(isNull ? null : getLazyBytesInternal(columnIndex));
      case PROTO:
        return Value.protoMessage(
            isNull ? null : getBytesInternal(columnIndex), columnType.getProtoTypeFqn());
      case TIMESTAMP:
        return Value.timestamp(isNull ? null : getTimestampInternal(columnIndex));
      case DATE:
        return Value.date(isNull ? null : getDateInternal(columnIndex));
<<<<<<< HEAD
      case UUID:
        return Value.uuid(isNull ? null : getUuidInternal(columnIndex));
=======
      case INTERVAL:
        return Value.interval(isNull ? null : getIntervalInternal(columnIndex));
>>>>>>> b382999f
      case STRUCT:
        return Value.struct(isNull ? null : getStructInternal(columnIndex));
      case UNRECOGNIZED:
        return Value.unrecognized(
            isNull ? NULL_VALUE : getProtoValueInternal(columnIndex), columnType);
      case ARRAY:
        final Type elementType = columnType.getArrayElementType();
        switch (elementType.getCode()) {
          case BOOL:
            return Value.boolArray(isNull ? null : getBooleanListInternal(columnIndex));
          case INT64:
            return Value.int64Array(isNull ? null : getLongListInternal(columnIndex));
          case NUMERIC:
            return Value.numericArray(isNull ? null : getBigDecimalListInternal(columnIndex));
          case PG_NUMERIC:
            return Value.pgNumericArray(isNull ? null : getStringListInternal(columnIndex));
          case FLOAT64:
            return Value.float64Array(isNull ? null : getDoubleListInternal(columnIndex));
          case FLOAT32:
            return Value.float32Array(isNull ? null : getFloatListInternal(columnIndex));
          case STRING:
            return Value.stringArray(isNull ? null : getStringListInternal(columnIndex));
          case JSON:
            return Value.jsonArray(isNull ? null : getJsonListInternal(columnIndex));
          case PG_JSONB:
            return Value.pgJsonbArray(isNull ? null : getPgJsonbListInternal(columnIndex));
          case PG_OID:
            return Value.pgOidArray(isNull ? null : getLongListInternal(columnIndex));
          case BYTES:
            return Value.bytesArray(isNull ? null : getBytesListInternal(columnIndex));
          case PROTO:
            return Value.protoMessageArray(
                isNull ? null : getBytesListInternal(columnIndex), elementType.getProtoTypeFqn());
          case ENUM:
            return Value.protoEnumArray(
                isNull ? null : getLongListInternal(columnIndex), elementType.getProtoTypeFqn());
          case TIMESTAMP:
            return Value.timestampArray(isNull ? null : getTimestampListInternal(columnIndex));
          case DATE:
            return Value.dateArray(isNull ? null : getDateListInternal(columnIndex));
<<<<<<< HEAD
          case UUID:
            return Value.uuidArray(isNull ? null : getUuidListInternal(columnIndex));
=======
          case INTERVAL:
            return Value.intervalArray(isNull ? null : getIntervalListInternal(columnIndex));
>>>>>>> b382999f
          case STRUCT:
            return Value.structArray(
                elementType, isNull ? null : getStructListInternal(columnIndex));
          default:
            throw new IllegalArgumentException(
                "Invalid array value type " + this.type.getArrayElementType());
        }
      default:
        throw new IllegalArgumentException("Invalid value type " + this.type);
    }
  }

  @Override
  protected Struct getStructInternal(int columnIndex) {
    ensureDecoded(columnIndex);
    return (Struct) rowData.get(columnIndex);
  }

  @Override
  protected boolean[] getBooleanArrayInternal(int columnIndex) {
    ensureDecoded(columnIndex);
    @SuppressWarnings("unchecked") // We know ARRAY<BOOL> produces a List<Boolean>.
    List<Boolean> values = (List<Boolean>) rowData.get(columnIndex);
    boolean[] r = new boolean[values.size()];
    for (int i = 0; i < values.size(); ++i) {
      if (values.get(i) == null) {
        throw throwNotNull(columnIndex);
      }
      r[i] = values.get(i);
    }
    return r;
  }

  @Override
  @SuppressWarnings("unchecked") // We know ARRAY<BOOL> produces a List<Boolean>.
  protected List<Boolean> getBooleanListInternal(int columnIndex) {
    ensureDecoded(columnIndex);
    return Collections.unmodifiableList((List<Boolean>) rowData.get(columnIndex));
  }

  @Override
  protected long[] getLongArrayInternal(int columnIndex) {
    ensureDecoded(columnIndex);
    return getLongListInternal(columnIndex).toPrimitiveArray(columnIndex);
  }

  @Override
  protected Int64Array getLongListInternal(int columnIndex) {
    ensureDecoded(columnIndex);
    return (Int64Array) rowData.get(columnIndex);
  }

  @Override
  protected double[] getDoubleArrayInternal(int columnIndex) {
    ensureDecoded(columnIndex);
    return getDoubleListInternal(columnIndex).toPrimitiveArray(columnIndex);
  }

  @Override
  protected Float64Array getDoubleListInternal(int columnIndex) {
    ensureDecoded(columnIndex);
    return (Float64Array) rowData.get(columnIndex);
  }

  @Override
  protected float[] getFloatArrayInternal(int columnIndex) {
    ensureDecoded(columnIndex);
    return getFloatListInternal(columnIndex).toPrimitiveArray(columnIndex);
  }

  @Override
  protected Float32Array getFloatListInternal(int columnIndex) {
    ensureDecoded(columnIndex);
    return (Float32Array) rowData.get(columnIndex);
  }

  @Override
  @SuppressWarnings("unchecked") // We know ARRAY<NUMERIC> produces a List<BigDecimal>.
  protected List<BigDecimal> getBigDecimalListInternal(int columnIndex) {
    ensureDecoded(columnIndex);
    return (List<BigDecimal>) rowData.get(columnIndex);
  }

  @Override
  @SuppressWarnings("unchecked") // We know ARRAY<STRING> produces a List<String>.
  protected List<String> getStringListInternal(int columnIndex) {
    ensureDecoded(columnIndex);
    return Collections.unmodifiableList((List<String>) rowData.get(columnIndex));
  }

  @Override
  @SuppressWarnings("unchecked") // We know ARRAY<JSON> produces a List<String>.
  protected List<String> getJsonListInternal(int columnIndex) {
    ensureDecoded(columnIndex);
    return Collections.unmodifiableList((List<String>) rowData.get(columnIndex));
  }

  @Override
  @SuppressWarnings("unchecked") // We know ARRAY<PROTO> produces a List<ByteArray>.
  protected <T extends AbstractMessage> List<T> getProtoMessageListInternal(
      int columnIndex, T message) {
    Preconditions.checkNotNull(
        message,
        "Proto message may not be null. Use MyProtoClass.getDefaultInstance() as a parameter value.");
    ensureDecoded(columnIndex);

    List<LazyByteArray> bytesArray = (List<LazyByteArray>) rowData.get(columnIndex);

    try {
      List<T> protoMessagesList = new ArrayList<>(bytesArray.size());
      for (LazyByteArray protoMessageBytes : bytesArray) {
        if (protoMessageBytes == null) {
          protoMessagesList.add(null);
        } else {
          protoMessagesList.add(
              (T)
                  message
                      .toBuilder()
                      .mergeFrom(
                          Base64.getDecoder()
                              .wrap(
                                  CharSource.wrap(protoMessageBytes.getBase64String())
                                      .asByteSource(StandardCharsets.UTF_8)
                                      .openStream()))
                      .build());
        }
      }
      return protoMessagesList;
    } catch (IOException ioException) {
      throw SpannerExceptionFactory.asSpannerException(ioException);
    }
  }

  @Override
  @SuppressWarnings("unchecked") // We know ARRAY<ENUM> produces a List<Long>.
  protected <T extends ProtocolMessageEnum> List<T> getProtoEnumListInternal(
      int columnIndex, Function<Integer, ProtocolMessageEnum> method) {
    Preconditions.checkNotNull(
        method, "Method may not be null. Use 'MyProtoEnum::forNumber' as a parameter value.");
    ensureDecoded(columnIndex);

    List<Long> enumIntArray = (List<Long>) rowData.get(columnIndex);
    List<T> protoEnumList = new ArrayList<>(enumIntArray.size());
    for (Long enumIntValue : enumIntArray) {
      if (enumIntValue == null) {
        protoEnumList.add(null);
      } else {
        protoEnumList.add((T) method.apply(enumIntValue.intValue()));
      }
    }

    return protoEnumList;
  }

  @Override
  @SuppressWarnings("unchecked") // We know ARRAY<JSONB> produces a List<String>.
  protected List<String> getPgJsonbListInternal(int columnIndex) {
    ensureDecoded(columnIndex);
    return Collections.unmodifiableList((List<String>) rowData.get(columnIndex));
  }

  @Override
  @SuppressWarnings("unchecked") // We know ARRAY<BYTES> produces a List<LazyByteArray>.
  protected List<ByteArray> getBytesListInternal(int columnIndex) {
    ensureDecoded(columnIndex);
    return Lists.transform(
        (List<LazyByteArray>) rowData.get(columnIndex), l -> l == null ? null : l.getByteArray());
  }

  @Override
  @SuppressWarnings("unchecked") // We know ARRAY<TIMESTAMP> produces a List<Timestamp>.
  protected List<Timestamp> getTimestampListInternal(int columnIndex) {
    ensureDecoded(columnIndex);
    return Collections.unmodifiableList((List<Timestamp>) rowData.get(columnIndex));
  }

  @Override
  @SuppressWarnings("unchecked") // We know ARRAY<DATE> produces a List<Date>.
  protected List<Date> getDateListInternal(int columnIndex) {
    ensureDecoded(columnIndex);
    return Collections.unmodifiableList((List<Date>) rowData.get(columnIndex));
  }

  @Override
<<<<<<< HEAD
  protected List<UUID> getUuidListInternal(int columnIndex) {
    ensureDecoded(columnIndex);
    return Collections.unmodifiableList((List<UUID>) rowData.get(columnIndex));
=======
  @SuppressWarnings("unchecked") // We know ARRAY<Interval> produces a List<Interval>.
  protected List<Interval> getIntervalListInternal(int columnIndex) {
    ensureDecoded(columnIndex);
    return Collections.unmodifiableList((List<Interval>) rowData.get(columnIndex));
>>>>>>> b382999f
  }

  @Override
  @SuppressWarnings("unchecked") // We know ARRAY<STRUCT<...>> produces a List<STRUCT>.
  protected List<Struct> getStructListInternal(int columnIndex) {
    ensureDecoded(columnIndex);
    return Collections.unmodifiableList((List<Struct>) rowData.get(columnIndex));
  }
}<|MERGE_RESOLUTION|>--- conflicted
+++ resolved
@@ -132,13 +132,11 @@
         case DATE:
           builder.set(fieldName).to((Date) value);
           break;
-<<<<<<< HEAD
         case UUID:
           builder.set(fieldName).to((UUID) value);
-=======
+          break;
         case INTERVAL:
           builder.set(fieldName).to((Interval) value);
->>>>>>> b382999f
           break;
         case ARRAY:
           final Type elementType = fieldType.getArrayElementType();
@@ -193,13 +191,11 @@
             case DATE:
               builder.set(fieldName).toDateArray((Iterable<Date>) value);
               break;
-<<<<<<< HEAD
             case UUID:
               builder.set(fieldName).toUuidArray((Iterable<UUID>) value);
-=======
+              break;
             case INTERVAL:
               builder.set(fieldName).toIntervalArray((Iterable<Interval>) value);
->>>>>>> b382999f
               break;
             case STRUCT:
               builder.set(fieldName).toStructArray(elementType, (Iterable<Struct>) value);
@@ -315,15 +311,12 @@
       case DATE:
         checkType(fieldType, proto, KindCase.STRING_VALUE);
         return Date.parseDate(proto.getStringValue());
-<<<<<<< HEAD
       case UUID:
         checkType(fieldType, proto, KindCase.STRING_VALUE);
         return UUID.fromString(proto.getStringValue());
-=======
       case INTERVAL:
         checkType(fieldType, proto, KindCase.STRING_VALUE);
         return Interval.parseFromString(proto.getStringValue());
->>>>>>> b382999f
       case ARRAY:
         checkType(fieldType, proto, KindCase.LIST_VALUE);
         ListValue listValue = proto.getListValue();
@@ -373,11 +366,8 @@
       case BYTES:
       case TIMESTAMP:
       case DATE:
-<<<<<<< HEAD
       case UUID:
-=======
       case INTERVAL:
->>>>>>> b382999f
       case STRUCT:
       case PROTO:
         return Lists.transform(listValue.getValuesList(), input -> decodeValue(elementType, input));
@@ -535,15 +525,15 @@
   }
 
   @Override
-<<<<<<< HEAD
   protected UUID getUuidInternal(int columnIndex) {
     ensureDecoded(columnIndex);
     return (UUID) rowData.get(columnIndex);
-=======
+  }
+
+  @Override
   protected Interval getIntervalInternal(int columnIndex) {
     ensureDecoded(columnIndex);
     return (Interval) rowData.get(columnIndex);
->>>>>>> b382999f
   }
 
   private boolean isUnrecognizedType(int columnIndex) {
@@ -667,13 +657,10 @@
         return Value.timestamp(isNull ? null : getTimestampInternal(columnIndex));
       case DATE:
         return Value.date(isNull ? null : getDateInternal(columnIndex));
-<<<<<<< HEAD
       case UUID:
         return Value.uuid(isNull ? null : getUuidInternal(columnIndex));
-=======
       case INTERVAL:
         return Value.interval(isNull ? null : getIntervalInternal(columnIndex));
->>>>>>> b382999f
       case STRUCT:
         return Value.struct(isNull ? null : getStructInternal(columnIndex));
       case UNRECOGNIZED:
@@ -714,13 +701,10 @@
             return Value.timestampArray(isNull ? null : getTimestampListInternal(columnIndex));
           case DATE:
             return Value.dateArray(isNull ? null : getDateListInternal(columnIndex));
-<<<<<<< HEAD
           case UUID:
             return Value.uuidArray(isNull ? null : getUuidListInternal(columnIndex));
-=======
           case INTERVAL:
             return Value.intervalArray(isNull ? null : getIntervalListInternal(columnIndex));
->>>>>>> b382999f
           case STRUCT:
             return Value.structArray(
                 elementType, isNull ? null : getStructListInternal(columnIndex));
@@ -905,16 +889,17 @@
   }
 
   @Override
-<<<<<<< HEAD
+  @SuppressWarnings("unchecked") // We know ARRAY<UUID> produces a List<UUID>.
   protected List<UUID> getUuidListInternal(int columnIndex) {
     ensureDecoded(columnIndex);
     return Collections.unmodifiableList((List<UUID>) rowData.get(columnIndex));
-=======
+  }
+
+  @Override
   @SuppressWarnings("unchecked") // We know ARRAY<Interval> produces a List<Interval>.
   protected List<Interval> getIntervalListInternal(int columnIndex) {
     ensureDecoded(columnIndex);
     return Collections.unmodifiableList((List<Interval>) rowData.get(columnIndex));
->>>>>>> b382999f
   }
 
   @Override
