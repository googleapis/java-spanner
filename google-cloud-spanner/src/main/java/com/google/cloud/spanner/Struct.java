/*
 * Copyright 2017 Google LLC
 *
 * Licensed under the Apache License, Version 2.0 (the "License");
 * you may not use this file except in compliance with the License.
 * You may obtain a copy of the License at
 *
 *       http://www.apache.org/licenses/LICENSE-2.0
 *
 * Unless required by applicable law or agreed to in writing, software
 * distributed under the License is distributed on an "AS IS" BASIS,
 * WITHOUT WARRANTIES OR CONDITIONS OF ANY KIND, either express or implied.
 * See the License for the specific language governing permissions and
 * limitations under the License.
 */

package com.google.cloud.spanner;

import static com.google.common.base.Preconditions.checkNotNull;
import static com.google.common.base.Preconditions.checkState;

import com.google.cloud.ByteArray;
import com.google.cloud.Date;
import com.google.cloud.Timestamp;
import com.google.cloud.spanner.Type.Code;
import com.google.cloud.spanner.Type.StructField;
import com.google.common.collect.ImmutableList;
import com.google.common.primitives.Booleans;
import com.google.common.primitives.Doubles;
import com.google.common.primitives.Floats;
import com.google.common.primitives.Longs;
import com.google.protobuf.AbstractMessage;
import com.google.protobuf.ProtocolMessageEnum;
import java.io.Serializable;
import java.math.BigDecimal;
import java.util.ArrayList;
import java.util.List;
import java.util.Objects;
import java.util.UUID;
import java.util.function.Function;
import javax.annotation.concurrent.Immutable;

/**
 * Represents a non-{@code NULL} value of {@link Type.Code#STRUCT}. Such values are a tuple of named
 * and typed columns, where individual columns may be null. Individual rows from a read or query
 * operation can be considered as structs; {@link ResultSet#getCurrentRowAsStruct()} allows an
 * immutable struct to be created from the row that the result set is currently positioned over.
 *
 * <p>{@code Struct} instances are immutable.
 *
 * <p>This class does not support representing typed {@code NULL} {@code Struct} values.
 *
 * <p>However, struct values <em>inside</em> SQL queries are always typed and can be externally
 * supplied to a query only in the form of struct/array-of-struct query parameter values for which
 * typed {@code NULL} struct values can be specified in the following ways:
 *
 * <p>1. As a standalone {@code NULL} struct value or as a nested struct field value, constructed
 * using {@link ValueBinder#to(Type, Struct)} or {@link Value#struct(Type, Struct)}.
 *
 * <p>2. As as a null {@code Struct} reference representing a {@code NULL} struct typed element
 * value inside an array/list of '{@code Struct}' references, that is used to construct an
 * array-of-struct value using {@link Value#structArray(Type, Iterable)} or {@link
 * ValueBinder#toStructArray(Type, Iterable)}. In this case, the type of the {@code NULL} struct
 * value is assumed to be the same as the explicitly specified struct element type of the
 * array/list.
 */
@Immutable
public abstract class Struct extends AbstractStructReader implements Serializable {
  // Only implementations within the package are allowed.
  Struct() {}

  /** Returns a builder for creating a non-{@code NULL} {@code Struct} instance. */
  public static Builder newBuilder() {
    return new Builder();
  }

  /** Builder for constructing non-{@code NULL} {@code Struct} instances. */
  public static final class Builder {
    private final List<Type.StructField> types = new ArrayList<>();
    private final List<Value> values = new ArrayList<>();
    private final ValueBinder<Builder> binder;
    private String currentField;

    private Builder() {
      this.binder =
          new ValueBinder<Builder>() {
            @Override
            Builder handle(Value value) {
              checkBindingInProgress(true);
              addInternal(currentField, value);
              currentField = null;
              return Builder.this;
            }
          };
    }

    /**
     * Returns a binder to set the value of a new field in the struct named {@code fieldName}.
     *
     * @param fieldName name of the field to set. Can be empty or the same as an existing field name
     *     in the {@code STRUCT}
     */
    public ValueBinder<Builder> set(String fieldName) {
      checkBindingInProgress(false);
      currentField = checkNotNull(fieldName);
      return binder;
    }

    /** Adds a new unnamed field {@code fieldName} with the given value. */
    public Builder add(Value value) {
      checkBindingInProgress(false);
      addInternal("", value);
      return this;
    }

    public Struct build() {
      checkBindingInProgress(false);
      return new ValueListStruct(types, values);
    }

    private void addInternal(String fieldName, Value value) {
      types.add(Type.StructField.of(fieldName, value.getType()));
      values.add(value);
    }

    private void checkBindingInProgress(boolean expectInProgress) {
      if (expectInProgress) {
        checkState(currentField != null, "No binding currently active");
      } else if (currentField != null) {
        throw new IllegalStateException("Incomplete binding for column " + currentField);
      }
    }
  }

  /**
   * TODO(user) : Consider moving these methods to the StructReader interface once STRUCT-typed
   * columns are supported in {@link ResultSet}.
   */

  /* Public methods for accessing struct-typed fields */
  public Struct getStruct(int columnIndex) {
    checkNonNullStruct(columnIndex, columnIndex);
    return getStructInternal(columnIndex);
  }

  public Struct getStruct(String columnName) {
    int columnIndex = getColumnIndex(columnName);
    checkNonNullStruct(columnIndex, columnName);
    return getStructInternal(columnIndex);
  }

  /* Sub-classes must implement this method */
  protected abstract Struct getStructInternal(int columnIndex);

  private void checkNonNullStruct(int columnIndex, Object columnNameForError) {
    Type actualType = getColumnType(columnIndex);
    checkState(
        actualType.getCode() == Code.STRUCT,
        "Column %s is not of correct type: expected STRUCT<...> but was %s",
        columnNameForError,
        actualType);
    checkNonNull(columnIndex, columnNameForError);
  }

  /** Default implementation for value structs produced by {@link Builder}. */
  private static class ValueListStruct extends Struct {
    private final Type type;
    private final List<Value> values;

    private ValueListStruct(Iterable<StructField> types, Iterable<Value> values) {
      this.type = Type.struct(types);
      this.values = ImmutableList.copyOf(values);
    }

    @Override
    protected boolean getBooleanInternal(int columnIndex) {
      return values.get(columnIndex).getBool();
    }

    @Override
    protected long getLongInternal(int columnIndex) {
      return values.get(columnIndex).getInt64();
    }

    @Override
    protected float getFloatInternal(int columnIndex) {
      return values.get(columnIndex).getFloat32();
    }

    @Override
    protected double getDoubleInternal(int columnIndex) {
      return values.get(columnIndex).getFloat64();
    }

    @Override
    protected BigDecimal getBigDecimalInternal(int columnIndex) {
      return values.get(columnIndex).getNumeric();
    }

    @Override
    protected String getStringInternal(int columnIndex) {
      return values.get(columnIndex).getString();
    }

    @Override
    protected String getJsonInternal(int columnIndex) {
      return values.get(columnIndex).getJson();
    }

    @Override
    protected String getPgJsonbInternal(int columnIndex) {
      return values.get(columnIndex).getPgJsonb();
    }

    @Override
    protected ByteArray getBytesInternal(int columnIndex) {
      return values.get(columnIndex).getBytes();
    }

    @Override
    protected Timestamp getTimestampInternal(int columnIndex) {
      return values.get(columnIndex).getTimestamp();
    }

    @Override
    protected Date getDateInternal(int columnIndex) {
      return values.get(columnIndex).getDate();
    }

    @Override
<<<<<<< HEAD
    protected UUID getUuidInternal(int columnIndex) {
      return values.get(columnIndex).getUuid();
=======
    protected Interval getIntervalInternal(int columnIndex) {
      return values.get(columnIndex).getInterval();
>>>>>>> b382999f
    }

    @Override
    protected <T extends AbstractMessage> T getProtoMessageInternal(int columnIndex, T message) {
      return values.get(columnIndex).getProtoMessage(message);
    }

    @Override
    protected <T extends ProtocolMessageEnum> T getProtoEnumInternal(
        int columnIndex, Function<Integer, ProtocolMessageEnum> method) {
      return values.get(columnIndex).getProtoEnum(method);
    }

    @Override
    protected Value getValueInternal(int columnIndex) {
      return values.get(columnIndex);
    }

    @Override
    protected Struct getStructInternal(int columnIndex) {
      return values.get(columnIndex).getStruct();
    }

    @Override
    protected boolean[] getBooleanArrayInternal(int columnIndex) {
      return Booleans.toArray(getBooleanListInternal(columnIndex));
    }

    @Override
    protected List<Boolean> getBooleanListInternal(int columnIndex) {
      return values.get(columnIndex).getBoolArray();
    }

    @Override
    protected long[] getLongArrayInternal(int columnIndex) {
      return Longs.toArray(getLongListInternal(columnIndex));
    }

    @Override
    protected List<Long> getLongListInternal(int columnIndex) {
      return values.get(columnIndex).getInt64Array();
    }

    @Override
    protected float[] getFloatArrayInternal(int columnIndex) {
      return Floats.toArray(getFloatListInternal(columnIndex));
    }

    @Override
    protected List<Float> getFloatListInternal(int columnIndex) {
      return values.get(columnIndex).getFloat32Array();
    }

    @Override
    protected double[] getDoubleArrayInternal(int columnIndex) {
      return Doubles.toArray(getDoubleListInternal(columnIndex));
    }

    @Override
    protected List<Double> getDoubleListInternal(int columnIndex) {
      return values.get(columnIndex).getFloat64Array();
    }

    @Override
    protected List<BigDecimal> getBigDecimalListInternal(int columnIndex) {
      return values.get(columnIndex).getNumericArray();
    }

    @Override
    protected List<String> getStringListInternal(int columnIndex) {
      return values.get(columnIndex).getStringArray();
    }

    @Override
    protected List<String> getJsonListInternal(int columnIndex) {
      return values.get(columnIndex).getJsonArray();
    }

    @Override
    protected List<String> getPgJsonbListInternal(int columnIndex) {
      return values.get(columnIndex).getPgJsonbArray();
    }

    @Override
    protected List<ByteArray> getBytesListInternal(int columnIndex) {
      return values.get(columnIndex).getBytesArray();
    }

    @Override
    protected List<Timestamp> getTimestampListInternal(int columnIndex) {
      return values.get(columnIndex).getTimestampArray();
    }

    @Override
    protected <T extends AbstractMessage> List<T> getProtoMessageListInternal(
        int columnIndex, T message) {
      return values.get(columnIndex).getProtoMessageArray(message);
    }

    @Override
    protected <T extends ProtocolMessageEnum> List<T> getProtoEnumListInternal(
        int columnIndex, Function<Integer, ProtocolMessageEnum> method) {
      return values.get(columnIndex).getProtoEnumArray(method);
    }

    @Override
    protected List<Date> getDateListInternal(int columnIndex) {
      return values.get(columnIndex).getDateArray();
    }

    @Override
<<<<<<< HEAD
    protected List<UUID> getUuidListInternal(int columnIndex) {
      return values.get(columnIndex).getUuidArray();
=======
    protected List<Interval> getIntervalListInternal(int columnIndex) {
      return values.get(columnIndex).getIntervalArray();
>>>>>>> b382999f
    }

    @Override
    protected List<Struct> getStructListInternal(int columnIndex) {
      return values.get(columnIndex).getStructArray();
    }

    @Override
    public Type getType() {
      return type;
    }

    @Override
    public boolean isNull(int columnIndex) {
      return values.get(columnIndex).isNull();
    }

    @Override
    public String toString() {
      // TODO(user): Consider pulling a generic toString() up to Struct.
      return values.toString();
    }
  }

  @Override
  public boolean equals(Object o) {
    if (this == o) {
      return true;
    }
    if (!(o instanceof Struct)) {
      return false;
    }

    Struct that = (Struct) o;

    if (!getType().equals(that.getType())) {
      return false;
    }
    for (int i = 0; i < getColumnCount(); ++i) {
      if (!Objects.equals(getAsObject(i), that.getAsObject(i))) {
        return false;
      }
    }
    return true;
  }

  @Override
  public int hashCode() {
    int result = getType().hashCode();
    for (int i = 0; i < getColumnCount(); ++i) {
      result = 31 * result + Objects.hashCode(getAsObject(i));
    }
    return result;
  }

  private Object getAsObject(int columnIndex) {
    Type type = getColumnType(columnIndex);
    if (isNull(columnIndex)) {
      return null;
    }
    switch (type.getCode()) {
      case BOOL:
        return getBooleanInternal(columnIndex);
      case INT64:
      case PG_OID:
      case ENUM:
        return getLongInternal(columnIndex);
      case FLOAT32:
        return getFloatInternal(columnIndex);
      case FLOAT64:
        return getDoubleInternal(columnIndex);
      case NUMERIC:
        return getBigDecimalInternal(columnIndex);
      case PG_NUMERIC:
        return getStringInternal(columnIndex);
      case STRING:
        return getStringInternal(columnIndex);
      case JSON:
        return getJsonInternal(columnIndex);
      case PG_JSONB:
        return getPgJsonbInternal(columnIndex);
      case BYTES:
      case PROTO:
        return getBytesInternal(columnIndex);
      case TIMESTAMP:
        return getTimestampInternal(columnIndex);
      case DATE:
        return getDateInternal(columnIndex);
<<<<<<< HEAD
      case UUID:
        return getUuidInternal(columnIndex);
=======
      case INTERVAL:
        return getIntervalInternal(columnIndex);
>>>>>>> b382999f
      case STRUCT:
        return getStructInternal(columnIndex);
      case ARRAY:
        switch (type.getArrayElementType().getCode()) {
          case BOOL:
            return getBooleanListInternal(columnIndex);
          case INT64:
          case PG_OID:
          case ENUM:
            return getLongListInternal(columnIndex);
          case FLOAT32:
            return getFloatListInternal(columnIndex);
          case FLOAT64:
            return getDoubleListInternal(columnIndex);
          case NUMERIC:
            return getBigDecimalListInternal(columnIndex);
          case PG_NUMERIC:
            return getStringListInternal(columnIndex);
          case STRING:
            return getStringListInternal(columnIndex);
          case JSON:
            return getJsonListInternal(columnIndex);
          case PG_JSONB:
            return getPgJsonbListInternal(columnIndex);
          case BYTES:
          case PROTO:
            return getBytesListInternal(columnIndex);
          case TIMESTAMP:
            return getTimestampListInternal(columnIndex);
          case DATE:
            return getDateListInternal(columnIndex);
<<<<<<< HEAD
          case UUID:
            return getUuidListInternal(columnIndex);
=======
          case INTERVAL:
            return getIntervalListInternal(columnIndex);
>>>>>>> b382999f
          case STRUCT:
            return getStructListInternal(columnIndex);
          default:
            throw new AssertionError("Invalid type " + type);
        }
      default:
        throw new AssertionError("Invalid type " + type);
    }
  }
}<|MERGE_RESOLUTION|>--- conflicted
+++ resolved
@@ -228,13 +228,13 @@
     }
 
     @Override
-<<<<<<< HEAD
     protected UUID getUuidInternal(int columnIndex) {
       return values.get(columnIndex).getUuid();
-=======
+    }
+
+    @Override
     protected Interval getIntervalInternal(int columnIndex) {
       return values.get(columnIndex).getInterval();
->>>>>>> b382999f
     }
 
     @Override
@@ -346,13 +346,13 @@
     }
 
     @Override
-<<<<<<< HEAD
     protected List<UUID> getUuidListInternal(int columnIndex) {
       return values.get(columnIndex).getUuidArray();
-=======
+    }
+
+    @Override
     protected List<Interval> getIntervalListInternal(int columnIndex) {
       return values.get(columnIndex).getIntervalArray();
->>>>>>> b382999f
     }
 
     @Override
@@ -441,13 +441,10 @@
         return getTimestampInternal(columnIndex);
       case DATE:
         return getDateInternal(columnIndex);
-<<<<<<< HEAD
       case UUID:
         return getUuidInternal(columnIndex);
-=======
       case INTERVAL:
         return getIntervalInternal(columnIndex);
->>>>>>> b382999f
       case STRUCT:
         return getStructInternal(columnIndex);
       case ARRAY:
@@ -479,13 +476,10 @@
             return getTimestampListInternal(columnIndex);
           case DATE:
             return getDateListInternal(columnIndex);
-<<<<<<< HEAD
           case UUID:
             return getUuidListInternal(columnIndex);
-=======
           case INTERVAL:
             return getIntervalListInternal(columnIndex);
->>>>>>> b382999f
           case STRUCT:
             return getStructListInternal(columnIndex);
           default:
