--- conflicted
+++ resolved
@@ -105,16 +105,9 @@
     // useMultiplexedSession priority => Environment var > private setter > client default
     Boolean useMultiplexedSessionFromEnvVariable = getUseMultiplexedSessionFromEnvVariable();
     this.useMultiplexedSession =
-<<<<<<< HEAD
         (useMultiplexedSessionFromEnvVariable != null)
             ? useMultiplexedSessionFromEnvVariable
             : builder.useMultiplexedSession;
-    this.useRandomChannelHint = builder.useRandomChannelHint;
-=======
-        builder.useMultiplexedSession
-            && !Boolean.parseBoolean(
-                System.getenv("GOOGLE_CLOUD_SPANNER_FORCE_DISABLE_MULTIPLEXED_SESSIONS"));
->>>>>>> 203a3c70
     this.multiplexedSessionMaintenanceDuration = builder.multiplexedSessionMaintenanceDuration;
   }
 
@@ -314,7 +307,6 @@
     return useMultiplexedSession;
   }
 
-<<<<<<< HEAD
   private static Boolean getUseMultiplexedSessionFromEnvVariable() {
     String useMultiplexedSessionFromEnvVariable =
         System.getenv("GOOGLE_CLOUD_SPANNER_MULTIPLEXED_SESSIONS");
@@ -330,13 +322,7 @@
     }
     return null;
   }
-
-  boolean isUseRandomChannelHint() {
-    return useRandomChannelHint;
-  }
-
-=======
->>>>>>> 203a3c70
+  
   Duration getMultiplexedSessionMaintenanceDuration() {
     return multiplexedSessionMaintenanceDuration;
   }
