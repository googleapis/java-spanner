--- conflicted
+++ resolved
@@ -73,9 +73,6 @@
 
   private final boolean useMultiplexedSession;
 
-<<<<<<< HEAD
-  private final boolean useMultiplexedSessionForPartitionedOps;
-=======
   /**
    * Controls whether multiplexed session is enabled for blind write or not. This is only used for
    * systest soak. TODO: Remove when multiplexed session for blind write is released.
@@ -83,7 +80,8 @@
   private final boolean useMultiplexedSessionBlindWrite;
 
   private final boolean useMultiplexedSessionForRW;
->>>>>>> d4532d0a
+
+  private final boolean useMultiplexedSessionForPartitionedOps;
 
   // TODO: Change to use java.time.Duration.
   private final Duration multiplexedSessionMaintenanceDuration;
@@ -120,7 +118,14 @@
         (useMultiplexedSessionFromEnvVariable != null)
             ? useMultiplexedSessionFromEnvVariable
             : builder.useMultiplexedSession;
-<<<<<<< HEAD
+    this.useMultiplexedSessionBlindWrite = builder.useMultiplexedSessionBlindWrite;
+    // useMultiplexedSessionForRW priority => Environment var > private setter > client default
+    Boolean useMultiplexedSessionForRWFromEnvVariable =
+        getUseMultiplexedSessionForRWFromEnvVariable();
+    this.useMultiplexedSessionForRW =
+        (useMultiplexedSessionForRWFromEnvVariable != null)
+            ? useMultiplexedSessionForRWFromEnvVariable
+            : builder.useMultiplexedSessionForRW;
     // useMultiplexedSessionPartitionedOps priority => Environment var > private setter > client
     // default
     Boolean useMultiplexedSessionFromEnvVariablePartitionedOps =
@@ -129,16 +134,6 @@
         (useMultiplexedSessionFromEnvVariablePartitionedOps != null)
             ? useMultiplexedSessionFromEnvVariablePartitionedOps
             : builder.useMultiplexedSessionPartitionedOps;
-=======
-    this.useMultiplexedSessionBlindWrite = builder.useMultiplexedSessionBlindWrite;
-    // useMultiplexedSessionForRW priority => Environment var > private setter > client default
-    Boolean useMultiplexedSessionForRWFromEnvVariable =
-        getUseMultiplexedSessionForRWFromEnvVariable();
-    this.useMultiplexedSessionForRW =
-        (useMultiplexedSessionForRWFromEnvVariable != null)
-            ? useMultiplexedSessionForRWFromEnvVariable
-            : builder.useMultiplexedSessionForRW;
->>>>>>> d4532d0a
     this.multiplexedSessionMaintenanceDuration = builder.multiplexedSessionMaintenanceDuration;
   }
 
@@ -343,10 +338,6 @@
 
   @VisibleForTesting
   @InternalApi
-<<<<<<< HEAD
-  public boolean getUseMultiplexedSessionPartitionedOps() {
-    return useMultiplexedSessionForPartitionedOps;
-=======
   protected boolean getUseMultiplexedSessionBlindWrite() {
     return getUseMultiplexedSession() && useMultiplexedSessionBlindWrite;
   }
@@ -357,7 +348,12 @@
     // Multiplexed sessions for R/W are enabled only if both global multiplexed sessions and
     // read-write multiplexed session flags are set to true.
     return getUseMultiplexedSession() && useMultiplexedSessionForRW;
->>>>>>> d4532d0a
+  }
+
+  @VisibleForTesting
+  @InternalApi
+  public boolean getUseMultiplexedSessionPartitionedOps() {
+    return useMultiplexedSessionForPartitionedOps;
   }
 
   private static Boolean getUseMultiplexedSessionFromEnvVariable() {
@@ -592,11 +588,6 @@
     // Set useMultiplexedSession to true to make multiplexed session the default.
     private boolean useMultiplexedSession = false;
 
-<<<<<<< HEAD
-    // This field controls the default behavior of session management in Java client.
-    // Set useMultiplexedSessionPartitionedOps to true to make multiplexed session the default.
-    private boolean useMultiplexedSessionPartitionedOps = false;
-=======
     // TODO: Remove when multiplexed session for blind write is released.
     private boolean useMultiplexedSessionBlindWrite = false;
 
@@ -605,7 +596,10 @@
     // Set useMultiplexedSessionForRW to true to make multiplexed session for RW operations the
     // default.
     private boolean useMultiplexedSessionForRW = false;
->>>>>>> d4532d0a
+
+    // This field controls the default behavior of session management in Java client.
+    // Set useMultiplexedSessionPartitionedOps to true to make multiplexed session the default.
+    private boolean useMultiplexedSessionPartitionedOps = false;
 
     private Duration multiplexedSessionMaintenanceDuration = Duration.ofDays(7);
     private Clock poolMaintainerClock = Clock.INSTANCE;
@@ -648,12 +642,9 @@
       this.randomizePositionQPSThreshold = options.randomizePositionQPSThreshold;
       this.inactiveTransactionRemovalOptions = options.inactiveTransactionRemovalOptions;
       this.useMultiplexedSession = options.useMultiplexedSession;
-<<<<<<< HEAD
-      this.useMultiplexedSessionPartitionedOps = options.useMultiplexedSessionForPartitionedOps;
-=======
       this.useMultiplexedSessionBlindWrite = options.useMultiplexedSessionBlindWrite;
       this.useMultiplexedSessionForRW = options.useMultiplexedSessionForRW;
->>>>>>> d4532d0a
+      this.useMultiplexedSessionPartitionedOps = options.useMultiplexedSessionForPartitionedOps;
       this.multiplexedSessionMaintenanceDuration = options.multiplexedSessionMaintenanceDuration;
       this.poolMaintainerClock = options.poolMaintainerClock;
     }
@@ -842,7 +833,28 @@
     }
 
     /**
-<<<<<<< HEAD
+     * This method enables multiplexed sessions for blind writes. This method will be removed in the
+     * future when multiplexed sessions has been made the default for all operations.
+     */
+    @InternalApi
+    @VisibleForTesting
+    Builder setUseMultiplexedSessionBlindWrite(boolean useMultiplexedSessionBlindWrite) {
+      this.useMultiplexedSessionBlindWrite = useMultiplexedSessionBlindWrite;
+      return this;
+    }
+
+    /**
+     * Sets whether the client should use multiplexed session for R/W operations or not. This method
+     * is intentionally package-private and intended for internal use.
+     */
+    @InternalApi
+    @VisibleForTesting
+    Builder setUseMultiplexedSessionForRW(boolean useMultiplexedSessionForRW) {
+      this.useMultiplexedSessionForRW = useMultiplexedSessionForRW;
+      return this;
+    }
+
+    /**
      * Sets whether the client should use multiplexed session or not. If set to true, the client
      * optimises and runs multiple applicable requests concurrently on a single session. A single
      * multiplexed session is sufficient to handle all concurrent traffic.
@@ -855,26 +867,6 @@
      */
     Builder setUseMultiplexedSessionPartitionedOps(boolean useMultiplexedSessionPartitionedOps) {
       this.useMultiplexedSessionPartitionedOps = useMultiplexedSessionPartitionedOps;
-=======
-     * This method enables multiplexed sessions for blind writes. This method will be removed in the
-     * future when multiplexed sessions has been made the default for all operations.
-     */
-    @InternalApi
-    @VisibleForTesting
-    Builder setUseMultiplexedSessionBlindWrite(boolean useMultiplexedSessionBlindWrite) {
-      this.useMultiplexedSessionBlindWrite = useMultiplexedSessionBlindWrite;
-      return this;
-    }
-
-    /**
-     * Sets whether the client should use multiplexed session for R/W operations or not. This method
-     * is intentionally package-private and intended for internal use.
-     */
-    @InternalApi
-    @VisibleForTesting
-    Builder setUseMultiplexedSessionForRW(boolean useMultiplexedSessionForRW) {
-      this.useMultiplexedSessionForRW = useMultiplexedSessionForRW;
->>>>>>> d4532d0a
       return this;
     }
 
