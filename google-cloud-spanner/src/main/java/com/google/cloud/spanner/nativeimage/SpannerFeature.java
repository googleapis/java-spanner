/*
 * Copyright 2022 Google LLC
 *
 * Licensed under the Apache License, Version 2.0 (the "License");
 * you may not use this file except in compliance with the License.
 * You may obtain a copy of the License at
 *
 *     https://www.apache.org/licenses/LICENSE-2.0
 *
 * Unless required by applicable law or agreed to in writing, software
 * distributed under the License is distributed on an "AS IS" BASIS,
 * WITHOUT WARRANTIES OR CONDITIONS OF ANY KIND, either express or implied.
 * See the License for the specific language governing permissions and
 * limitations under the License.
 */

package com.google.cloud.spanner.nativeimage;

import com.google.api.gax.nativeimage.NativeImageUtils;
import com.oracle.svm.core.annotate.AutomaticFeature;
import com.oracle.svm.core.configure.ResourcesRegistry;
import org.graalvm.nativeimage.ImageSingletons;
import org.graalvm.nativeimage.hosted.Feature;
import org.graalvm.nativeimage.impl.ConfigurationCondition;

/** Registers Spanner library classes for reflection. */
@AutomaticFeature
final class SpannerFeature implements Feature {

<<<<<<< HEAD
    private static final String SPANNER_CLASS = "com.google.spanner.v1.SpannerGrpc";
    private static final String SPANNER_TEST_CLASS = "com.google.cloud.spanner.GceTestEnvConfig";
    private static final String MOCK_CLASS = "com.google.cloud.spanner.MockDatabaseAdminServiceImpl";
    private static final String CLIENT_SIDE_IMPL_CLASS =
            "com.google.cloud.spanner.connection.ClientSideStatementImpl";
    private static final String CLIENT_SIDE_VALUE_CONVERTER =
            "com.google.cloud.spanner.connection.ClientSideStatementValueConverters";
    private static final String CONNECTION_IMPL =
            "com.google.cloud.spanner.connection.ConnectionImpl";
    private static final String CLIENT_SIDE_STATEMENTS =
            "com.google.cloud.spanner.connection.ClientSideStatements";
    private static final String CONNECTION_STATEMENT_EXECUTOR =
            "com.google.cloud.spanner.connection.ConnectionStatementExecutor";
    private static final String CLIENT_SIDE_STATEMENT_NO_PARAM_EXECUTOR =
            "com.google.cloud.spanner.connection.ClientSideStatementNoParamExecutor";
    private static final String CLIENT_SIDE_STATEMENT_SET_EXECUTOR =
            "com.google.cloud.spanner.connection.ClientSideStatementSetExecutor";
    private static final String ABSTRACT_STATEMENT_PARSER =
            "com.google.cloud.spanner.connection.AbstractStatementParser";
    private static final String STATEMENT_PARSER =
            "com.google.cloud.spanner.connection.SpannerStatementParser";
    private static final String POSTGRESQL_STATEMENT_PARSER =
            "com.google.cloud.spanner.connection.PostgreSQLStatementParser";
    private static final String STATEMENT_RESULT =
            "com.google.cloud.spanner.connection.StatementResult$ResultType";

    @Override
    public void beforeAnalysis(BeforeAnalysisAccess access) {
        registerSpannerTestClasses(access);
        if (access.findClassByName(CLIENT_SIDE_IMPL_CLASS) != null) {
            NativeImageUtils.registerClassHierarchyForReflection(access, CLIENT_SIDE_IMPL_CLASS);
        }
        if (access.findClassByName(CLIENT_SIDE_STATEMENT_NO_PARAM_EXECUTOR) != null) {
            NativeImageUtils.registerClassForReflection(access, CLIENT_SIDE_STATEMENT_NO_PARAM_EXECUTOR);
        }
        if (access.findClassByName(CLIENT_SIDE_STATEMENT_SET_EXECUTOR) != null) {
            NativeImageUtils.registerClassForReflection(access, CLIENT_SIDE_STATEMENT_SET_EXECUTOR);
        }
        if (access.findClassByName(CLIENT_SIDE_VALUE_CONVERTER) != null) {
            NativeImageUtils.registerClassHierarchyForReflection(access, CLIENT_SIDE_VALUE_CONVERTER);
        }
        if (access.findClassByName(CLIENT_SIDE_STATEMENTS) != null) {
            NativeImageUtils.registerClassForReflection(access, CLIENT_SIDE_STATEMENTS);
        }
        if (access.findClassByName(CONNECTION_STATEMENT_EXECUTOR) != null) {
            NativeImageUtils.registerClassForReflection(access, CONNECTION_STATEMENT_EXECUTOR);
        }
        if (access.findClassByName(CONNECTION_IMPL) != null) {
            NativeImageUtils.registerClassForReflection(access, CONNECTION_IMPL);
        }
        if (access.findClassByName(ABSTRACT_STATEMENT_PARSER) != null) {
            NativeImageUtils.registerClassHierarchyForReflection(access, ABSTRACT_STATEMENT_PARSER);
            NativeImageUtils.registerClassForReflection(access, "com.google.cloud.spanner.Dialect");
        }
        if (access.findClassByName(STATEMENT_PARSER) != null) {
            NativeImageUtils.registerConstructorsForReflection(access, STATEMENT_PARSER);
        }
        if (access.findClassByName(POSTGRESQL_STATEMENT_PARSER) != null) {
            NativeImageUtils.registerConstructorsForReflection(access, POSTGRESQL_STATEMENT_PARSER);
        }
        if (access.findClassByName(STATEMENT_RESULT) != null) {
            NativeImageUtils.registerClassForReflection(access, STATEMENT_RESULT);
        }
=======
  private static final String SPANNER_CLASS = "com.google.spanner.v1.SpannerGrpc";
  private static final String SPANNER_TEST_CLASS = "com.google.cloud.spanner.GceTestEnvConfig";
  private static final String MOCK_CLASS = "com.google.cloud.spanner.MockDatabaseAdminServiceImpl";
  private static final String CLIENT_SIDE_IMPL_CLASS =
      "com.google.cloud.spanner.connection.ClientSideStatementImpl";
  private static final String CLIENT_SIDE_VALUE_CONVERTER =
      "com.google.cloud.spanner.connection.ClientSideStatementValueConverters";
  private static final String CONNECTION_IMPL =
      "com.google.cloud.spanner.connection.ConnectionImpl";
  private static final String CLIENT_SIDE_STATEMENTS =
      "com.google.cloud.spanner.connection.ClientSideStatements";
  private static final String CONNECTION_STATEMENT_EXECUTOR =
      "com.google.cloud.spanner.connection.ConnectionStatementExecutor";
  private static final String CLIENT_SIDE_STATEMENT_NO_PARAM_EXECUTOR =
      "com.google.cloud.spanner.connection.ClientSideStatementNoParamExecutor";
  private static final String CLIENT_SIDE_STATEMENT_SET_EXECUTOR =
      "com.google.cloud.spanner.connection.ClientSideStatementSetExecutor";
  private static final String ABSTRACT_STATEMENT_PARSER =
      "com.google.cloud.spanner.connection.AbstractStatementParser";
  private static final String STATEMENT_PARSER =
      "com.google.cloud.spanner.connection.SpannerStatementParser";
  private static final String DIALECT = "com.google.cloud.spanner.Dialect";

  @Override
  public void beforeAnalysis(BeforeAnalysisAccess access) {
    registerSpannerTestClasses(access);
    if (access.findClassByName(CLIENT_SIDE_IMPL_CLASS) != null) {
      NativeImageUtils.registerClassHierarchyForReflection(access, CLIENT_SIDE_IMPL_CLASS);
    }
    if (access.findClassByName(CLIENT_SIDE_STATEMENT_NO_PARAM_EXECUTOR) != null) {
      NativeImageUtils.registerClassForReflection(access, CLIENT_SIDE_STATEMENT_NO_PARAM_EXECUTOR);
    }
    if (access.findClassByName(CLIENT_SIDE_STATEMENT_SET_EXECUTOR) != null) {
      NativeImageUtils.registerClassForReflection(access, CLIENT_SIDE_STATEMENT_SET_EXECUTOR);
    }
    if (access.findClassByName(CLIENT_SIDE_VALUE_CONVERTER) != null) {
      NativeImageUtils.registerClassHierarchyForReflection(access, CLIENT_SIDE_VALUE_CONVERTER);
    }
    if (access.findClassByName(CLIENT_SIDE_STATEMENTS) != null) {
      NativeImageUtils.registerClassForReflection(access, CLIENT_SIDE_STATEMENTS);
    }
    if (access.findClassByName(CONNECTION_STATEMENT_EXECUTOR) != null) {
      NativeImageUtils.registerClassForReflection(access, CONNECTION_STATEMENT_EXECUTOR);
    }
    if (access.findClassByName(CONNECTION_IMPL) != null) {
      NativeImageUtils.registerClassForReflection(access, CONNECTION_IMPL);
    }
    if (access.findClassByName(ABSTRACT_STATEMENT_PARSER) != null) {
      NativeImageUtils.registerClassHierarchyForReflection(access, ABSTRACT_STATEMENT_PARSER);
      NativeImageUtils.registerClassForReflection(access, "com.google.cloud.spanner.Dialect");
    }
    if (access.findClassByName(STATEMENT_PARSER) != null) {
      NativeImageUtils.registerConstructorsForReflection(access, STATEMENT_PARSER);
    }
>>>>>>> 87b0cea7

    Class<?> spannerClass = access.findClassByName(SPANNER_CLASS);
    if (spannerClass != null) {
      NativeImageUtils.registerClassHierarchyForReflection(
          access, "com.google.spanner.admin.database.v1.Database");
      NativeImageUtils.registerClassHierarchyForReflection(
          access, "com.google.spanner.admin.instance.v1.Instance");
      NativeImageUtils.registerClassForReflection(
          access, "com.google.spanner.admin.database.v1.RestoreInfo");

      // Resources
      ResourcesRegistry resourcesRegistry = ImageSingletons.lookup(ResourcesRegistry.class);
      resourcesRegistry.addResources(
          ConfigurationCondition.alwaysTrue(),
          "\\Qcom/google/cloud/spanner/connection/ClientSideStatements.json\\E");
      resourcesRegistry.addResources(
          ConfigurationCondition.alwaysTrue(),
          "\\Qcom/google/cloud/spanner/connection/PG_ClientSideStatements.json\\E");
      resourcesRegistry.addResources(
          "\\Qcom/google/cloud/spanner/spi/v1/grpc-gcp-apiconfig.json\\E");
      resourcesRegistry.addResources(
          ConfigurationCondition.alwaysTrue(),
          "\\Qcom/google/cloud/spanner/connection/ITSqlScriptTest_TestQueryOptions.sql\\E");
    }
  }

  private void registerSpannerTestClasses(BeforeAnalysisAccess access) {
    Class<?> spannerTestClass = access.findClassByName(SPANNER_TEST_CLASS);
    if (spannerTestClass != null) {
      NativeImageUtils.registerConstructorsForReflection(access, SPANNER_TEST_CLASS);
    }
    Class<?> mockClass = access.findClassByName(MOCK_CLASS);
    if (mockClass != null) {
      NativeImageUtils.registerClassForReflection(
          access, "com.google.cloud.spanner.MockDatabaseAdminServiceImpl$MockBackup");
    }
  }
}<|MERGE_RESOLUTION|>--- conflicted
+++ resolved
@@ -27,7 +27,6 @@
 @AutomaticFeature
 final class SpannerFeature implements Feature {
 
-<<<<<<< HEAD
     private static final String SPANNER_CLASS = "com.google.spanner.v1.SpannerGrpc";
     private static final String SPANNER_TEST_CLASS = "com.google.cloud.spanner.GceTestEnvConfig";
     private static final String MOCK_CLASS = "com.google.cloud.spanner.MockDatabaseAdminServiceImpl";
@@ -91,87 +90,31 @@
         if (access.findClassByName(STATEMENT_RESULT) != null) {
             NativeImageUtils.registerClassForReflection(access, STATEMENT_RESULT);
         }
-=======
-  private static final String SPANNER_CLASS = "com.google.spanner.v1.SpannerGrpc";
-  private static final String SPANNER_TEST_CLASS = "com.google.cloud.spanner.GceTestEnvConfig";
-  private static final String MOCK_CLASS = "com.google.cloud.spanner.MockDatabaseAdminServiceImpl";
-  private static final String CLIENT_SIDE_IMPL_CLASS =
-      "com.google.cloud.spanner.connection.ClientSideStatementImpl";
-  private static final String CLIENT_SIDE_VALUE_CONVERTER =
-      "com.google.cloud.spanner.connection.ClientSideStatementValueConverters";
-  private static final String CONNECTION_IMPL =
-      "com.google.cloud.spanner.connection.ConnectionImpl";
-  private static final String CLIENT_SIDE_STATEMENTS =
-      "com.google.cloud.spanner.connection.ClientSideStatements";
-  private static final String CONNECTION_STATEMENT_EXECUTOR =
-      "com.google.cloud.spanner.connection.ConnectionStatementExecutor";
-  private static final String CLIENT_SIDE_STATEMENT_NO_PARAM_EXECUTOR =
-      "com.google.cloud.spanner.connection.ClientSideStatementNoParamExecutor";
-  private static final String CLIENT_SIDE_STATEMENT_SET_EXECUTOR =
-      "com.google.cloud.spanner.connection.ClientSideStatementSetExecutor";
-  private static final String ABSTRACT_STATEMENT_PARSER =
-      "com.google.cloud.spanner.connection.AbstractStatementParser";
-  private static final String STATEMENT_PARSER =
-      "com.google.cloud.spanner.connection.SpannerStatementParser";
-  private static final String DIALECT = "com.google.cloud.spanner.Dialect";
 
-  @Override
-  public void beforeAnalysis(BeforeAnalysisAccess access) {
-    registerSpannerTestClasses(access);
-    if (access.findClassByName(CLIENT_SIDE_IMPL_CLASS) != null) {
-      NativeImageUtils.registerClassHierarchyForReflection(access, CLIENT_SIDE_IMPL_CLASS);
+        Class<?> spannerClass = access.findClassByName(SPANNER_CLASS);
+        if (spannerClass != null) {
+            NativeImageUtils.registerClassHierarchyForReflection(
+                    access, "com.google.spanner.admin.database.v1.Database");
+            NativeImageUtils.registerClassHierarchyForReflection(
+                    access, "com.google.spanner.admin.instance.v1.Instance");
+            NativeImageUtils.registerClassForReflection(
+                    access, "com.google.spanner.admin.database.v1.RestoreInfo");
+
+            // Resources
+            ResourcesRegistry resourcesRegistry = ImageSingletons.lookup(ResourcesRegistry.class);
+            resourcesRegistry.addResources(
+                    ConfigurationCondition.alwaysTrue(),
+                    "\\Qcom/google/cloud/spanner/connection/ClientSideStatements.json\\E");
+            resourcesRegistry.addResources(
+                    ConfigurationCondition.alwaysTrue(),
+                    "\\Qcom/google/cloud/spanner/connection/PG_ClientSideStatements.json\\E");
+            resourcesRegistry.addResources(
+                    "\\Qcom/google/cloud/spanner/spi/v1/grpc-gcp-apiconfig.json\\E");
+            resourcesRegistry.addResources(
+                    ConfigurationCondition.alwaysTrue(),
+                    "\\Qcom/google/cloud/spanner/connection/ITSqlScriptTest_TestQueryOptions.sql\\E");
+        }
     }
-    if (access.findClassByName(CLIENT_SIDE_STATEMENT_NO_PARAM_EXECUTOR) != null) {
-      NativeImageUtils.registerClassForReflection(access, CLIENT_SIDE_STATEMENT_NO_PARAM_EXECUTOR);
-    }
-    if (access.findClassByName(CLIENT_SIDE_STATEMENT_SET_EXECUTOR) != null) {
-      NativeImageUtils.registerClassForReflection(access, CLIENT_SIDE_STATEMENT_SET_EXECUTOR);
-    }
-    if (access.findClassByName(CLIENT_SIDE_VALUE_CONVERTER) != null) {
-      NativeImageUtils.registerClassHierarchyForReflection(access, CLIENT_SIDE_VALUE_CONVERTER);
-    }
-    if (access.findClassByName(CLIENT_SIDE_STATEMENTS) != null) {
-      NativeImageUtils.registerClassForReflection(access, CLIENT_SIDE_STATEMENTS);
-    }
-    if (access.findClassByName(CONNECTION_STATEMENT_EXECUTOR) != null) {
-      NativeImageUtils.registerClassForReflection(access, CONNECTION_STATEMENT_EXECUTOR);
-    }
-    if (access.findClassByName(CONNECTION_IMPL) != null) {
-      NativeImageUtils.registerClassForReflection(access, CONNECTION_IMPL);
-    }
-    if (access.findClassByName(ABSTRACT_STATEMENT_PARSER) != null) {
-      NativeImageUtils.registerClassHierarchyForReflection(access, ABSTRACT_STATEMENT_PARSER);
-      NativeImageUtils.registerClassForReflection(access, "com.google.cloud.spanner.Dialect");
-    }
-    if (access.findClassByName(STATEMENT_PARSER) != null) {
-      NativeImageUtils.registerConstructorsForReflection(access, STATEMENT_PARSER);
-    }
->>>>>>> 87b0cea7
-
-    Class<?> spannerClass = access.findClassByName(SPANNER_CLASS);
-    if (spannerClass != null) {
-      NativeImageUtils.registerClassHierarchyForReflection(
-          access, "com.google.spanner.admin.database.v1.Database");
-      NativeImageUtils.registerClassHierarchyForReflection(
-          access, "com.google.spanner.admin.instance.v1.Instance");
-      NativeImageUtils.registerClassForReflection(
-          access, "com.google.spanner.admin.database.v1.RestoreInfo");
-
-      // Resources
-      ResourcesRegistry resourcesRegistry = ImageSingletons.lookup(ResourcesRegistry.class);
-      resourcesRegistry.addResources(
-          ConfigurationCondition.alwaysTrue(),
-          "\\Qcom/google/cloud/spanner/connection/ClientSideStatements.json\\E");
-      resourcesRegistry.addResources(
-          ConfigurationCondition.alwaysTrue(),
-          "\\Qcom/google/cloud/spanner/connection/PG_ClientSideStatements.json\\E");
-      resourcesRegistry.addResources(
-          "\\Qcom/google/cloud/spanner/spi/v1/grpc-gcp-apiconfig.json\\E");
-      resourcesRegistry.addResources(
-          ConfigurationCondition.alwaysTrue(),
-          "\\Qcom/google/cloud/spanner/connection/ITSqlScriptTest_TestQueryOptions.sql\\E");
-    }
-  }
 
   private void registerSpannerTestClasses(BeforeAnalysisAccess access) {
     Class<?> spannerTestClass = access.findClassByName(SPANNER_TEST_CLASS);
