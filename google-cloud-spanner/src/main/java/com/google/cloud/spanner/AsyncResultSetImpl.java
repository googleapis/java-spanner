--- conflicted
+++ resolved
@@ -565,13 +565,8 @@
           "Cannot call next() on a result set with a callback.");
       this.state = State.SYNC;
     }
-<<<<<<< HEAD
     boolean res = delegateResultSet.get().next();
     currentRow = res ? delegateResultSet.get().getCurrentRowAsStruct() : null;
-=======
-    boolean res = delegateResultSet.next();
-    currentRow = res ? delegateResultSet.getCurrentRowAsStruct() : null;
->>>>>>> 61540085
     return res;
   }
 
