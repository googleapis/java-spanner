/*
 * Copyright 2017 Google LLC
 *
 * Licensed under the Apache License, Version 2.0 (the "License");
 * you may not use this file except in compliance with the License.
 * You may obtain a copy of the License at
 *
 *       http://www.apache.org/licenses/LICENSE-2.0
 *
 * Unless required by applicable law or agreed to in writing, software
 * distributed under the License is distributed on an "AS IS" BASIS,
 * WITHOUT WARRANTIES OR CONDITIONS OF ANY KIND, either express or implied.
 * See the License for the specific language governing permissions and
 * limitations under the License.
 */

package com.google.cloud.spanner;

import static com.google.cloud.spanner.MetricRegistryConstants.COUNT;
import static com.google.cloud.spanner.MetricRegistryConstants.GET_SESSION_TIMEOUTS;
import static com.google.cloud.spanner.MetricRegistryConstants.MAX_ALLOWED_SESSIONS;
import static com.google.cloud.spanner.MetricRegistryConstants.MAX_ALLOWED_SESSIONS_DESCRIPTION;
import static com.google.cloud.spanner.MetricRegistryConstants.MAX_IN_USE_SESSIONS;
import static com.google.cloud.spanner.MetricRegistryConstants.MAX_IN_USE_SESSIONS_DESCRIPTION;
import static com.google.cloud.spanner.MetricRegistryConstants.NUM_ACQUIRED_SESSIONS;
import static com.google.cloud.spanner.MetricRegistryConstants.NUM_ACQUIRED_SESSIONS_DESCRIPTION;
import static com.google.cloud.spanner.MetricRegistryConstants.NUM_IN_USE_SESSIONS;
import static com.google.cloud.spanner.MetricRegistryConstants.NUM_READ_SESSIONS;
import static com.google.cloud.spanner.MetricRegistryConstants.NUM_RELEASED_SESSIONS;
import static com.google.cloud.spanner.MetricRegistryConstants.NUM_RELEASED_SESSIONS_DESCRIPTION;
import static com.google.cloud.spanner.MetricRegistryConstants.NUM_SESSIONS_BEING_PREPARED;
import static com.google.cloud.spanner.MetricRegistryConstants.NUM_SESSIONS_IN_POOL;
import static com.google.cloud.spanner.MetricRegistryConstants.NUM_SESSIONS_IN_POOL_DESCRIPTION;
import static com.google.cloud.spanner.MetricRegistryConstants.NUM_WRITE_SESSIONS;
import static com.google.cloud.spanner.MetricRegistryConstants.SESSIONS_TIMEOUTS_DESCRIPTION;
import static com.google.cloud.spanner.MetricRegistryConstants.SPANNER_DEFAULT_LABEL_VALUES;
import static com.google.cloud.spanner.MetricRegistryConstants.SPANNER_LABEL_KEYS;
import static com.google.cloud.spanner.MetricRegistryConstants.SPANNER_LABEL_KEYS_WITH_TYPE;
import static com.google.cloud.spanner.SpannerExceptionFactory.newSpannerException;
import static com.google.common.base.Preconditions.checkState;

import com.google.api.core.ApiFuture;
import com.google.api.core.ApiFutures;
import com.google.api.core.SettableApiFuture;
import com.google.api.gax.core.ExecutorProvider;
import com.google.cloud.Timestamp;
import com.google.cloud.grpc.GrpcTransportOptions;
import com.google.cloud.grpc.GrpcTransportOptions.ExecutorFactory;
import com.google.cloud.spanner.Options.QueryOption;
import com.google.cloud.spanner.Options.ReadOption;
import com.google.cloud.spanner.Options.TransactionOption;
import com.google.cloud.spanner.Options.UpdateOption;
import com.google.cloud.spanner.SessionClient.SessionConsumer;
import com.google.cloud.spanner.SessionPoolOptions.InactiveTransactionRemovalOptions;
import com.google.cloud.spanner.SpannerException.ResourceNotFoundException;
import com.google.cloud.spanner.SpannerImpl.ClosedException;
import com.google.cloud.spanner.spi.v1.SpannerRpc;
import com.google.common.annotations.VisibleForTesting;
import com.google.common.base.Function;
import com.google.common.base.MoreObjects;
import com.google.common.base.Preconditions;
import com.google.common.base.Supplier;
import com.google.common.collect.ImmutableList;
import com.google.common.collect.ImmutableMap;
import com.google.common.collect.ImmutableSet;
import com.google.common.util.concurrent.ForwardingListenableFuture;
import com.google.common.util.concurrent.ForwardingListenableFuture.SimpleForwardingListenableFuture;
import com.google.common.util.concurrent.ListenableFuture;
import com.google.common.util.concurrent.MoreExecutors;
import com.google.common.util.concurrent.SettableFuture;
import com.google.protobuf.Empty;
import com.google.spanner.v1.ResultSetStats;
import io.opencensus.common.Scope;
import io.opencensus.metrics.DerivedLongCumulative;
import io.opencensus.metrics.DerivedLongGauge;
import io.opencensus.metrics.LabelValue;
import io.opencensus.metrics.MetricOptions;
import io.opencensus.metrics.MetricRegistry;
import io.opencensus.metrics.Metrics;
import io.opencensus.trace.Annotation;
import io.opencensus.trace.AttributeValue;
import io.opencensus.trace.BlankSpan;
import io.opencensus.trace.Span;
import io.opencensus.trace.Status;
import io.opencensus.trace.Tracer;
import io.opencensus.trace.Tracing;
import java.util.ArrayList;
import java.util.HashSet;
import java.util.Iterator;
import java.util.LinkedList;
import java.util.List;
import java.util.Queue;
import java.util.Random;
import java.util.Set;
import java.util.concurrent.CountDownLatch;
import java.util.concurrent.ExecutionException;
import java.util.concurrent.Executor;
import java.util.concurrent.ScheduledExecutorService;
import java.util.concurrent.ScheduledFuture;
import java.util.concurrent.TimeUnit;
import java.util.concurrent.TimeoutException;
import java.util.concurrent.atomic.AtomicBoolean;
import java.util.concurrent.atomic.AtomicInteger;
import java.util.concurrent.atomic.AtomicLong;
import java.util.logging.Level;
import java.util.logging.Logger;
import javax.annotation.Nullable;
import javax.annotation.concurrent.GuardedBy;
import org.threeten.bp.Duration;
import org.threeten.bp.Instant;

/**
 * Maintains a pool of sessions. This class itself is thread safe and is meant to be used
 * concurrently across multiple threads.
 */
class SessionPool {

  private static final Logger logger = Logger.getLogger(SessionPool.class.getName());
  private static final Tracer tracer = Tracing.getTracer();
  static final String WAIT_FOR_SESSION = "SessionPool.WaitForSession";
  static final ImmutableSet<ErrorCode> SHOULD_STOP_PREPARE_SESSIONS_ERROR_CODES =
      ImmutableSet.of(
          ErrorCode.UNKNOWN,
          ErrorCode.INVALID_ARGUMENT,
          ErrorCode.PERMISSION_DENIED,
          ErrorCode.UNAUTHENTICATED,
          ErrorCode.RESOURCE_EXHAUSTED,
          ErrorCode.FAILED_PRECONDITION,
          ErrorCode.OUT_OF_RANGE,
          ErrorCode.UNIMPLEMENTED,
          ErrorCode.INTERNAL);

  /**
   * If the {@link SessionPoolOptions#getWaitForMinSessions()} duration is greater than zero, waits
   * for the creation of at least {@link SessionPoolOptions#getMinSessions()} in the pool using the
   * given duration. If the waiting times out, a {@link SpannerException} with the {@link
   * ErrorCode#DEADLINE_EXCEEDED} is thrown.
   */
  void maybeWaitOnMinSessions() {
    final long timeoutNanos = options.getWaitForMinSessions().toNanos();
    if (timeoutNanos <= 0) {
      return;
    }

    try {
      if (!waitOnMinSessionsLatch.await(timeoutNanos, TimeUnit.NANOSECONDS)) {
        final long timeoutMillis = options.getWaitForMinSessions().toMillis();
        throw SpannerExceptionFactory.newSpannerException(
            ErrorCode.DEADLINE_EXCEEDED,
            "Timed out after waiting " + timeoutMillis + "ms for session pool creation");
      }
    } catch (InterruptedException e) {
      throw SpannerExceptionFactory.propagateInterrupt(e);
    }
  }

  /**
   * Wrapper around current time so that we can fake it in tests. TODO(user): Replace with Java 8
   * Clock.
   */
  static class Clock {
    Instant instant() {
      return Instant.now();
    }
  }

  private abstract static class CachedResultSetSupplier implements Supplier<ResultSet> {
    private ResultSet cached;

    abstract ResultSet load();

    ResultSet reload() {
      return cached = load();
    }

    @Override
    public ResultSet get() {
      if (cached == null) {
        cached = load();
      }
      return cached;
    }
  }

  /**
   * Wrapper around {@code ReadContext} that releases the session to the pool once the call is
   * finished, if it is a single use context.
   */
  private static class AutoClosingReadContext<T extends ReadContext> implements ReadContext {
    /**
     * {@link AsyncResultSet} implementation that keeps track of the async operations that are still
     * running for this {@link ReadContext} and that should finish before the {@link ReadContext}
     * releases its session back into the pool.
     */
    private class AutoClosingReadContextAsyncResultSetImpl extends AsyncResultSetImpl {
      private AutoClosingReadContextAsyncResultSetImpl(
          ExecutorProvider executorProvider, ResultSet delegate, int bufferRows) {
        super(executorProvider, delegate, bufferRows);
      }

      @Override
      public ApiFuture<Void> setCallback(Executor exec, ReadyCallback cb) {
        Runnable listener =
            () -> {
              synchronized (lock) {
                if (asyncOperationsCount.decrementAndGet() == 0 && closed) {
                  // All async operations for this read context have finished.
                  AutoClosingReadContext.this.close();
                }
              }
            };
        try {
          asyncOperationsCount.incrementAndGet();
          addListener(listener);
          return super.setCallback(exec, cb);
        } catch (Throwable t) {
          removeListener(listener);
          asyncOperationsCount.decrementAndGet();
          throw t;
        }
      }
    }

    private final Function<PooledSessionFuture, T> readContextDelegateSupplier;
    private T readContextDelegate;
    private final SessionPool sessionPool;
    private final boolean isSingleUse;
    private final AtomicInteger asyncOperationsCount = new AtomicInteger();

    private final Object lock = new Object();

    @GuardedBy("lock")
    private boolean sessionUsedForQuery = false;

    @GuardedBy("lock")
    private PooledSessionFuture session;

    @GuardedBy("lock")
    private boolean closed;

    @GuardedBy("lock")
    private boolean delegateClosed;

    private AutoClosingReadContext(
        Function<PooledSessionFuture, T> delegateSupplier,
        SessionPool sessionPool,
        PooledSessionFuture session,
        boolean isSingleUse) {
      this.readContextDelegateSupplier = delegateSupplier;
      this.sessionPool = sessionPool;
      this.session = session;
      this.isSingleUse = isSingleUse;
    }

    T getReadContextDelegate() {
      synchronized (lock) {
        if (readContextDelegate == null) {
          while (true) {
            try {
              this.readContextDelegate = readContextDelegateSupplier.apply(this.session);
              break;
            } catch (SessionNotFoundException e) {
              replaceSessionIfPossible(e);
            }
          }
        }
      }
      return readContextDelegate;
    }

    private ResultSet wrap(final CachedResultSetSupplier resultSetSupplier) {
      return new ForwardingResultSet(resultSetSupplier) {
        private boolean beforeFirst = true;

        @Override
        public boolean next() throws SpannerException {
          while (true) {
            try {
              return internalNext();
            } catch (SessionNotFoundException e) {
              while (true) {
                // Keep the replace-if-possible outside the try-block to let the exception bubble up
                // if it's too late to replace the session.
                replaceSessionIfPossible(e);
                try {
                  replaceDelegate(resultSetSupplier.reload());
                  break;
                } catch (SessionNotFoundException snfe) {
                  e = snfe;
                  // retry on yet another session.
                }
              }
            }
          }
        }

        private boolean internalNext() {
          try {
            boolean ret = super.next();
            if (beforeFirst) {
              synchronized (lock) {
                session.get().markUsed();
                beforeFirst = false;
                sessionUsedForQuery = true;
              }
            }
            if (!ret && isSingleUse) {
              close();
            }
            return ret;
          } catch (SessionNotFoundException e) {
            throw e;
          } catch (SpannerException e) {
            synchronized (lock) {
              if (!closed && isSingleUse) {
                session.get().lastException = e;
                AutoClosingReadContext.this.close();
              }
            }
            throw e;
          }
        }

        @Override
        public void close() {
          try {
            super.close();
          } finally {
            if (isSingleUse) {
              AutoClosingReadContext.this.close();
            }
          }
        }
      };
    }

    private void replaceSessionIfPossible(SessionNotFoundException notFound) {
      synchronized (lock) {
        if (isSingleUse || !sessionUsedForQuery) {
          // This class is only used by read-only transactions, so we know that we only need a
          // read-only session.
          session = sessionPool.replaceSession(notFound, session);
          readContextDelegate = readContextDelegateSupplier.apply(session);
        } else {
          throw notFound;
        }
      }
    }

    @Override
    public ResultSet read(
        final String table,
        final KeySet keys,
        final Iterable<String> columns,
        final ReadOption... options) {
      return wrap(
          new CachedResultSetSupplier() {
            @Override
            ResultSet load() {
              return getReadContextDelegate().read(table, keys, columns, options);
            }
          });
    }

    @Override
    public AsyncResultSet readAsync(
        final String table,
        final KeySet keys,
        final Iterable<String> columns,
        final ReadOption... options) {
      Options readOptions = Options.fromReadOptions(options);
      final int bufferRows =
          readOptions.hasBufferRows()
              ? readOptions.bufferRows()
              : AsyncResultSetImpl.DEFAULT_BUFFER_SIZE;
      return new AutoClosingReadContextAsyncResultSetImpl(
          sessionPool.sessionClient.getSpanner().getAsyncExecutorProvider(),
          wrap(
              new CachedResultSetSupplier() {
                @Override
                ResultSet load() {
                  return getReadContextDelegate().read(table, keys, columns, options);
                }
              }),
          bufferRows);
    }

    @Override
    public ResultSet readUsingIndex(
        final String table,
        final String index,
        final KeySet keys,
        final Iterable<String> columns,
        final ReadOption... options) {
      return wrap(
          new CachedResultSetSupplier() {
            @Override
            ResultSet load() {
              return getReadContextDelegate().readUsingIndex(table, index, keys, columns, options);
            }
          });
    }

    @Override
    public AsyncResultSet readUsingIndexAsync(
        final String table,
        final String index,
        final KeySet keys,
        final Iterable<String> columns,
        final ReadOption... options) {
      Options readOptions = Options.fromReadOptions(options);
      final int bufferRows =
          readOptions.hasBufferRows()
              ? readOptions.bufferRows()
              : AsyncResultSetImpl.DEFAULT_BUFFER_SIZE;
      return new AutoClosingReadContextAsyncResultSetImpl(
          sessionPool.sessionClient.getSpanner().getAsyncExecutorProvider(),
          wrap(
              new CachedResultSetSupplier() {
                @Override
                ResultSet load() {
                  return getReadContextDelegate()
                      .readUsingIndex(table, index, keys, columns, options);
                }
              }),
          bufferRows);
    }

    @Override
    @Nullable
    public Struct readRow(String table, Key key, Iterable<String> columns) {
      try {
        while (true) {
          try {
            synchronized (lock) {
              session.get().markUsed();
            }
            return getReadContextDelegate().readRow(table, key, columns);
          } catch (SessionNotFoundException e) {
            replaceSessionIfPossible(e);
          }
        }
      } finally {
        synchronized (lock) {
          sessionUsedForQuery = true;
        }
        if (isSingleUse) {
          close();
        }
      }
    }

    @Override
    public ApiFuture<Struct> readRowAsync(String table, Key key, Iterable<String> columns) {
      try (AsyncResultSet rs = readAsync(table, KeySet.singleKey(key), columns)) {
        return AbstractReadContext.consumeSingleRowAsync(rs);
      }
    }

    @Override
    @Nullable
    public Struct readRowUsingIndex(String table, String index, Key key, Iterable<String> columns) {
      try {
        while (true) {
          try {
            synchronized (lock) {
              session.get().markUsed();
            }
            return getReadContextDelegate().readRowUsingIndex(table, index, key, columns);
          } catch (SessionNotFoundException e) {
            replaceSessionIfPossible(e);
          }
        }
      } finally {
        synchronized (lock) {
          sessionUsedForQuery = true;
        }
        if (isSingleUse) {
          close();
        }
      }
    }

    @Override
    public ApiFuture<Struct> readRowUsingIndexAsync(
        String table, String index, Key key, Iterable<String> columns) {
      try (AsyncResultSet rs = readUsingIndexAsync(table, index, KeySet.singleKey(key), columns)) {
        return AbstractReadContext.consumeSingleRowAsync(rs);
      }
    }

    @Override
    public ResultSet executeQuery(final Statement statement, final QueryOption... options) {
      return wrap(
          new CachedResultSetSupplier() {
            @Override
            ResultSet load() {
              return getReadContextDelegate().executeQuery(statement, options);
            }
          });
    }

    @Override
    public AsyncResultSet executeQueryAsync(
        final Statement statement, final QueryOption... options) {
      Options queryOptions = Options.fromQueryOptions(options);
      final int bufferRows =
          queryOptions.hasBufferRows()
              ? queryOptions.bufferRows()
              : AsyncResultSetImpl.DEFAULT_BUFFER_SIZE;
      return new AutoClosingReadContextAsyncResultSetImpl(
          sessionPool.sessionClient.getSpanner().getAsyncExecutorProvider(),
          wrap(
              new CachedResultSetSupplier() {
                @Override
                ResultSet load() {
                  return getReadContextDelegate().executeQuery(statement, options);
                }
              }),
          bufferRows);
    }

    @Override
    public ResultSet analyzeQuery(final Statement statement, final QueryAnalyzeMode queryMode) {
      return wrap(
          new CachedResultSetSupplier() {
            @Override
            ResultSet load() {
              return getReadContextDelegate().analyzeQuery(statement, queryMode);
            }
          });
    }

    @Override
    public void close() {
      synchronized (lock) {
        if (closed && delegateClosed) {
          return;
        }
        closed = true;
        if (asyncOperationsCount.get() == 0) {
          if (readContextDelegate != null) {
            readContextDelegate.close();
          }
          session.close();
          delegateClosed = true;
        }
      }
    }
  }

  private static class AutoClosingReadTransaction
      extends AutoClosingReadContext<ReadOnlyTransaction> implements ReadOnlyTransaction {

    AutoClosingReadTransaction(
        Function<PooledSessionFuture, ReadOnlyTransaction> txnSupplier,
        SessionPool sessionPool,
        PooledSessionFuture session,
        boolean isSingleUse) {
      super(txnSupplier, sessionPool, session, isSingleUse);
    }

    @Override
    public Timestamp getReadTimestamp() {
      return getReadContextDelegate().getReadTimestamp();
    }
  }

  interface SessionNotFoundHandler {
    /**
     * Handles the given {@link SessionNotFoundException} by possibly converting it to a different
     * exception that should be thrown.
     */
    SpannerException handleSessionNotFound(SessionNotFoundException notFound);
  }

  static class SessionPoolResultSet extends ForwardingResultSet {
    private final SessionNotFoundHandler handler;

    private SessionPoolResultSet(SessionNotFoundHandler handler, ResultSet delegate) {
      super(delegate);
      this.handler = Preconditions.checkNotNull(handler);
    }

    @Override
    public boolean next() {
      try {
        return super.next();
      } catch (SessionNotFoundException e) {
        throw handler.handleSessionNotFound(e);
      }
    }
  }

  static class AsyncSessionPoolResultSet extends ForwardingAsyncResultSet {
    private final SessionNotFoundHandler handler;

    private AsyncSessionPoolResultSet(SessionNotFoundHandler handler, AsyncResultSet delegate) {
      super(delegate);
      this.handler = Preconditions.checkNotNull(handler);
    }

    @Override
    public ApiFuture<Void> setCallback(Executor executor, final ReadyCallback callback) {
      return super.setCallback(
          executor,
          resultSet -> {
            try {
              return callback.cursorReady(resultSet);
            } catch (SessionNotFoundException e) {
              throw handler.handleSessionNotFound(e);
            }
          });
    }

    @Override
    public boolean next() {
      try {
        return super.next();
      } catch (SessionNotFoundException e) {
        throw handler.handleSessionNotFound(e);
      }
    }

    @Override
    public CursorState tryNext() {
      try {
        return super.tryNext();
      } catch (SessionNotFoundException e) {
        throw handler.handleSessionNotFound(e);
      }
    }
  }

  /**
   * {@link TransactionContext} that is used in combination with an {@link
   * AutoClosingTransactionManager}. This {@link TransactionContext} handles {@link
   * SessionNotFoundException}s by replacing the underlying session with a fresh one, and then
   * throws an {@link AbortedException} to trigger the retry-loop that has been created by the
   * caller.
   */
  static class SessionPoolTransactionContext implements TransactionContext {
    private final SessionNotFoundHandler handler;
    final TransactionContext delegate;

    SessionPoolTransactionContext(SessionNotFoundHandler handler, TransactionContext delegate) {
      this.handler = Preconditions.checkNotNull(handler);
      this.delegate = delegate;
    }

    @Override
    public ResultSet read(
        String table, KeySet keys, Iterable<String> columns, ReadOption... options) {
      return new SessionPoolResultSet(handler, delegate.read(table, keys, columns, options));
    }

    @Override
    public AsyncResultSet readAsync(
        String table, KeySet keys, Iterable<String> columns, ReadOption... options) {
      return new AsyncSessionPoolResultSet(
          handler, delegate.readAsync(table, keys, columns, options));
    }

    @Override
    public ResultSet readUsingIndex(
        String table, String index, KeySet keys, Iterable<String> columns, ReadOption... options) {
      return new SessionPoolResultSet(
          handler, delegate.readUsingIndex(table, index, keys, columns, options));
    }

    @Override
    public AsyncResultSet readUsingIndexAsync(
        String table, String index, KeySet keys, Iterable<String> columns, ReadOption... options) {
      return new AsyncSessionPoolResultSet(
          handler, delegate.readUsingIndexAsync(table, index, keys, columns, options));
    }

    @Override
    public Struct readRow(String table, Key key, Iterable<String> columns) {
      try {
        return delegate.readRow(table, key, columns);
      } catch (SessionNotFoundException e) {
        throw handler.handleSessionNotFound(e);
      }
    }

    @Override
    public ApiFuture<Struct> readRowAsync(String table, Key key, Iterable<String> columns) {
      try (AsyncResultSet rs = readAsync(table, KeySet.singleKey(key), columns)) {
        return ApiFutures.catching(
            AbstractReadContext.consumeSingleRowAsync(rs),
            SessionNotFoundException.class,
            input -> {
              throw handler.handleSessionNotFound(input);
            },
            MoreExecutors.directExecutor());
      }
    }

    @Override
    public void buffer(Mutation mutation) {
      delegate.buffer(mutation);
    }

    @Override
    public ApiFuture<Void> bufferAsync(Mutation mutation) {
      return delegate.bufferAsync(mutation);
    }

    @Override
    public Struct readRowUsingIndex(String table, String index, Key key, Iterable<String> columns) {
      try {
        return delegate.readRowUsingIndex(table, index, key, columns);
      } catch (SessionNotFoundException e) {
        throw handler.handleSessionNotFound(e);
      }
    }

    @Override
    public ApiFuture<Struct> readRowUsingIndexAsync(
        String table, String index, Key key, Iterable<String> columns) {
      try (AsyncResultSet rs = readUsingIndexAsync(table, index, KeySet.singleKey(key), columns)) {
        return ApiFutures.catching(
            AbstractReadContext.consumeSingleRowAsync(rs),
            SessionNotFoundException.class,
            input -> {
              throw handler.handleSessionNotFound(input);
            },
            MoreExecutors.directExecutor());
      }
    }

    @Override
    public void buffer(Iterable<Mutation> mutations) {
      delegate.buffer(mutations);
    }

    @Override
    public ApiFuture<Void> bufferAsync(Iterable<Mutation> mutations) {
      return delegate.bufferAsync(mutations);
    }

    @Override
    public ResultSetStats analyzeUpdate(
        Statement statement, QueryAnalyzeMode analyzeMode, UpdateOption... options) {
      return analyzeUpdateStatement(statement, analyzeMode, options).getStats();
    }

    @Override
    public ResultSet analyzeUpdateStatement(
        Statement statement, QueryAnalyzeMode analyzeMode, UpdateOption... options) {
      try {
        return delegate.analyzeUpdateStatement(statement, analyzeMode, options);
      } catch (SessionNotFoundException e) {
        throw handler.handleSessionNotFound(e);
      }
    }

    @Override
    public long executeUpdate(Statement statement, UpdateOption... options) {
      try {
        return delegate.executeUpdate(statement, options);
      } catch (SessionNotFoundException e) {
        throw handler.handleSessionNotFound(e);
      }
    }

    @Override
    public ApiFuture<Long> executeUpdateAsync(Statement statement, UpdateOption... options) {
      return ApiFutures.catching(
          delegate.executeUpdateAsync(statement, options),
          SessionNotFoundException.class,
          input -> {
            throw handler.handleSessionNotFound(input);
          },
          MoreExecutors.directExecutor());
    }

    @Override
    public long[] batchUpdate(Iterable<Statement> statements, UpdateOption... options) {
      try {
        return delegate.batchUpdate(statements, options);
      } catch (SessionNotFoundException e) {
        throw handler.handleSessionNotFound(e);
      }
    }

    @Override
    public ApiFuture<long[]> batchUpdateAsync(
        Iterable<Statement> statements, UpdateOption... options) {
      return ApiFutures.catching(
          delegate.batchUpdateAsync(statements, options),
          SessionNotFoundException.class,
          input -> {
            throw handler.handleSessionNotFound(input);
          },
          MoreExecutors.directExecutor());
    }

    @Override
    public ResultSet executeQuery(Statement statement, QueryOption... options) {
      return new SessionPoolResultSet(handler, delegate.executeQuery(statement, options));
    }

    @Override
    public AsyncResultSet executeQueryAsync(Statement statement, QueryOption... options) {
      return new AsyncSessionPoolResultSet(handler, delegate.executeQueryAsync(statement, options));
    }

    @Override
    public ResultSet analyzeQuery(Statement statement, QueryAnalyzeMode queryMode) {
      return new SessionPoolResultSet(handler, delegate.analyzeQuery(statement, queryMode));
    }

    @Override
    public void close() {
      delegate.close();
    }
  }

  private static class AutoClosingTransactionManager
      implements TransactionManager, SessionNotFoundHandler {
    private TransactionManager delegate;
    private final SessionPool sessionPool;
    private PooledSessionFuture session;
    private final TransactionOption[] options;
    private boolean closed;
    private boolean restartedAfterSessionNotFound;

    AutoClosingTransactionManager(
        SessionPool sessionPool, PooledSessionFuture session, TransactionOption... options) {
      this.sessionPool = sessionPool;
      this.session = session;
      this.options = options;
    }

    @Override
    public TransactionContext begin() {
      this.delegate = session.get().transactionManager(options);
      // This cannot throw a SessionNotFoundException, as it does not call the BeginTransaction RPC.
      // Instead, the BeginTransaction will be included with the first statement of the transaction.
      return internalBegin();
    }

    private TransactionContext internalBegin() {
      TransactionContext res = new SessionPoolTransactionContext(this, delegate.begin());
      session.get().markUsed();
      return res;
    }

    @Override
    public SpannerException handleSessionNotFound(SessionNotFoundException notFoundException) {
      session = sessionPool.replaceSession(notFoundException, session);
      PooledSession pooledSession = session.get();
      delegate = pooledSession.delegate.transactionManager(options);
      restartedAfterSessionNotFound = true;
      return createAbortedExceptionWithMinimalRetryDelay(notFoundException);
    }

    private static SpannerException createAbortedExceptionWithMinimalRetryDelay(
        SessionNotFoundException notFoundException) {
      return SpannerExceptionFactory.newSpannerException(
          ErrorCode.ABORTED,
          notFoundException.getMessage(),
          SpannerExceptionFactory.createAbortedExceptionWithRetryDelay(
              notFoundException.getMessage(), notFoundException, 0, 1));
    }

    @Override
    public void commit() {
      try {
        delegate.commit();
      } catch (SessionNotFoundException e) {
        throw handleSessionNotFound(e);
      } finally {
        if (getState() != TransactionState.ABORTED) {
          close();
        }
      }
    }

    @Override
    public void rollback() {
      try {
        delegate.rollback();
      } finally {
        close();
      }
    }

    @Override
    public TransactionContext resetForRetry() {
      while (true) {
        try {
          if (restartedAfterSessionNotFound) {
            TransactionContext res = new SessionPoolTransactionContext(this, delegate.begin());
            restartedAfterSessionNotFound = false;
            return res;
          } else {
            return new SessionPoolTransactionContext(this, delegate.resetForRetry());
          }
        } catch (SessionNotFoundException e) {
          session = sessionPool.replaceSession(e, session);
          PooledSession pooledSession = session.get();
          delegate = pooledSession.delegate.transactionManager(options);
          restartedAfterSessionNotFound = true;
        }
      }
    }

    @Override
    public Timestamp getCommitTimestamp() {
      return delegate.getCommitTimestamp();
    }

    @Override
    public CommitResponse getCommitResponse() {
      return delegate.getCommitResponse();
    }

    @Override
    public void close() {
      if (closed) {
        return;
      }
      closed = true;
      try {
        if (delegate != null) {
          delegate.close();
        }
      } finally {
        session.close();
      }
    }

    @Override
    public TransactionState getState() {
      if (restartedAfterSessionNotFound) {
        return TransactionState.ABORTED;
      } else {
        return delegate == null ? null : delegate.getState();
      }
    }
  }

  /**
   * {@link TransactionRunner} that automatically handles {@link SessionNotFoundException}s by
   * replacing the underlying session and then restarts the transaction.
   */
  private static final class SessionPoolTransactionRunner implements TransactionRunner {
    private final SessionPool sessionPool;
    private PooledSessionFuture session;
    private final TransactionOption[] options;
    private TransactionRunner runner;

    private SessionPoolTransactionRunner(
        SessionPool sessionPool, PooledSessionFuture session, TransactionOption... options) {
      this.sessionPool = sessionPool;
      this.session = session;
      this.options = options;
    }

    private TransactionRunner getRunner() {
      if (this.runner == null) {
        this.runner = session.get().readWriteTransaction(options);
      }
      return runner;
    }

    @Override
    @Nullable
    public <T> T run(TransactionCallable<T> callable) {
      try {
        T result;
        while (true) {
          try {
            result = getRunner().run(callable);
            break;
          } catch (SessionNotFoundException e) {
            session = sessionPool.replaceSession(e, session);
            PooledSession ps = session.get();
            runner = ps.delegate.readWriteTransaction();
          }
        }
        session.get().markUsed();
        return result;
      } catch (SpannerException e) {
        throw session.get().lastException = e;
      } finally {
        session.close();
      }
    }

    @Override
    public Timestamp getCommitTimestamp() {
      return getRunner().getCommitTimestamp();
    }

    @Override
    public CommitResponse getCommitResponse() {
      return getRunner().getCommitResponse();
    }

    @Override
    public TransactionRunner allowNestedTransaction() {
      getRunner().allowNestedTransaction();
      return this;
    }
  }

  private static class SessionPoolAsyncRunner implements AsyncRunner {
    private final SessionPool sessionPool;
    private volatile PooledSessionFuture session;
    private final TransactionOption[] options;
    private SettableApiFuture<CommitResponse> commitResponse;

    private SessionPoolAsyncRunner(
        SessionPool sessionPool, PooledSessionFuture session, TransactionOption... options) {
      this.sessionPool = sessionPool;
      this.session = session;
      this.options = options;
    }

    @Override
    public <R> ApiFuture<R> runAsync(final AsyncWork<R> work, Executor executor) {
      commitResponse = SettableApiFuture.create();
      final SettableApiFuture<R> res = SettableApiFuture.create();
      executor.execute(
          () -> {
            SpannerException exception = null;
            R r = null;
            AsyncRunner runner = null;
            while (true) {
              SpannerException se = null;
              try {
                runner = session.get().runAsync(options);
                r = runner.runAsync(work, MoreExecutors.directExecutor()).get();
                break;
              } catch (ExecutionException e) {
                se = SpannerExceptionFactory.asSpannerException(e.getCause());
              } catch (InterruptedException e) {
                se = SpannerExceptionFactory.propagateInterrupt(e);
              } catch (Throwable t) {
                se = SpannerExceptionFactory.newSpannerException(t);
              } finally {
                if (se instanceof SessionNotFoundException) {
                  try {
                    // The replaceSession method will re-throw the SessionNotFoundException if the
                    // session cannot be replaced with a new one.
                    session = sessionPool.replaceSession((SessionNotFoundException) se, session);
                    se = null;
                  } catch (SessionNotFoundException e) {
                    exception = e;
                    break;
                  }
                } else {
                  exception = se;
                  break;
                }
              }
            }
            session.get().markUsed();
            session.close();
            setCommitResponse(runner);
            if (exception != null) {
              res.setException(exception);
            } else {
              res.set(r);
            }
          });
      return res;
    }

    private void setCommitResponse(AsyncRunner delegate) {
      try {
        commitResponse.set(delegate.getCommitResponse().get());
      } catch (Throwable t) {
        commitResponse.setException(t);
      }
    }

    @Override
    public ApiFuture<Timestamp> getCommitTimestamp() {
      checkState(commitResponse != null, "runAsync() has not yet been called");
      return ApiFutures.transform(
          commitResponse, CommitResponse::getCommitTimestamp, MoreExecutors.directExecutor());
    }

    @Override
    public ApiFuture<CommitResponse> getCommitResponse() {
      checkState(commitResponse != null, "runAsync() has not yet been called");
      return commitResponse;
    }
  }

  // Exception class used just to track the stack trace at the point when a session was handed out
  // from the pool.
  final class LeakedSessionException extends RuntimeException {
    private static final long serialVersionUID = 1451131180314064914L;

    private LeakedSessionException() {
      super("Session was checked out from the pool at " + clock.instant());
    }

    private LeakedSessionException(String message) {
      super(message);
    }
  }

  private enum SessionState {
    AVAILABLE,
    BUSY,
    CLOSING,
  }

  private PooledSessionFuture createPooledSessionFuture(
      ListenableFuture<PooledSession> future, Span span) {
    return new PooledSessionFuture(future, span);
  }

  class PooledSessionFuture extends SimpleForwardingListenableFuture<PooledSession>
      implements Session {
    private volatile LeakedSessionException leakedException;
    private volatile AtomicBoolean inUse = new AtomicBoolean();
    private volatile CountDownLatch initialized = new CountDownLatch(1);
    private final Span span;

    @VisibleForTesting
    PooledSessionFuture(ListenableFuture<PooledSession> delegate, Span span) {
      super(delegate);
      this.span = span;
    }

    @VisibleForTesting
    void clearLeakedException() {
      this.leakedException = null;
    }

    private void markCheckedOut() {
      if (options.isTrackStackTraceOfSessionCheckout()) {
        this.leakedException = new LeakedSessionException();
      }
    }

    @Override
    public Timestamp write(Iterable<Mutation> mutations) throws SpannerException {
      return writeWithOptions(mutations).getCommitTimestamp();
    }

    @Override
    public CommitResponse writeWithOptions(
        Iterable<Mutation> mutations, TransactionOption... options) throws SpannerException {
      try {
        return get().writeWithOptions(mutations, options);
      } finally {
        close();
      }
    }

    @Override
    public Timestamp writeAtLeastOnce(Iterable<Mutation> mutations) throws SpannerException {
      return writeAtLeastOnceWithOptions(mutations).getCommitTimestamp();
    }

    @Override
    public CommitResponse writeAtLeastOnceWithOptions(
        Iterable<Mutation> mutations, TransactionOption... options) throws SpannerException {
      try {
        return get().writeAtLeastOnceWithOptions(mutations, options);
      } finally {
        close();
      }
    }

    @Override
    public ReadContext singleUse() {
      try {
        return new AutoClosingReadContext<>(
            session -> {
              PooledSession ps = session.get();
              return ps.delegate.singleUse();
            },
            SessionPool.this,
            this,
            true);
      } catch (Exception e) {
        close();
        throw e;
      }
    }

    @Override
    public ReadContext singleUse(final TimestampBound bound) {
      try {
        return new AutoClosingReadContext<>(
            session -> {
              PooledSession ps = session.get();
              return ps.delegate.singleUse(bound);
            },
            SessionPool.this,
            this,
            true);
      } catch (Exception e) {
        close();
        throw e;
      }
    }

    @Override
    public ReadOnlyTransaction singleUseReadOnlyTransaction() {
      return internalReadOnlyTransaction(
          session -> {
            PooledSession ps = session.get();
            return ps.delegate.singleUseReadOnlyTransaction();
          },
          true);
    }

    @Override
    public ReadOnlyTransaction singleUseReadOnlyTransaction(final TimestampBound bound) {
      return internalReadOnlyTransaction(
          session -> {
            PooledSession ps = session.get();
            return ps.delegate.singleUseReadOnlyTransaction(bound);
          },
          true);
    }

    @Override
    public ReadOnlyTransaction readOnlyTransaction() {
      return internalReadOnlyTransaction(
          session -> {
            PooledSession ps = session.get();
            return ps.delegate.readOnlyTransaction();
          },
          false);
    }

    @Override
    public ReadOnlyTransaction readOnlyTransaction(final TimestampBound bound) {
      return internalReadOnlyTransaction(
          session -> {
            PooledSession ps = session.get();
            return ps.delegate.readOnlyTransaction(bound);
          },
          false);
    }

    private ReadOnlyTransaction internalReadOnlyTransaction(
        Function<PooledSessionFuture, ReadOnlyTransaction> transactionSupplier,
        boolean isSingleUse) {
      try {
        return new AutoClosingReadTransaction(
            transactionSupplier, SessionPool.this, this, isSingleUse);
      } catch (Exception e) {
        close();
        throw e;
      }
    }

    @Override
    public TransactionRunner readWriteTransaction(TransactionOption... options) {
      return new SessionPoolTransactionRunner(SessionPool.this, this, options);
    }

    @Override
    public TransactionManager transactionManager(TransactionOption... options) {
      return new AutoClosingTransactionManager(SessionPool.this, this, options);
    }

    @Override
    public AsyncRunner runAsync(TransactionOption... options) {
      return new SessionPoolAsyncRunner(SessionPool.this, this, options);
    }

    @Override
    public AsyncTransactionManager transactionManagerAsync(TransactionOption... options) {
      return new SessionPoolAsyncTransactionManager(SessionPool.this, this, options);
    }

    @Override
    public long executePartitionedUpdate(Statement stmt, UpdateOption... options) {
      try {
        return get(true).executePartitionedUpdate(stmt, options);
      } finally {
        close();
      }
    }

    @Override
    public String getName() {
      return get().getName();
    }

    @Override
    public void prepareReadWriteTransaction() {
      get().prepareReadWriteTransaction();
    }

    @Override
    public void close() {
      try {
        asyncClose().get();
      } catch (InterruptedException e) {
        throw SpannerExceptionFactory.propagateInterrupt(e);
      } catch (ExecutionException e) {
        throw SpannerExceptionFactory.asSpannerException(e.getCause());
      }
    }

    @Override
    public ApiFuture<Empty> asyncClose() {
      try {
        PooledSession delegate = getOrNull();
        if (delegate != null) {
          return delegate.asyncClose();
        }
      } finally {
        synchronized (lock) {
          leakedException = null;
          checkedOutSessions.remove(this);
        }
      }
      return ApiFutures.immediateFuture(Empty.getDefaultInstance());
    }

    private PooledSession getOrNull() {
      try {
        return get();
      } catch (Throwable t) {
        return null;
      }
    }

    @Override
    public PooledSession get() {
      return get(false);
    }

    PooledSession get(final boolean eligibleForLongRunning) {
      if (inUse.compareAndSet(false, true)) {
        PooledSession res = null;
        try {
          res = super.get();
        } catch (Throwable e) {
          // ignore the exception as it will be handled by the call to super.get() below.
        }
        if (res != null) {
          res.markBusy(span);
          span.addAnnotation(sessionAnnotation(res));
          synchronized (lock) {
            incrementNumSessionsInUse();
            checkedOutSessions.add(this);
          }
          res.eligibleForLongRunning = eligibleForLongRunning;
        }
        initialized.countDown();
      }
      try {
        initialized.await();
        return super.get();
      } catch (ExecutionException e) {
        throw SpannerExceptionFactory.newSpannerException(e.getCause());
      } catch (InterruptedException e) {
        throw SpannerExceptionFactory.propagateInterrupt(e);
      }
    }
  }

  final class PooledSession implements Session {
    @VisibleForTesting SessionImpl delegate;
    private volatile Instant lastUseTime;
    private volatile SpannerException lastException;
    private volatile boolean allowReplacing = true;

    /**
<<<<<<< HEAD
     * This ensures that the session is added at a random position in the pool the first time it is
     * actually added to the pool.
     */
    @GuardedBy("lock")
    private Position releaseToPosition = initialReleasePosition;
=======
     * Property to mark if the session is eligible to be long-running. This can only be true if the
     * session is executing certain types of transactions (for ex - Partitioned DML) which can be
     * long-running. By default, most transaction types are not expected to be long-running and
     * hence this value is false.
     */
    private volatile boolean eligibleForLongRunning = false;

    /**
     * Property to mark if the session is no longer part of the session pool. For ex - A session
     * which is long-running gets cleaned up and removed from the pool.
     */
    private volatile boolean isRemovedFromPool = false;

    /**
     * Property to mark if a leaked session exception is already logged. Given a session maintainer
     * thread runs repeatedly at a defined interval, this property allows us to ensure that an
     * exception is logged only once per leaked session. This is to avoid noisy repeated logs around
     * session leaks for long-running sessions.
     */
    private volatile boolean isLeakedExceptionLogged = false;
>>>>>>> bfa777bc

    @GuardedBy("lock")
    private SessionState state;

    private PooledSession(SessionImpl delegate) {
      this.delegate = delegate;
      this.state = SessionState.AVAILABLE;
      this.lastUseTime = clock.instant();
    }

    int getChannel() {
      Long channelHint = (Long) delegate.getOptions().get(SpannerRpc.Option.CHANNEL_HINT);
      return channelHint == null
          ? 0
          : (int) (channelHint % sessionClient.getSpanner().getOptions().getNumChannels());
    }

    @Override
    public String toString() {
      return getName();
    }

    @VisibleForTesting
    void setAllowReplacing(boolean allowReplacing) {
      this.allowReplacing = allowReplacing;
    }

    @VisibleForTesting
    void setEligibleForLongRunning(boolean eligibleForLongRunning) {
      this.eligibleForLongRunning = eligibleForLongRunning;
    }

    @Override
    public Timestamp write(Iterable<Mutation> mutations) throws SpannerException {
      return writeWithOptions(mutations).getCommitTimestamp();
    }

    @Override
    public CommitResponse writeWithOptions(
        Iterable<Mutation> mutations, TransactionOption... options) throws SpannerException {
      try {
        markUsed();
        return delegate.writeWithOptions(mutations, options);
      } catch (SpannerException e) {
        throw lastException = e;
      }
    }

    @Override
    public Timestamp writeAtLeastOnce(Iterable<Mutation> mutations) throws SpannerException {
      return writeAtLeastOnceWithOptions(mutations).getCommitTimestamp();
    }

    @Override
    public CommitResponse writeAtLeastOnceWithOptions(
        Iterable<Mutation> mutations, TransactionOption... options) throws SpannerException {
      try {
        markUsed();
        return delegate.writeAtLeastOnceWithOptions(mutations, options);
      } catch (SpannerException e) {
        throw lastException = e;
      }
    }

    @Override
    public long executePartitionedUpdate(Statement stmt, UpdateOption... options)
        throws SpannerException {
      try {
        markUsed();
        return delegate.executePartitionedUpdate(stmt, options);
      } catch (SpannerException e) {
        throw lastException = e;
      }
    }

    @Override
    public ReadContext singleUse() {
      return delegate.singleUse();
    }

    @Override
    public ReadContext singleUse(TimestampBound bound) {
      return delegate.singleUse(bound);
    }

    @Override
    public ReadOnlyTransaction singleUseReadOnlyTransaction() {
      return delegate.singleUseReadOnlyTransaction();
    }

    @Override
    public ReadOnlyTransaction singleUseReadOnlyTransaction(TimestampBound bound) {
      return delegate.singleUseReadOnlyTransaction(bound);
    }

    @Override
    public ReadOnlyTransaction readOnlyTransaction() {
      return delegate.readOnlyTransaction();
    }

    @Override
    public ReadOnlyTransaction readOnlyTransaction(TimestampBound bound) {
      return delegate.readOnlyTransaction(bound);
    }

    @Override
    public TransactionRunner readWriteTransaction(TransactionOption... options) {
      return delegate.readWriteTransaction(options);
    }

    @Override
    public AsyncRunner runAsync(TransactionOption... options) {
      return delegate.runAsync(options);
    }

    @Override
    public AsyncTransactionManagerImpl transactionManagerAsync(TransactionOption... options) {
      return delegate.transactionManagerAsync(options);
    }

    @Override
    public ApiFuture<Empty> asyncClose() {
      close();
      return ApiFutures.immediateFuture(Empty.getDefaultInstance());
    }

    @Override
    public void close() {
      synchronized (lock) {
        numSessionsInUse--;
        numSessionsReleased++;
      }
      if ((lastException != null && isSessionNotFound(lastException)) || isRemovedFromPool) {
        invalidateSession(this);
      } else {
        if (lastException != null && isDatabaseOrInstanceNotFound(lastException)) {
          // Mark this session pool as no longer valid and then release the session into the pool as
          // there is nothing we can do with it anyways.
          synchronized (lock) {
            SessionPool.this.resourceNotFoundException =
                MoreObjects.firstNonNull(
                    SessionPool.this.resourceNotFoundException,
                    (ResourceNotFoundException) lastException);
          }
        }
        lastException = null;
        isRemovedFromPool = false;
        if (state != SessionState.CLOSING) {
          state = SessionState.AVAILABLE;
        }
        releaseSession(this, false);
      }
    }

    @Override
    public String getName() {
      return delegate.getName();
    }

    @Override
    public void prepareReadWriteTransaction() {
      markUsed();
      delegate.prepareReadWriteTransaction();
    }

    private void keepAlive() {
      markUsed();
      final Span previousSpan = delegate.getCurrentSpan();
      delegate.setCurrentSpan(BlankSpan.INSTANCE);
      try (ResultSet resultSet =
          delegate
              .singleUse(TimestampBound.ofMaxStaleness(60, TimeUnit.SECONDS))
              .executeQuery(Statement.newBuilder("SELECT 1").build())) {
        resultSet.next();
      } finally {
        delegate.setCurrentSpan(previousSpan);
      }
    }

    private void determineDialectAsync(final SettableFuture<Dialect> dialect) {
      Preconditions.checkNotNull(dialect);
      executor.submit(
          () -> {
            try {
              dialect.set(determineDialect());
            } catch (Throwable t) {
              // Catch-all as we want to propagate all exceptions to anyone who might be interested
              // in the database dialect, and there's nothing sensible that we can do with it here.
              dialect.setException(t);
            } finally {
              releaseSession(this, false);
            }
          });
    }

    private Dialect determineDialect() {
      try (ResultSet dialectResultSet =
          delegate.singleUse().executeQuery(DETERMINE_DIALECT_STATEMENT)) {
        if (dialectResultSet.next()) {
          return Dialect.fromName(dialectResultSet.getString(0));
        } else {
          throw SpannerExceptionFactory.newSpannerException(
              ErrorCode.NOT_FOUND, "No dialect found for database");
        }
      }
    }

    private void markBusy(Span span) {
      this.delegate.setCurrentSpan(span);
      this.state = SessionState.BUSY;
    }

    private void markClosing() {
      this.state = SessionState.CLOSING;
    }

    void markUsed() {
      lastUseTime = clock.instant();
    }

    @Override
    public TransactionManager transactionManager(TransactionOption... options) {
      return delegate.transactionManager(options);
    }
  }

  private final class WaiterFuture extends ForwardingListenableFuture<PooledSession> {
    private static final long MAX_SESSION_WAIT_TIMEOUT = 240_000L;
    private final SettableFuture<PooledSession> waiter = SettableFuture.create();

    @Override
    protected ListenableFuture<? extends PooledSession> delegate() {
      return waiter;
    }

    private void put(PooledSession session) {
      waiter.set(session);
    }

    private void put(SpannerException e) {
      waiter.setException(e);
    }

    @Override
    public PooledSession get() {
      long currentTimeout = options.getInitialWaitForSessionTimeoutMillis();
      while (true) {
        Span span = tracer.spanBuilder(WAIT_FOR_SESSION).startSpan();
        try (Scope waitScope = tracer.withSpan(span)) {
          PooledSession s = pollUninterruptiblyWithTimeout(currentTimeout);
          if (s == null) {
            // Set the status to DEADLINE_EXCEEDED and retry.
            numWaiterTimeouts.incrementAndGet();
            tracer.getCurrentSpan().setStatus(Status.DEADLINE_EXCEEDED);
            currentTimeout = Math.min(currentTimeout * 2, MAX_SESSION_WAIT_TIMEOUT);
          } else {
            return s;
          }
        } catch (Exception e) {
          TraceUtil.setWithFailure(span, e);
          throw e;
        } finally {
          span.end(TraceUtil.END_SPAN_OPTIONS);
        }
      }
    }

    private PooledSession pollUninterruptiblyWithTimeout(long timeoutMillis) {
      boolean interrupted = false;
      try {
        while (true) {
          try {
            return waiter.get(timeoutMillis, TimeUnit.MILLISECONDS);
          } catch (InterruptedException e) {
            interrupted = true;
          } catch (TimeoutException e) {
            return null;
          } catch (ExecutionException e) {
            throw SpannerExceptionFactory.newSpannerException(e.getCause());
          }
        }
      } finally {
        if (interrupted) {
          Thread.currentThread().interrupt();
        }
      }
    }
  }

  /**
   * Background task to maintain the pool. Tasks:
   *
   * <ul>
   *   <li>Removes idle sessions from the pool. Sessions that go above MinSessions that have not
   *       been used for the last 55 minutes will be removed from the pool. These will automatically
   *       be garbage collected by the backend.
   *   <li>Keeps alive sessions that have not been used for a user configured time in order to keep
   *       MinSessions sessions alive in the pool at any time. The keep-alive traffic is smeared out
   *       over a window of 10 minutes to avoid bursty traffic.
   *   <li>Removes unexpected long running transactions from the pool. Only certain transaction
   *       types (for ex - Partitioned DML / Batch Reads) can be long running. This tasks checks the
   *       sessions which have been inactive for a longer than usual duration (for ex - 60 minutes)
   *       and removes such sessions from the pool.
   * </ul>
   */
  final class PoolMaintainer {
    // Length of the window in millis over which we keep track of maximum number of concurrent
    // sessions in use.
    private final Duration windowLength = Duration.ofMillis(TimeUnit.MINUTES.toMillis(10));
    // Frequency of the timer loop.
    @VisibleForTesting final long loopFrequency = options.getLoopFrequency();
    // Number of loop iterations in which we need to close all the sessions waiting for closure.
    @VisibleForTesting final long numClosureCycles = windowLength.toMillis() / loopFrequency;
    private final Duration keepAliveMillis =
        Duration.ofMillis(TimeUnit.MINUTES.toMillis(options.getKeepAliveIntervalMinutes()));
    // Number of loop iterations in which we need to keep alive all the sessions
    @VisibleForTesting final long numKeepAliveCycles = keepAliveMillis.toMillis() / loopFrequency;

    /**
     * Variable maintaining the last execution time of the long-running transaction cleanup task.
     *
     * <p>The long-running transaction cleanup needs to be performed every X minutes. The X minutes
     * recurs multiple times within the invocation of the pool maintainer thread. For ex - If the
     * main thread runs every 10s and the long-running transaction clean-up needs to be performed
     * every 2 minutes, then we need to keep a track of when was the last time that this task
     * executed and makes sure we only execute it every 2 minutes and not every 10 seconds.
     */
    @VisibleForTesting Instant lastExecutionTime;

    boolean closed = false;

    @GuardedBy("lock")
    ScheduledFuture<?> scheduledFuture;

    @GuardedBy("lock")
    boolean running;

    void init() {
      lastExecutionTime = clock.instant();
      // Scheduled pool maintenance worker.
      synchronized (lock) {
        scheduledFuture =
            executor.scheduleAtFixedRate(
                this::maintainPool, loopFrequency, loopFrequency, TimeUnit.MILLISECONDS);
      }
    }

    void close() {
      synchronized (lock) {
        if (!closed) {
          closed = true;
          scheduledFuture.cancel(false);
          if (!running) {
            decrementPendingClosures(1);
          }
        }
      }
    }

    boolean isClosed() {
      synchronized (lock) {
        return closed;
      }
    }

    // Does various pool maintenance activities.
    void maintainPool() {
      synchronized (lock) {
        if (SessionPool.this.isClosed()) {
          return;
        }
        running = true;
      }
      Instant currTime = clock.instant();
      removeIdleSessions(currTime);
      // Now go over all the remaining sessions and see if they need to be kept alive explicitly.
      keepAliveSessions(currTime);
      replenishPool();
      synchronized (lock) {
        running = false;
        if (SessionPool.this.isClosed()) {
          decrementPendingClosures(1);
        }
      }
      removeLongRunningSessions(currTime);
    }

    private void removeIdleSessions(Instant currTime) {
      synchronized (lock) {
        // Determine the minimum last use time for a session to be deemed to still be alive. Remove
        // all sessions that have a lastUseTime before that time, unless it would cause us to go
        // below MinSessions.
        Instant minLastUseTime = currTime.minus(options.getRemoveInactiveSessionAfter());
        Iterator<PooledSession> iterator = sessions.descendingIterator();
        while (iterator.hasNext()) {
          PooledSession session = iterator.next();
          if (session.lastUseTime.isBefore(minLastUseTime)) {
            if (session.state != SessionState.CLOSING) {
              boolean isRemoved = removeFromPool(session);
              if (isRemoved) {
                numIdleSessionsRemoved++;
                if (idleSessionRemovedListener != null) {
                  idleSessionRemovedListener.apply(session);
                }
              }
              iterator.remove();
            }
          }
        }
      }
    }

    private void keepAliveSessions(Instant currTime) {
      long numSessionsToKeepAlive = 0;
      synchronized (lock) {
        if (numSessionsInUse >= (options.getMinSessions() + options.getMaxIdleSessions())) {
          // At least MinSessions are in use, so we don't have to ping any sessions.
          return;
        }
        // In each cycle only keep alive a subset of sessions to prevent burst of traffic.
        numSessionsToKeepAlive =
            (long)
                Math.ceil(
                    (double)
                            ((options.getMinSessions() + options.getMaxIdleSessions())
                                - numSessionsInUse)
                        / numKeepAliveCycles);
      }
      // Now go over all the remaining sessions and see if they need to be kept alive explicitly.
      Instant keepAliveThreshold = currTime.minus(keepAliveMillis);

      // Keep chugging till there is no session that needs to be kept alive.
      while (numSessionsToKeepAlive > 0) {
        PooledSession sessionToKeepAlive = null;
        synchronized (lock) {
          sessionToKeepAlive = findSessionToKeepAlive(sessions, keepAliveThreshold, 0);
        }
        if (sessionToKeepAlive == null) {
          break;
        }
        try {
          logger.log(Level.FINE, "Keeping alive session " + sessionToKeepAlive.getName());
          numSessionsToKeepAlive--;
          sessionToKeepAlive.keepAlive();
          releaseSession(sessionToKeepAlive, false);
        } catch (SpannerException e) {
          handleException(e, sessionToKeepAlive);
        }
      }
    }

    private void replenishPool() {
      synchronized (lock) {
        // If we have gone below min pool size, create that many sessions.
        int sessionCount = options.getMinSessions() - (totalSessions() + numSessionsBeingCreated);
        if (sessionCount > 0) {
          createSessions(getAllowedCreateSessions(sessionCount), false);
        }
      }
    }

    // cleans up sessions which are unexpectedly long-running.
    void removeLongRunningSessions(Instant currentTime) {
      try {
        if (SessionPool.this.isClosed()) {
          return;
        }
        final InactiveTransactionRemovalOptions inactiveTransactionRemovalOptions =
            options.getInactiveTransactionRemovalOptions();
        final Instant minExecutionTime =
            lastExecutionTime.plus(inactiveTransactionRemovalOptions.getExecutionFrequency());
        if (currentTime.isBefore(minExecutionTime)) {
          return;
        }
        lastExecutionTime = currentTime; // update this only after we have decided to execute task
        if (options.closeInactiveTransactions()
            || options.warnInactiveTransactions()
            || options.warnAndCloseInactiveTransactions()) {
          removeLongRunningSessions(currentTime, inactiveTransactionRemovalOptions);
        }
      } catch (final Throwable t) {
        logger.log(Level.WARNING, "Failed removing long running transactions", t);
      }
    }

    private void removeLongRunningSessions(
        final Instant currentTime,
        final InactiveTransactionRemovalOptions inactiveTransactionRemovalOptions) {
      synchronized (lock) {
        final double usedSessionsRatio = getRatioOfSessionsInUse();
        if (usedSessionsRatio > inactiveTransactionRemovalOptions.getUsedSessionsRatioThreshold()) {
          Iterator<PooledSessionFuture> iterator = checkedOutSessions.iterator();
          while (iterator.hasNext()) {
            final PooledSessionFuture sessionFuture = iterator.next();
            // the below get() call on future object is non-blocking since checkedOutSessions
            // collection is populated only when the get() method in {@code PooledSessionFuture} is
            // called.
            final PooledSession session = sessionFuture.get();
            final Duration durationFromLastUse = Duration.between(session.lastUseTime, currentTime);
            if (!session.eligibleForLongRunning
                && durationFromLastUse.compareTo(
                        inactiveTransactionRemovalOptions.getIdleTimeThreshold())
                    > 0) {
              if ((options.warnInactiveTransactions() || options.warnAndCloseInactiveTransactions())
                  && !session.isLeakedExceptionLogged) {
                if (options.warnAndCloseInactiveTransactions()) {
                  logger.log(
                      Level.WARNING,
                      String.format("Removing long-running session => %s", session.getName()),
                      sessionFuture.leakedException);
                  session.isLeakedExceptionLogged = true;
                } else if (options.warnInactiveTransactions()) {
                  logger.log(
                      Level.WARNING,
                      String.format(
                          "Detected long-running session => %s. To automatically remove "
                              + "long-running sessions, set SessionOption ActionOnInactiveTransaction "
                              + "to WARN_AND_CLOSE by invoking setWarnAndCloseIfInactiveTransactions() method.",
                          session.getName()),
                      sessionFuture.leakedException);
                  session.isLeakedExceptionLogged = true;
                }
              }
              if ((options.closeInactiveTransactions()
                      || options.warnAndCloseInactiveTransactions())
                  && session.state != SessionState.CLOSING) {
                final boolean isRemoved = removeFromPool(session);
                if (isRemoved) {
                  session.isRemovedFromPool = true;
                  numLeakedSessionsRemoved++;
                  if (longRunningSessionRemovedListener != null) {
                    longRunningSessionRemovedListener.apply(session);
                  }
                }
                iterator.remove();
              }
            }
          }
        }
      }
    }
  }

  enum Position {
    FIRST,
    RANDOM
  }

  /**
   * This statement is (currently) used to determine the dialect of the database that is used by the
   * session pool. This statement is subject to change when the INFORMATION_SCHEMA contains a table
   * where the dialect of the database can be read directly, and any tests that want to detect the
   * specific 'determine dialect statement' should rely on this constant instead of the actual
   * value.
   */
  @VisibleForTesting
  static final Statement DETERMINE_DIALECT_STATEMENT =
      Statement.newBuilder(
              "SELECT 'POSTGRESQL' AS DIALECT\n"
                  + "FROM INFORMATION_SCHEMA.SCHEMATA\n"
                  + "WHERE SCHEMA_NAME='information_schema'\n"
                  + "UNION ALL\n"
                  + "SELECT 'GOOGLE_STANDARD_SQL' AS DIALECT\n"
                  + "FROM INFORMATION_SCHEMA.SCHEMATA\n"
                  + "WHERE SCHEMA_NAME='INFORMATION_SCHEMA' AND CATALOG_NAME=''")
          .build();

  private final SessionPoolOptions options;
  private final SettableFuture<Dialect> dialect = SettableFuture.create();
  private final String databaseRole;
  private final SessionClient sessionClient;
  private final ScheduledExecutorService executor;
  private final ExecutorFactory<ScheduledExecutorService> executorFactory;

  final PoolMaintainer poolMaintainer;
  private final Clock clock;
  /**
   * initialReleasePosition determines where in the pool sessions are added when they are released
   * into the pool the first time. This is always RANDOM in production, but some tests use FIRST to
   * be able to verify the order of sessions in the pool. Using RANDOM ensures that we do not get an
   * unbalanced session pool where all sessions belonging to one gRPC channel are added to the same
   * region in the pool.
   */
  private final Position initialReleasePosition;

  private final Object lock = new Object();
  private final Random random = new Random();

  @GuardedBy("lock")
  private boolean detectDialectStarted;

  @GuardedBy("lock")
  private int pendingClosure;

  @GuardedBy("lock")
  private SettableFuture<Void> closureFuture;

  @GuardedBy("lock")
  private ClosedException closedException;

  @GuardedBy("lock")
  private ResourceNotFoundException resourceNotFoundException;

  @GuardedBy("lock")
  private boolean stopAutomaticPrepare;

  @GuardedBy("lock")
  private final LinkedList<PooledSession> sessions = new LinkedList<>();

  @GuardedBy("lock")
  private final Queue<WaiterFuture> waiters = new LinkedList<>();

  @GuardedBy("lock")
  private int numSessionsBeingCreated = 0;

  @GuardedBy("lock")
  private int numSessionsInUse = 0;

  @GuardedBy("lock")
  private int maxSessionsInUse = 0;

  @GuardedBy("lock")
  private long numSessionsAcquired = 0;

  @GuardedBy("lock")
  private long numSessionsReleased = 0;

  @GuardedBy("lock")
  private long numIdleSessionsRemoved = 0;

  @GuardedBy("lock")
  private long numLeakedSessionsRemoved = 0;

  private AtomicLong numWaiterTimeouts = new AtomicLong();

  @GuardedBy("lock")
  private final Set<PooledSession> allSessions = new HashSet<>();

  @GuardedBy("lock")
  @VisibleForTesting
  final Set<PooledSessionFuture> checkedOutSessions = new HashSet<>();

  private final SessionConsumer sessionConsumer = new SessionConsumerImpl();

  @VisibleForTesting Function<PooledSession, Void> idleSessionRemovedListener;

  @VisibleForTesting Function<PooledSession, Void> longRunningSessionRemovedListener;

  private final CountDownLatch waitOnMinSessionsLatch;

  /**
   * Create a session pool with the given options and for the given database. It will also start
   * eagerly creating sessions if {@link SessionPoolOptions#getMinSessions()} is greater than 0.
   * Return pool is immediately ready for use, though getting a session might block for sessions to
   * be created.
   */
  static SessionPool createPool(
      SpannerOptions spannerOptions, SessionClient sessionClient, List<LabelValue> labelValues) {
    final SessionPoolOptions sessionPoolOptions = spannerOptions.getSessionPoolOptions();

    // A clock instance is passed in {@code SessionPoolOptions} in order to allow mocking via tests.
    final Clock poolMaintainerClock = sessionPoolOptions.getPoolMaintainerClock();
    return createPool(
        sessionPoolOptions,
        spannerOptions.getDatabaseRole(),
        ((GrpcTransportOptions) spannerOptions.getTransportOptions()).getExecutorFactory(),
        sessionClient,
<<<<<<< HEAD
        new Clock(),
        Position.RANDOM,
=======
        poolMaintainerClock == null ? new Clock() : poolMaintainerClock,
>>>>>>> bfa777bc
        Metrics.getMetricRegistry(),
        labelValues);
  }

  static SessionPool createPool(
      SessionPoolOptions poolOptions,
      ExecutorFactory<ScheduledExecutorService> executorFactory,
      SessionClient sessionClient) {
    return createPool(poolOptions, executorFactory, sessionClient, new Clock(), Position.RANDOM);
  }

  static SessionPool createPool(
      SessionPoolOptions poolOptions,
      ExecutorFactory<ScheduledExecutorService> executorFactory,
      SessionClient sessionClient,
      Clock clock,
      Position initialReleasePosition) {
    return createPool(
        poolOptions,
        null,
        executorFactory,
        sessionClient,
        clock,
        initialReleasePosition,
        Metrics.getMetricRegistry(),
        SPANNER_DEFAULT_LABEL_VALUES);
  }

  static SessionPool createPool(
      SessionPoolOptions poolOptions,
      String databaseRole,
      ExecutorFactory<ScheduledExecutorService> executorFactory,
      SessionClient sessionClient,
      Clock clock,
      Position initialReleasePosition,
      MetricRegistry metricRegistry,
      List<LabelValue> labelValues) {
    SessionPool pool =
        new SessionPool(
            poolOptions,
            databaseRole,
            executorFactory,
            executorFactory.get(),
            sessionClient,
            clock,
            initialReleasePosition,
            metricRegistry,
            labelValues);
    pool.initPool();
    return pool;
  }

  private SessionPool(
      SessionPoolOptions options,
      String databaseRole,
      ExecutorFactory<ScheduledExecutorService> executorFactory,
      ScheduledExecutorService executor,
      SessionClient sessionClient,
      Clock clock,
      Position initialReleasePosition,
      MetricRegistry metricRegistry,
      List<LabelValue> labelValues) {
    this.options = options;
    this.databaseRole = databaseRole;
    this.executorFactory = executorFactory;
    this.executor = executor;
    this.sessionClient = sessionClient;
    this.clock = clock;
    this.initialReleasePosition = initialReleasePosition;
    this.poolMaintainer = new PoolMaintainer();
    this.initMetricsCollection(metricRegistry, labelValues);
    this.waitOnMinSessionsLatch =
        options.getMinSessions() > 0 ? new CountDownLatch(1) : new CountDownLatch(0);
  }

  /**
   * @return the {@link Dialect} of the underlying database. This method will block until the
   *     dialect is available. It will potentially execute one or two RPCs to get the dialect if
   *     necessary: One to create a session if there are no sessions in the pool (yet), and one to
   *     query the database for the dialect that is used. It is recommended that clients that always
   *     need to know the dialect set {@link
   *     SessionPoolOptions.Builder#setAutoDetectDialect(boolean)} to true. This will ensure that
   *     the dialect is fetched automatically in a background task when a session pool is created.
   */
  Dialect getDialect() {
    boolean mustDetectDialect = false;
    synchronized (lock) {
      if (!detectDialectStarted) {
        mustDetectDialect = true;
        detectDialectStarted = true;
      }
    }
    if (mustDetectDialect) {
      try (PooledSessionFuture session = getSession()) {
        dialect.set(session.get().determineDialect());
      }
    }
    try {
      return dialect.get(60L, TimeUnit.SECONDS);
    } catch (ExecutionException executionException) {
      throw SpannerExceptionFactory.asSpannerException(executionException);
    } catch (InterruptedException interruptedException) {
      throw SpannerExceptionFactory.propagateInterrupt(interruptedException);
    } catch (TimeoutException timeoutException) {
      throw SpannerExceptionFactory.propagateTimeout(timeoutException);
    }
  }

  @Nullable
  public String getDatabaseRole() {
    return databaseRole;
  }

  @VisibleForTesting
  int getNumberOfSessionsInUse() {
    synchronized (lock) {
      return numSessionsInUse;
    }
  }

  @VisibleForTesting
  double getRatioOfSessionsInUse() {
    synchronized (lock) {
      final int maxSessions = options.getMaxSessions();
      if (maxSessions == 0) {
        return 0;
      }
      return (double) numSessionsInUse / maxSessions;
    }
  }

  boolean removeFromPool(PooledSession session) {
    synchronized (lock) {
      if (isClosed()) {
        decrementPendingClosures(1);
        return false;
      }
      session.markClosing();
      allSessions.remove(session);
      return true;
    }
  }

  long numIdleSessionsRemoved() {
    synchronized (lock) {
      return numIdleSessionsRemoved;
    }
  }

  @VisibleForTesting
  long numLeakedSessionsRemoved() {
    synchronized (lock) {
      return numLeakedSessionsRemoved;
    }
  }

  @VisibleForTesting
  int getNumberOfSessionsInPool() {
    synchronized (lock) {
      return sessions.size();
    }
  }

  @VisibleForTesting
  int getNumberOfSessionsBeingCreated() {
    synchronized (lock) {
      return numSessionsBeingCreated;
    }
  }

  @VisibleForTesting
  long getNumWaiterTimeouts() {
    return numWaiterTimeouts.get();
  }

  private void initPool() {
    synchronized (lock) {
      poolMaintainer.init();
      if (options.getMinSessions() > 0) {
        createSessions(options.getMinSessions(), true);
      }
    }
  }

  private boolean isClosed() {
    synchronized (lock) {
      return closureFuture != null;
    }
  }

  private void handleException(SpannerException e, PooledSession session) {
    if (isSessionNotFound(e)) {
      invalidateSession(session);
    } else {
      releaseSession(session, false);
    }
  }

  private boolean isSessionNotFound(SpannerException e) {
    return e.getErrorCode() == ErrorCode.NOT_FOUND && e.getMessage().contains("Session not found");
  }

  private boolean isDatabaseOrInstanceNotFound(SpannerException e) {
    return e instanceof DatabaseNotFoundException || e instanceof InstanceNotFoundException;
  }

  private void invalidateSession(PooledSession session) {
    synchronized (lock) {
      if (isClosed()) {
        decrementPendingClosures(1);
        return;
      }
      allSessions.remove(session);
      // replenish the pool.
      createSessions(getAllowedCreateSessions(1), false);
    }
  }

  private PooledSession findSessionToKeepAlive(
      Queue<PooledSession> queue, Instant keepAliveThreshold, int numAlreadyChecked) {
    int numChecked = 0;
    Iterator<PooledSession> iterator = queue.iterator();
    while (iterator.hasNext()
        && (numChecked + numAlreadyChecked)
            < (options.getMinSessions() + options.getMaxIdleSessions() - numSessionsInUse)) {
      PooledSession session = iterator.next();
      if (session.lastUseTime.isBefore(keepAliveThreshold)) {
        iterator.remove();
        return session;
      }
      numChecked++;
    }
    return null;
  }

  /** @return true if this {@link SessionPool} is still valid. */
  boolean isValid() {
    synchronized (lock) {
      return closureFuture == null && resourceNotFoundException == null;
    }
  }

  /**
   * Returns a session to be used for requests to spanner. This method is always non-blocking and
   * returns a {@link PooledSessionFuture}. In case the pool is exhausted and {@link
   * SessionPoolOptions#isFailIfPoolExhausted()} has been set, it will throw an exception. Returned
   * session must be closed by calling {@link Session#close()}.
   *
   * <p>Implementation strategy:
   *
   * <ol>
   *   <li>If a read session is available, return that.
   *   <li>Otherwise if a session can be created, fire a creation request.
   *   <li>Wait for a session to become available. Note that this can be unblocked either by a
   *       session being returned to the pool or a new session being created.
   * </ol>
   */
  PooledSessionFuture getSession() throws SpannerException {
    Span span = Tracing.getTracer().getCurrentSpan();
    span.addAnnotation("Acquiring session");
    WaiterFuture waiter = null;
    PooledSession sess = null;
    synchronized (lock) {
      if (closureFuture != null) {
        span.addAnnotation("Pool has been closed");
        throw new IllegalStateException("Pool has been closed", closedException);
      }
      if (resourceNotFoundException != null) {
        span.addAnnotation("Database has been deleted");
        throw SpannerExceptionFactory.newSpannerException(
            ErrorCode.NOT_FOUND,
            String.format(
                "The session pool has been invalidated because a previous RPC returned 'Database not found': %s",
                resourceNotFoundException.getMessage()),
            resourceNotFoundException);
      }
      sess = sessions.poll();
      if (sess == null) {
        span.addAnnotation("No session available");
        maybeCreateSession();
        waiter = new WaiterFuture();
        waiters.add(waiter);
      } else {
        span.addAnnotation("Acquired session");
      }
      return checkoutSession(span, sess, waiter);
    }
  }

  private PooledSessionFuture checkoutSession(
      final Span span, final PooledSession readySession, WaiterFuture waiter) {
    ListenableFuture<PooledSession> sessionFuture;
    if (waiter != null) {
      logger.log(
          Level.FINE,
          "No session available in the pool. Blocking for one to become available/created");
      span.addAnnotation("Waiting for a session to come available");
      sessionFuture = waiter;
    } else {
      SettableFuture<PooledSession> fut = SettableFuture.create();
      fut.set(readySession);
      sessionFuture = fut;
    }
    PooledSessionFuture res = createPooledSessionFuture(sessionFuture, span);
    res.markCheckedOut();
    return res;
  }

  PooledSessionFuture replaceSession(SessionNotFoundException e, PooledSessionFuture session) {
    if (!options.isFailIfSessionNotFound() && session.get().allowReplacing) {
      synchronized (lock) {
        numSessionsInUse--;
        numSessionsReleased++;
        checkedOutSessions.remove(session);
      }
      session.leakedException = null;
      invalidateSession(session.get());
      return getSession();
    } else {
      throw e;
    }
  }

  private Annotation sessionAnnotation(Session session) {
    AttributeValue sessionId = AttributeValue.stringAttributeValue(session.getName());
    return Annotation.fromDescriptionAndAttributes(
        "Using Session", ImmutableMap.of("sessionId", sessionId));
  }

  private void incrementNumSessionsInUse() {
    synchronized (lock) {
      if (maxSessionsInUse < ++numSessionsInUse) {
        maxSessionsInUse = numSessionsInUse;
      }
      numSessionsAcquired++;
    }
  }

  private void maybeCreateSession() {
    Span span = Tracing.getTracer().getCurrentSpan();
    synchronized (lock) {
      if (numWaiters() >= numSessionsBeingCreated) {
        if (canCreateSession()) {
          span.addAnnotation("Creating sessions");
          createSessions(getAllowedCreateSessions(options.getIncStep()), false);
        } else if (options.isFailIfPoolExhausted()) {
          span.addAnnotation("Pool exhausted. Failing");
          // throw specific exception
          throw newSpannerException(
              ErrorCode.RESOURCE_EXHAUSTED,
              "No session available in the pool. Maximum number of sessions in the pool can be"
                  + " overridden by invoking SessionPoolOptions#Builder#setMaxSessions. Client can be made to block"
                  + " rather than fail by setting SessionPoolOptions#Builder#setBlockIfPoolExhausted.");
        }
      }
    }
  }

  /** Releases a session back to the pool. This might cause one of the waiters to be unblocked. */
  private void releaseSession(PooledSession session, boolean isNewSession) {
    Preconditions.checkNotNull(session);
    synchronized (lock) {
      if (closureFuture != null) {
        return;
      }
      if (waiters.size() == 0) {
        // There are no pending waiters.
        // Add to a random position if the head of the session pool already contains many sessions
        // with the same channel as this one.
        if (session.releaseToPosition == Position.FIRST && isUnbalanced(session)) {
          session.releaseToPosition = Position.RANDOM;
        } else if (session.releaseToPosition == Position.RANDOM
            && !isNewSession
            && checkedOutSessions.size() <= 2) {
          // Do not randomize if there are few other sessions checked out and this session has been
          // used. This ensures that this session will be re-used for the next transaction, which is
          // more efficient.
          session.releaseToPosition = Position.FIRST;
        }
        switch (session.releaseToPosition) {
          case RANDOM:
            if (!sessions.isEmpty()) {
              // A session should only be added at a random position the first time it is added to
              // the pool. All following releases into the pool should happen at the front of the
              // pool.
              session.releaseToPosition = Position.FIRST;
              int pos = random.nextInt(sessions.size() + 1);
              sessions.add(pos, session);
              break;
            }
            // fallthrough
          case FIRST:
          default:
            sessions.addFirst(session);
        }
      } else {
        waiters.poll().put(session);
      }
    }
  }

  private boolean isUnbalanced(PooledSession session) {
    // Don't bother with any randomization if the number of checked out sessions is low, as it is
    // better to re-use sessions as much as possible in a low-QPS scenario.
    if (sessions.isEmpty() || checkedOutSessions.size() <= 2) {
      return false;
    }
    int numChannels = sessionClient.getSpanner().getOptions().getNumChannels();
    if (numChannels == 1) {
      return false;
    }

    // Ideally, the first numChannels sessions in the pool should contain exactly one session for
    // each channel.
    // Check if the first numChannels sessions at the head of the pool already contain more than 2
    // sessions that use the same channel as this one. If so, we randomize.
    int channel = session.getChannel();
    int count = 0;
    for (int i = 0; i < Math.min(numChannels, sessions.size()); i++) {
      PooledSession otherSession = sessions.get(i);
      if (channel == otherSession.getChannel()) {
        count++;
        if (count > 2) {
          return true;
        }
      }
    }
    // Ideally, the use of a channel in the checked out sessions is exactly
    // numCheckedOut / numChannels
    // We check whether we are more than a factor two away from that perfect distribution.
    // If we are, then we randomize.
    int checkedOutThreshold = Math.max(2, 2 * checkedOutSessions.size() / numChannels);
    for (PooledSessionFuture otherSession : checkedOutSessions) {
      if (otherSession.isDone() && channel == otherSession.get().getChannel()) {
        count++;
        if (count > checkedOutThreshold) {
          return true;
        }
      }
    }
    return false;
  }

  private void handleCreateSessionsFailure(SpannerException e, int count) {
    synchronized (lock) {
      for (int i = 0; i < count; i++) {
        if (waiters.size() > 0) {
          waiters.poll().put(e);
        } else {
          break;
        }
      }
      if (!dialect.isDone()) {
        dialect.setException(e);
      }
      if (isDatabaseOrInstanceNotFound(e)) {
        setResourceNotFoundException((ResourceNotFoundException) e);
        poolMaintainer.close();
      }
    }
  }

  void setResourceNotFoundException(ResourceNotFoundException e) {
    this.resourceNotFoundException = MoreObjects.firstNonNull(this.resourceNotFoundException, e);
  }

  private void decrementPendingClosures(int count) {
    pendingClosure -= count;
    if (pendingClosure == 0) {
      closureFuture.set(null);
    }
  }

  /**
   * Close all the sessions. Once this method is invoked {@link #getSession()} will start throwing
   * {@code IllegalStateException}. The returned future blocks till all the sessions created in this
   * pool have been closed.
   */
  ListenableFuture<Void> closeAsync(ClosedException closedException) {
    ListenableFuture<Void> retFuture = null;
    synchronized (lock) {
      if (closureFuture != null) {
        throw new IllegalStateException("Close has already been invoked", this.closedException);
      }
      this.closedException = closedException;
      // Fail all pending waiters.
      WaiterFuture waiter = waiters.poll();
      while (waiter != null) {
        waiter.put(newSpannerException(ErrorCode.INTERNAL, "Client has been closed"));
        waiter = waiters.poll();
      }
      closureFuture = SettableFuture.create();
      retFuture = closureFuture;

      pendingClosure = totalSessions() + numSessionsBeingCreated;

      if (!poolMaintainer.isClosed()) {
        pendingClosure += 1; // For pool maintenance thread
        poolMaintainer.close();
      }

      sessions.clear();
      for (PooledSessionFuture session : checkedOutSessions) {
        if (session.leakedException != null) {
          if (options.isFailOnSessionLeak()) {
            throw session.leakedException;
          } else {
            logger.log(Level.WARNING, "Leaked session", session.leakedException);
          }
        } else {
          String message =
              "Leaked session. "
                  + "Call SessionOptions.Builder#setTrackStackTraceOfSessionCheckout(true) to start "
                  + "tracking the call stack trace of the thread that checked out the session.";
          if (options.isFailOnSessionLeak()) {
            throw new LeakedSessionException(message);
          } else {
            logger.log(Level.WARNING, message);
          }
        }
      }
      for (final PooledSession session : ImmutableList.copyOf(allSessions)) {
        if (session.state != SessionState.CLOSING) {
          closeSessionAsync(session);
        }
      }

      // Nothing to be closed, mark as complete
      if (pendingClosure == 0) {
        closureFuture.set(null);
      }
    }

    retFuture.addListener(() -> executorFactory.release(executor), MoreExecutors.directExecutor());
    return retFuture;
  }

  private int numWaiters() {
    synchronized (lock) {
      return waiters.size();
    }
  }

  @VisibleForTesting
  int totalSessions() {
    synchronized (lock) {
      return allSessions.size();
    }
  }

  private ApiFuture<Empty> closeSessionAsync(final PooledSession sess) {
    ApiFuture<Empty> res = sess.delegate.asyncClose();
    res.addListener(
        () -> {
          synchronized (lock) {
            allSessions.remove(sess);
            if (isClosed()) {
              decrementPendingClosures(1);
              return;
            }
            // Create a new session if needed to unblock some waiter.
            if (numWaiters() > numSessionsBeingCreated) {
              createSessions(
                  getAllowedCreateSessions(numWaiters() - numSessionsBeingCreated), false);
            }
          }
        },
        MoreExecutors.directExecutor());
    return res;
  }

  /**
   * Returns the minimum of the wanted number of sessions that the caller wants to create and the
   * actual max number that may be created at this moment.
   */
  private int getAllowedCreateSessions(int wantedSessions) {
    synchronized (lock) {
      return Math.min(
          wantedSessions, options.getMaxSessions() - (totalSessions() + numSessionsBeingCreated));
    }
  }

  private boolean canCreateSession() {
    synchronized (lock) {
      return totalSessions() + numSessionsBeingCreated < options.getMaxSessions();
    }
  }

  private void createSessions(final int sessionCount, boolean distributeOverChannels) {
    logger.log(Level.FINE, String.format("Creating %d sessions", sessionCount));
    synchronized (lock) {
      numSessionsBeingCreated += sessionCount;
      try {
        // Create a batch of sessions. The actual session creation can be split into multiple gRPC
        // calls and the session consumer consumes the returned sessions as they become available.
        // The batchCreateSessions method automatically spreads the sessions evenly over all
        // available channels.
        sessionClient.asyncBatchCreateSessions(
            sessionCount, distributeOverChannels, sessionConsumer);
      } catch (Throwable t) {
        // Expose this to customer via a metric.
        numSessionsBeingCreated -= sessionCount;
        if (isClosed()) {
          decrementPendingClosures(sessionCount);
        }
        handleCreateSessionsFailure(newSpannerException(t), sessionCount);
      }
    }
  }

  /**
   * {@link SessionConsumer} that receives the created sessions from a {@link SessionClient} and
   * releases these into the pool. The session pool only needs one instance of this, as all sessions
   * should be returned to the same pool regardless of what triggered the creation of the sessions.
   */
  class SessionConsumerImpl implements SessionConsumer {
    /** Release a new session to the pool. */
    @Override
    public void onSessionReady(SessionImpl session) {
      PooledSession pooledSession = null;
      boolean closeSession = false;
      synchronized (lock) {
        int minSessions = options.getMinSessions();
        pooledSession = new PooledSession(session);
        numSessionsBeingCreated--;
        if (closureFuture != null) {
          closeSession = true;
        } else {
          Preconditions.checkState(totalSessions() <= options.getMaxSessions() - 1);
          allSessions.add(pooledSession);
          if (allSessions.size() >= minSessions) {
            waitOnMinSessionsLatch.countDown();
          }
          if (options.isAutoDetectDialect() && !detectDialectStarted) {
            // Get the dialect of the underlying database if that has not yet been done. Note that
            // this method will release the session into the pool once it is done.
            detectDialectStarted = true;
            pooledSession.determineDialectAsync(SessionPool.this.dialect);
          } else {
            // Release the session to a random position in the pool to prevent the case that a batch
            // of sessions that are affiliated with the same channel are all placed sequentially in
            // the pool.
            releaseSession(pooledSession, true);
          }
        }
      }
      if (closeSession) {
        closeSessionAsync(pooledSession);
      }
    }

    /**
     * Informs waiters for a session that session creation failed. The exception will propagate to
     * the waiters as a {@link SpannerException}.
     */
    @Override
    public void onSessionCreateFailure(Throwable t, int createFailureForSessionCount) {
      synchronized (lock) {
        numSessionsBeingCreated -= createFailureForSessionCount;
        if (isClosed()) {
          decrementPendingClosures(createFailureForSessionCount);
        }
        handleCreateSessionsFailure(newSpannerException(t), createFailureForSessionCount);
      }
    }
  }

  /**
   * Initializes and creates Spanner session relevant metrics. When coupled with an exporter, it
   * allows users to monitor client behavior.
   */
  private void initMetricsCollection(MetricRegistry metricRegistry, List<LabelValue> labelValues) {
    DerivedLongGauge maxInUseSessionsMetric =
        metricRegistry.addDerivedLongGauge(
            MAX_IN_USE_SESSIONS,
            MetricOptions.builder()
                .setDescription(MAX_IN_USE_SESSIONS_DESCRIPTION)
                .setUnit(COUNT)
                .setLabelKeys(SPANNER_LABEL_KEYS)
                .build());

    DerivedLongGauge maxAllowedSessionsMetric =
        metricRegistry.addDerivedLongGauge(
            MAX_ALLOWED_SESSIONS,
            MetricOptions.builder()
                .setDescription(MAX_ALLOWED_SESSIONS_DESCRIPTION)
                .setUnit(COUNT)
                .setLabelKeys(SPANNER_LABEL_KEYS)
                .build());

    DerivedLongCumulative sessionsTimeouts =
        metricRegistry.addDerivedLongCumulative(
            GET_SESSION_TIMEOUTS,
            MetricOptions.builder()
                .setDescription(SESSIONS_TIMEOUTS_DESCRIPTION)
                .setUnit(COUNT)
                .setLabelKeys(SPANNER_LABEL_KEYS)
                .build());

    DerivedLongCumulative numAcquiredSessionsMetric =
        metricRegistry.addDerivedLongCumulative(
            NUM_ACQUIRED_SESSIONS,
            MetricOptions.builder()
                .setDescription(NUM_ACQUIRED_SESSIONS_DESCRIPTION)
                .setUnit(COUNT)
                .setLabelKeys(SPANNER_LABEL_KEYS)
                .build());

    DerivedLongCumulative numReleasedSessionsMetric =
        metricRegistry.addDerivedLongCumulative(
            NUM_RELEASED_SESSIONS,
            MetricOptions.builder()
                .setDescription(NUM_RELEASED_SESSIONS_DESCRIPTION)
                .setUnit(COUNT)
                .setLabelKeys(SPANNER_LABEL_KEYS)
                .build());

    DerivedLongGauge numSessionsInPoolMetric =
        metricRegistry.addDerivedLongGauge(
            NUM_SESSIONS_IN_POOL,
            MetricOptions.builder()
                .setDescription(NUM_SESSIONS_IN_POOL_DESCRIPTION)
                .setUnit(COUNT)
                .setLabelKeys(SPANNER_LABEL_KEYS_WITH_TYPE)
                .build());

    // The value of a maxSessionsInUse is observed from a callback function. This function is
    // invoked whenever metrics are collected.
    maxInUseSessionsMetric.removeTimeSeries(labelValues);
    maxInUseSessionsMetric.createTimeSeries(
        labelValues, this, sessionPool -> sessionPool.maxSessionsInUse);

    // The value of a maxSessions is observed from a callback function. This function is invoked
    // whenever metrics are collected.
    maxAllowedSessionsMetric.removeTimeSeries(labelValues);
    maxAllowedSessionsMetric.createTimeSeries(
        labelValues, options, SessionPoolOptions::getMaxSessions);

    // The value of a numWaiterTimeouts is observed from a callback function. This function is
    // invoked whenever metrics are collected.
    sessionsTimeouts.removeTimeSeries(labelValues);
    sessionsTimeouts.createTimeSeries(labelValues, this, SessionPool::getNumWaiterTimeouts);

    numAcquiredSessionsMetric.removeTimeSeries(labelValues);
    numAcquiredSessionsMetric.createTimeSeries(
        labelValues, this, sessionPool -> sessionPool.numSessionsAcquired);

    numReleasedSessionsMetric.removeTimeSeries(labelValues);
    numReleasedSessionsMetric.createTimeSeries(
        labelValues, this, sessionPool -> sessionPool.numSessionsReleased);

    List<LabelValue> labelValuesWithBeingPreparedType = new ArrayList<>(labelValues);
    labelValuesWithBeingPreparedType.add(NUM_SESSIONS_BEING_PREPARED);
    numSessionsInPoolMetric.removeTimeSeries(labelValuesWithBeingPreparedType);
    numSessionsInPoolMetric.createTimeSeries(
        labelValuesWithBeingPreparedType,
        this,
        // TODO: Remove metric.
        ignored -> 0L);

    List<LabelValue> labelValuesWithInUseType = new ArrayList<>(labelValues);
    labelValuesWithInUseType.add(NUM_IN_USE_SESSIONS);
    numSessionsInPoolMetric.removeTimeSeries(labelValuesWithInUseType);
    numSessionsInPoolMetric.createTimeSeries(
        labelValuesWithInUseType, this, sessionPool -> sessionPool.numSessionsInUse);

    List<LabelValue> labelValuesWithReadType = new ArrayList<>(labelValues);
    labelValuesWithReadType.add(NUM_READ_SESSIONS);
    numSessionsInPoolMetric.removeTimeSeries(labelValuesWithReadType);
    numSessionsInPoolMetric.createTimeSeries(
        labelValuesWithReadType, this, sessionPool -> sessionPool.sessions.size());

    List<LabelValue> labelValuesWithWriteType = new ArrayList<>(labelValues);
    labelValuesWithWriteType.add(NUM_WRITE_SESSIONS);
    numSessionsInPoolMetric.removeTimeSeries(labelValuesWithWriteType);
    numSessionsInPoolMetric.createTimeSeries(
        labelValuesWithWriteType,
        this,
        // TODO: Remove metric.
        ignored -> 0L);
  }
}<|MERGE_RESOLUTION|>--- conflicted
+++ resolved
@@ -1374,13 +1374,13 @@
     private volatile boolean allowReplacing = true;
 
     /**
-<<<<<<< HEAD
      * This ensures that the session is added at a random position in the pool the first time it is
      * actually added to the pool.
      */
     @GuardedBy("lock")
     private Position releaseToPosition = initialReleasePosition;
-=======
+    
+    /**
      * Property to mark if the session is eligible to be long-running. This can only be true if the
      * session is executing certain types of transactions (for ex - Partitioned DML) which can be
      * long-running. By default, most transaction types are not expected to be long-running and
@@ -1401,7 +1401,6 @@
      * session leaks for long-running sessions.
      */
     private volatile boolean isLeakedExceptionLogged = false;
->>>>>>> bfa777bc
 
     @GuardedBy("lock")
     private SessionState state;
@@ -2069,12 +2068,8 @@
         spannerOptions.getDatabaseRole(),
         ((GrpcTransportOptions) spannerOptions.getTransportOptions()).getExecutorFactory(),
         sessionClient,
-<<<<<<< HEAD
-        new Clock(),
+        poolMaintainerClock == null ? new Clock() : poolMaintainerClock,
         Position.RANDOM,
-=======
-        poolMaintainerClock == null ? new Clock() : poolMaintainerClock,
->>>>>>> bfa777bc
         Metrics.getMetricRegistry(),
         labelValues);
   }
