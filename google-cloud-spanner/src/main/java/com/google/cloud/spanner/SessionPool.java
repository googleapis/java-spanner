--- conflicted
+++ resolved
@@ -52,12 +52,9 @@
 import com.google.common.base.Supplier;
 import com.google.common.collect.ImmutableList;
 import com.google.common.collect.ImmutableMap;
-<<<<<<< HEAD
 import com.google.common.util.concurrent.ForwardingFuture;
 import com.google.common.util.concurrent.ForwardingFuture.SimpleForwardingFuture;
-=======
 import com.google.common.collect.ImmutableSet;
->>>>>>> 90413f7e
 import com.google.common.util.concurrent.ListenableFuture;
 import com.google.common.util.concurrent.MoreExecutors;
 import com.google.common.util.concurrent.SettableFuture;
@@ -1963,9 +1960,8 @@
     Span span = Tracing.getTracer().getCurrentSpan();
     span.addAnnotation("Acquiring read write session");
     PooledSession sess = null;
-<<<<<<< HEAD
     WaiterFuture waiter = null;
-    boolean inProcessPrepare = false;
+    boolean inProcessPrepare = stopAutomaticPrepare;
     synchronized (lock) {
       if (closureFuture != null) {
         span.addAnnotation("Pool has been closed");
@@ -1982,46 +1978,8 @@
       }
       sess = writePreparedSessions.poll();
       if (sess == null) {
-        if (numSessionsBeingPrepared <= prepareThreadPoolSize) {
+        if (!inProcessPrepare && numSessionsBeingPrepared <= prepareThreadPoolSize) {
           if (numSessionsBeingPrepared <= readWriteWaiters.size()) {
-=======
-    // Loop to retry SessionNotFoundExceptions that might occur during in-process prepare of a
-    // session.
-    while (true) {
-      Waiter waiter = null;
-      boolean inProcessPrepare = stopAutomaticPrepare;
-      synchronized (lock) {
-        if (closureFuture != null) {
-          span.addAnnotation("Pool has been closed");
-          throw new IllegalStateException("Pool has been closed");
-        }
-        if (resourceNotFoundException != null) {
-          span.addAnnotation("Database has been deleted");
-          throw SpannerExceptionFactory.newSpannerException(
-              ErrorCode.NOT_FOUND,
-              String.format(
-                  "The session pool has been invalidated because a previous RPC returned 'Database not found': %s",
-                  resourceNotFoundException.getMessage()),
-              resourceNotFoundException);
-        }
-        sess = writePreparedSessions.poll();
-        if (sess == null) {
-          if (!inProcessPrepare && numSessionsBeingPrepared <= prepareThreadPoolSize) {
-            if (numSessionsBeingPrepared <= readWriteWaiters.size()) {
-              PooledSession readSession = readSessions.poll();
-              if (readSession != null) {
-                span.addAnnotation(
-                    "Acquired read only session. Preparing for read write transaction");
-                prepareSession(readSession);
-              } else {
-                span.addAnnotation("No session available");
-                maybeCreateSession();
-              }
-            }
-          } else {
-            inProcessPrepare = true;
-            numSessionsInProcessPrepared++;
->>>>>>> 90413f7e
             PooledSession readSession = readSessions.poll();
             if (readSession != null) {
               span.addAnnotation(
@@ -2033,7 +1991,6 @@
             }
           }
         } else {
-<<<<<<< HEAD
           inProcessPrepare = true;
           numSessionsInProcessPrepared++;
           PooledSession readSession = readSessions.poll();
@@ -2061,33 +2018,6 @@
             readWaiters.add(waiter);
           } else {
             readWriteWaiters.add(waiter);
-=======
-          span.addAnnotation("Acquired read write session");
-        }
-      }
-      if (waiter != null) {
-        logger.log(
-            Level.FINE,
-            "No session available in the pool. Blocking for one to become available/created");
-        span.addAnnotation("Waiting for read write session to be available");
-        sess = waiter.take();
-      }
-      if (inProcessPrepare) {
-        try {
-          sess.prepareReadWriteTransaction();
-          // Session prepare succeeded, restart automatic prepare if it had been stopped.
-          synchronized (lock) {
-            stopAutomaticPrepare = false;
-          }
-        } catch (Throwable t) {
-          SpannerException e = newSpannerException(t);
-          if (!isClosed()) {
-            handlePrepareSessionFailure(e, sess, false);
-          }
-          sess = null;
-          if (!isSessionNotFound(e)) {
-            throw e;
->>>>>>> 90413f7e
           }
         }
       } else {
@@ -2131,6 +2061,7 @@
           private volatile boolean initialized = false;
           private final Object prepareLock = new Object();
           private volatile PooledSession result;
+          private volatile SpannerException error;
 
           @Override
           public PooledSession get() throws InterruptedException, ExecutionException {
@@ -2161,10 +2092,18 @@
             if (!initialized) {
               synchronized (prepareLock) {
                 if (!initialized) {
-                  result = prepare(sess);
-                  initialized = true;
+                  try {
+                    result = prepare(sess);
+                  } catch (Throwable t) {
+                    error = SpannerExceptionFactory.newSpannerException(t);
+                  } finally {
+                    initialized = true;
+                  }
                 }
               }
+            }
+            if (error != null) {
+              throw error;
             }
             return result;
           }
@@ -2174,6 +2113,9 @@
               while (true) {
                 try {
                   sess.prepareReadWriteTransaction();
+                  synchronized (lock) {
+                    stopAutomaticPrepare = false;
+                  }
                   break;
                 } catch (Throwable t) {
                   if (isClosed()) {
@@ -2345,27 +2287,14 @@
         while (readWaiters.size() > 0) {
           readWaiters.poll().put(e);
         }
-<<<<<<< HEAD
-        // Remove the session from the pool.
-        removeFromPool(session);
-        if (isDatabaseOrInstanceNotFound(e)) {
-          this.resourceNotFoundException =
-              MoreObjects.firstNonNull(
-                  this.resourceNotFoundException,
-                  isDatabaseOrInstanceNotFound(e) ? (ResourceNotFoundException) e : null);
-=======
         if (isDatabaseOrInstanceNotFound(e)) {
           // Remove the session from the pool.
-          if (isClosed()) {
-            decrementPendingClosures(1);
-          }
-          allSessions.remove(session);
+          removeFromPool(session);
           this.resourceNotFoundException =
               MoreObjects.firstNonNull(
                   this.resourceNotFoundException, (ResourceNotFoundException) e);
         } else {
           releaseSession(session, Position.FIRST);
->>>>>>> 90413f7e
         }
       } else if (informFirstWaiter && readWriteWaiters.size() > 0) {
         releaseSession(session, Position.FIRST);
