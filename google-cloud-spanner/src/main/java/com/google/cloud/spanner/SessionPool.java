--- conflicted
+++ resolved
@@ -1827,168 +1827,6 @@
     }
   }
 
-<<<<<<< HEAD
-  class MultiplexedSession implements CachedSession {
-    final SessionImpl delegate;
-    private volatile SpannerException lastException;
-
-    MultiplexedSession(SessionImpl session) {
-      this.delegate = session;
-    }
-
-    @Override
-    public boolean isAllowReplacing() {
-      // for multiplexed session there is only 1 session, hence there is nothing that we
-      // can replace.
-      return false;
-    }
-
-    @Override
-    public void setAllowReplacing(boolean allowReplacing) {
-      // for multiplexed session there is only 1 session, there is nothing that can be replaced.
-      // hence this is no-op.
-    }
-
-    @Override
-    public void markBusy(ISpan span) {
-      this.delegate.setCurrentSpan(span);
-    }
-
-    @Override
-    public void markUsed() {
-      // no-op for a multiplexed session since we don't track the last-used time
-      // in case of multiplexed session
-    }
-
-    @Override
-    public SpannerException setLastException(SpannerException exception) {
-      this.lastException = exception;
-      return exception;
-    }
-
-    @Override
-    public SessionImpl getDelegate() {
-      return delegate;
-    }
-
-    @Override
-    public Timestamp write(Iterable<Mutation> mutations) throws SpannerException {
-      throw SpannerExceptionFactory.newSpannerException(
-          ErrorCode.UNIMPLEMENTED, "Unimplemented with Multiplexed Session");
-    }
-
-    @Override
-    public CommitResponse writeWithOptions(
-        Iterable<Mutation> mutations, TransactionOption... options) throws SpannerException {
-      throw SpannerExceptionFactory.newSpannerException(
-          ErrorCode.UNIMPLEMENTED, "Unimplemented with Multiplexed Session");
-    }
-
-    @Override
-    public Timestamp writeAtLeastOnce(Iterable<Mutation> mutations) throws SpannerException {
-      return this.delegate.writeAtLeastOnce(mutations);
-    }
-
-    @Override
-    public CommitResponse writeAtLeastOnceWithOptions(
-        Iterable<Mutation> mutations, TransactionOption... options) throws SpannerException {
-      return this.delegate.writeAtLeastOnceWithOptions(mutations, options);
-    }
-
-    @Override
-    public ServerStream<BatchWriteResponse> batchWriteAtLeastOnce(
-        Iterable<MutationGroup> mutationGroups, TransactionOption... options)
-        throws SpannerException {
-      throw SpannerExceptionFactory.newSpannerException(
-          ErrorCode.UNIMPLEMENTED, "Unimplemented with Multiplexed Session");
-    }
-
-    @Override
-    public ReadContext singleUse() {
-      return delegate.singleUse();
-    }
-
-    @Override
-    public ReadContext singleUse(TimestampBound bound) {
-      return delegate.singleUse(bound);
-    }
-
-    @Override
-    public ReadOnlyTransaction singleUseReadOnlyTransaction() {
-      return delegate.singleUseReadOnlyTransaction();
-    }
-
-    @Override
-    public ReadOnlyTransaction singleUseReadOnlyTransaction(TimestampBound bound) {
-      return delegate.singleUseReadOnlyTransaction(bound);
-    }
-
-    @Override
-    public ReadOnlyTransaction readOnlyTransaction() {
-      return delegate.readOnlyTransaction();
-    }
-
-    @Override
-    public ReadOnlyTransaction readOnlyTransaction(TimestampBound bound) {
-      return delegate.readOnlyTransaction(bound);
-    }
-
-    @Override
-    public TransactionRunner readWriteTransaction(TransactionOption... options) {
-      throw SpannerExceptionFactory.newSpannerException(
-          ErrorCode.UNIMPLEMENTED, "Unimplemented with Multiplexed Session");
-    }
-
-    @Override
-    public TransactionManager transactionManager(TransactionOption... options) {
-      throw SpannerExceptionFactory.newSpannerException(
-          ErrorCode.UNIMPLEMENTED, "Unimplemented with Multiplexed Session");
-    }
-
-    @Override
-    public AsyncRunner runAsync(TransactionOption... options) {
-      throw SpannerExceptionFactory.newSpannerException(
-          ErrorCode.UNIMPLEMENTED, "Unimplemented with Multiplexed Session");
-    }
-
-    @Override
-    public AsyncTransactionManagerImpl transactionManagerAsync(TransactionOption... options) {
-      throw SpannerExceptionFactory.newSpannerException(
-          ErrorCode.UNIMPLEMENTED, "Unimplemented with Multiplexed Session");
-    }
-
-    @Override
-    public long executePartitionedUpdate(Statement stmt, UpdateOption... options) {
-      throw SpannerExceptionFactory.newSpannerException(
-          ErrorCode.UNIMPLEMENTED, "Unimplemented with Multiplexed Session");
-    }
-
-    @Override
-    public String getName() {
-      return delegate.getName();
-    }
-
-    @Override
-    public void close() {
-      synchronized (lock) {
-        if (lastException != null && isDatabaseOrInstanceNotFound(lastException)) {
-          SessionPool.this.resourceNotFoundException =
-              MoreObjects.firstNonNull(
-                  SessionPool.this.resourceNotFoundException,
-                  (ResourceNotFoundException) lastException);
-        }
-      }
-    }
-
-    @Override
-    public ApiFuture<Empty> asyncClose() {
-      close();
-      return ApiFutures.immediateFuture(Empty.getDefaultInstance());
-    }
-  }
-
-=======
->>>>>>> 13daf1f7
   private final class WaiterFuture extends ForwardingListenableFuture<PooledSession> {
     private static final long MAX_SESSION_WAIT_TIMEOUT = 240_000L;
     private final SettableFuture<PooledSession> waiter = SettableFuture.create();
