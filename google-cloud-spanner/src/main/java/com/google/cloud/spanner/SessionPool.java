--- conflicted
+++ resolved
@@ -970,11 +970,7 @@
     private final SessionPool sessionPool;
     private volatile PooledSessionFuture session;
     private final TransactionOption[] options;
-<<<<<<< HEAD
     private final SettableApiFuture<CommitResponse> commitResponse = SettableApiFuture.create();
-=======
-    private final SettableApiFuture<Timestamp> commitTimestamp = SettableApiFuture.create();
->>>>>>> f9ac29cd
 
     private SessionPoolAsyncRunner(
         SessionPool sessionPool, PooledSessionFuture session, TransactionOption... options) {
@@ -1399,12 +1395,8 @@
     }
 
     @Override
-<<<<<<< HEAD
-    public long executePartitionedUpdate(Statement stmt) throws SpannerException {
-=======
     public long executePartitionedUpdate(Statement stmt, UpdateOption... options)
         throws SpannerException {
->>>>>>> f9ac29cd
       try {
         markUsed();
         return delegate.executePartitionedUpdate(stmt, options);
