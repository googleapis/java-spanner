--- conflicted
+++ resolved
@@ -1145,14 +1145,13 @@
   private long numSessionsReleased = 0;
 
   @GuardedBy("lock")
-<<<<<<< HEAD
   private long numSessionsInProcessPrepared = 0;
 
   @GuardedBy("lock")
   private long numSessionsAsyncPrepared = 0;
-=======
+
+  @GuardedBy("lock")
   private long numIdleSessionsRemoved = 0;
->>>>>>> ff571e16
 
   private AtomicLong numWaiterTimeouts = new AtomicLong();
 
@@ -1251,7 +1250,6 @@
   }
 
   @VisibleForTesting
-<<<<<<< HEAD
   long getNumberOfSessionsInProcessPrepared() {
     synchronized (lock) {
       return numSessionsInProcessPrepared;
@@ -1262,7 +1260,9 @@
   long getNumberOfSessionsAsyncPrepared() {
     synchronized (lock) {
       return numSessionsAsyncPrepared;
-=======
+    }
+  }
+
   void removeFromPool(PooledSession session) {
     synchronized (lock) {
       if (isClosed()) {
@@ -1281,7 +1281,6 @@
   long numIdleSessionsRemoved() {
     synchronized (lock) {
       return numIdleSessionsRemoved;
->>>>>>> ff571e16
     }
   }
 
