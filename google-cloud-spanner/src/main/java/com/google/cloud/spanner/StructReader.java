/*
 * Copyright 2017 Google LLC
 *
 * Licensed under the Apache License, Version 2.0 (the "License");
 * you may not use this file except in compliance with the License.
 * You may obtain a copy of the License at
 *
 *       http://www.apache.org/licenses/LICENSE-2.0
 *
 * Unless required by applicable law or agreed to in writing, software
 * distributed under the License is distributed on an "AS IS" BASIS,
 * WITHOUT WARRANTIES OR CONDITIONS OF ANY KIND, either express or implied.
 * See the License for the specific language governing permissions and
 * limitations under the License.
 */

package com.google.cloud.spanner;

import com.google.cloud.ByteArray;
import com.google.cloud.Date;
import com.google.cloud.Timestamp;
import java.math.BigDecimal;
import java.util.List;

/**
 * A base interface for reading the fields of a {@code STRUCT}. The Cloud Spanner yields {@code
 * StructReader} instances as one of the subclasses {@link ResultSet} or {@link Struct}, most
 * commonly as the result of a read or query operation. At any point in time, a {@code StructReader}
 * provides access to a single tuple of data comprising multiple typed columns. Each column may have
 * a {@code NULL} or non-{@code NULL} value; in both cases, columns always have a type.
 *
 * <p>Column values are accessed using the {@code getTypeName()} methods; a set of methods exists
 * for each Java type that a column may be read as, and depending on the type of the column, only a
 * subset of those methods will be appropriate. For example, {@link #getString(int)} and {@link
 * #getString(String)} exist for reading columns of type {@link Type#string()}; attempting to call
 * those methods for columns of other types will result in an {@code IllegalStateException}. The
 * {@code getTypeName()} methods should only be called for non-{@code NULL} values, otherwise a
 * {@code NullPointerException} is raised; {@link #isNull(int)}/{@link #isNull(String)} can be used
 * to test for {@code NULL}-ness if necessary.
 *
 * <p>All methods for accessing a column have overloads that accept an {@code int} column index and
 * a {@code String} column name. Column indices are zero-based. The column name overloads will fail
 * with {@code IllegalArgumentException} if the column name does not appear exactly once in this
 * instance's {@link #getType()}. The {@code int} overloads are typically more efficient than their
 * {@code String} counterparts.
 *
 * <p>{@code StructReader} itself does not define whether the implementing type is mutable or
 * immutable. For example, {@link ResultSet} is a mutable implementation of {@code StructReader},
 * where the {@code StructReader} methods provide access to the row that the result set is currently
 * positioned over and {@link ResultSet#next()} changes that view to the next row, whereas {@link
 * Struct} is an immutable implementation of {@code StructReader}.
 */
public interface StructReader {
  /**
   * Returns the type of the underlying data. This will always be a {@code STRUCT} type, with fields
   * corresponding to the data's columns. For the result of a read or query, this will always match
   * the columns passed to the {@code read()} call or named in the query text, in order.
   */
  Type getType();

  /**
   * Returns the number of columns in the underlying data. This includes any columns with {@code
   * NULL} values.
   */
  int getColumnCount();

  /**
   * Returns the index of the column named {@code columnName}.
   *
   * @throws IllegalArgumentException if there is not exactly one element of {@code
   *     type().structFields()} with {@link Type.StructField#getName()} equal to {@code columnName}
   */
  int getColumnIndex(String columnName);

  /** Returns the type of a column. */
  Type getColumnType(int columnIndex);

  /** Returns the type of a column. */
  Type getColumnType(String columnName);

  /** Returns {@code true} if a column contains a {@code NULL} value. */
  boolean isNull(int columnIndex);

  /** Returns {@code true} if a column contains a {@code NULL} value. */
  boolean isNull(String columnName);

  /** Returns the value of a non-{@code NULL} column with type {@link Type#bool()}. */
  boolean getBoolean(int columnIndex);

  /** Returns the value of a non-{@code NULL} column with type {@link Type#bool()}. */
  boolean getBoolean(String columnName);

  /** Returns the value of a non-{@code NULL} column with type {@link Type#int64()}. */
  long getLong(int columnIndex);

  /** Returns the value of a non-{@code NULL} column with type {@link Type#int64()}. */
  long getLong(String columnName);

  /** Returns the value of a non-{@code NULL} column with type {@link Type#float64()}. */
  double getDouble(int columnIndex);

  /** Returns the value of a non-{@code NULL} column with type {@link Type#float64()}. */
  double getDouble(String columnName);

  /** Returns the value of a non-{@code NULL} column with type {@link Type#numeric()}. */
  BigDecimal getBigDecimal(int columnIndex);

  /** Returns the value of a non-{@code NULL} column with type {@link Type#numeric()}. */
  BigDecimal getBigDecimal(String columnName);

  /** Returns the value of a non-{@code NULL} column with type {@link Type#string()}. */
  String getString(int columnIndex);

  /** Returns the value of a non-{@code NULL} column with type {@link Type#string()}. */
  String getString(String columnName);

  /** Returns the value of a non-{@code NULL} column with type {@link Type#string()}. */
<<<<<<< HEAD
  String getJson(int columnIndex);

  /** Returns the value of a non-{@code NULL} column with type {@link Type#string()}. */
  String getJson(String columnName);
=======
  default String getJson(int columnIndex) {
    throw new UnsupportedOperationException("method should be overwritten");
  }

  /** Returns the value of a non-{@code NULL} column with type {@link Type#string()}. */
  default String getJson(String columnName) {
    throw new UnsupportedOperationException("method should be overwritten");
  }
>>>>>>> d7ff9409

  /** Returns the value of a non-{@code NULL} column with type {@link Type#bytes()}. */
  ByteArray getBytes(int columnIndex);

  /** Returns the value of a non-{@code NULL} column with type {@link Type#bytes()}. */
  ByteArray getBytes(String columnName);

  /** Returns the value of a non-{@code NULL} column with type {@link Type#timestamp()}. */
  Timestamp getTimestamp(int columnIndex);

  /** Returns the value of a non-{@code NULL} column with type {@link Type#timestamp()}. */
  Timestamp getTimestamp(String columnName);

  /** Returns the value of a non-{@code NULL} column with type {@link Type#date()}. */
  Date getDate(int columnIndex);

  /** Returns the value of a non-{@code NULL} column with type {@link Type#date()}. */
  Date getDate(String columnName);

  /** Returns the value of a nullable column as a {@link Value}. */
  default Value getValue(int columnIndex) {
    throw new UnsupportedOperationException("method should be overwritten");
  }

  /** Returns the value of a nullable column as a {@link Value}. */
  default Value getValue(String columnName) {
    throw new UnsupportedOperationException("method should be overwritten");
  }

  /**
   * Returns the value of a non-{@code NULL} column with type {@code Type.array(Type.bool())}.
   *
   * @throws NullPointerException if any element of the array value is {@code NULL}. If the array
   *     may contain {@code NULL} values, use {@link #getBooleanList(int)} instead.
   */
  boolean[] getBooleanArray(int columnIndex);

  /**
   * Returns the value of a non-{@code NULL} column with type {@code Type.array(Type.bool())}.
   *
   * @throws NullPointerException if any element of the array value is {@code NULL}. If the array
   *     may contain {@code NULL} values, use {@link #getBooleanList(String)} instead.
   */
  boolean[] getBooleanArray(String columnName);

  /** Returns the value of a non-{@code NULL} column with type {@code Type.array(Type.bool())}. */
  List<Boolean> getBooleanList(int columnIndex);

  /** Returns the value of a non-{@code NULL} column with type {@code Type.array(Type.bool())}. */
  List<Boolean> getBooleanList(String columnName);

  /**
   * Returns the value of a non-{@code NULL} column with type {@code Type.array(Type.int64())}.
   *
   * @throws NullPointerException if any element of the array value is {@code NULL}. If the array
   *     may contain {@code NULL} values, use {@link #getLongList(int)} instead.
   */
  long[] getLongArray(int columnIndex);

  /**
   * Returns the value of a non-{@code NULL} column with type {@code Type.array(Type.int64())}.
   *
   * @throws NullPointerException if any element of the array value is {@code NULL}. If the array
   *     may contain {@code NULL} values, use {@link #getLongList(String)} instead.
   */
  long[] getLongArray(String columnName);

  /** Returns the value of a non-{@code NULL} column with type {@code Type.array(Type.int64())}. */
  List<Long> getLongList(int columnIndex);

  /** Returns the value of a non-{@code NULL} column with type {@code Type.array(Type.int64())}. */
  List<Long> getLongList(String columnName);

  /**
   * Returns the value of a non-{@code NULL} column with type {@code Type.array(Type.float64())}.
   *
   * @throws NullPointerException if any element of the array value is {@code NULL}. If the array
   *     may contain {@code NULL} values, use {@link #getDoubleList(int)} instead.
   */
  double[] getDoubleArray(int columnIndex);

  /**
   * Returns the value of a non-{@code NULL} column with type {@code Type.array(Type.float64())}.
   *
   * @throws NullPointerException if any element of the array value is {@code NULL}. If the array
   *     may contain {@code NULL} values, use {@link #getDoubleList(String)} instead.
   */
  double[] getDoubleArray(String columnName);

  /**
   * Returns the value of a non-{@code NULL} column with type {@code Type.array(Type.float64())}.
   */
  List<Double> getDoubleList(int columnIndex);

  /**
   * Returns the value of a non-{@code NULL} column with type {@code Type.array(Type.float64())}.
   */
  List<Double> getDoubleList(String columnName);

  /**
   * Returns the value of a non-{@code NULL} column with type {@code Type.array(Type.numeric())}.
   */
  List<BigDecimal> getBigDecimalList(int columnIndex);

  /**
   * Returns the value of a non-{@code NULL} column with type {@code Type.array(Type.numeric())}.
   */
  List<BigDecimal> getBigDecimalList(String columnName);

  /** Returns the value of a non-{@code NULL} column with type {@code Type.array(Type.string())}. */
  List<String> getStringList(int columnIndex);

  /** Returns the value of a non-{@code NULL} column with type {@code Type.array(Type.string())}. */
  List<String> getStringList(String columnName);

  /** Returns the value of a non-{@code NULL} column with type {@code Type.array(Type.string())}. */
<<<<<<< HEAD
  List<String> getJsonList(int columnIndex);

  /** Returns the value of a non-{@code NULL} column with type {@code Type.array(Type.string())}. */
  List<String> getJsonList(String columnName);
=======
  default List<String> getJsonList(int columnIndex) {
    throw new UnsupportedOperationException("method should be overwritten");
  };

  /** Returns the value of a non-{@code NULL} column with type {@code Type.array(Type.string())}. */
  default List<String> getJsonList(String columnName) {
    throw new UnsupportedOperationException("method should be overwritten");
  };
>>>>>>> d7ff9409

  /** Returns the value of a non-{@code NULL} column with type {@code Type.array(Type.bytes())}. */
  List<ByteArray> getBytesList(int columnIndex);

  /** Returns the value of a non-{@code NULL} column with type {@code Type.array(Type.bytes())}. */
  List<ByteArray> getBytesList(String columnName);

  /**
   * Returns the value of a non-{@code NULL} column with type {@code Type.array(Type.timestamp())}.
   */
  List<Timestamp> getTimestampList(int columnIndex);

  /**
   * Returns the value of a non-{@code NULL} column with type {@code Type.array(Type.timestamp())}.
   */
  List<Timestamp> getTimestampList(String columnName);

  /** Returns the value of a non-{@code NULL} column with type {@code Type.array(Type.date())}. */
  List<Date> getDateList(int columnIndex);

  /** Returns the value of a non-{@code NULL} column with type {@code Type.array(Type.date())}. */
  List<Date> getDateList(String columnName);

  /**
   * Returns the value of a non-{@code NULL} column with type {@code Type.array(Type.struct(...))}.
   */
  List<Struct> getStructList(int columnIndex);

  /**
   * Returns the value of a non-{@code NULL} column with type {@code Type.array(Type.struct(...))}.
   */
  List<Struct> getStructList(String columnName);
}<|MERGE_RESOLUTION|>--- conflicted
+++ resolved
@@ -115,12 +115,6 @@
   String getString(String columnName);
 
   /** Returns the value of a non-{@code NULL} column with type {@link Type#string()}. */
-<<<<<<< HEAD
-  String getJson(int columnIndex);
-
-  /** Returns the value of a non-{@code NULL} column with type {@link Type#string()}. */
-  String getJson(String columnName);
-=======
   default String getJson(int columnIndex) {
     throw new UnsupportedOperationException("method should be overwritten");
   }
@@ -129,7 +123,6 @@
   default String getJson(String columnName) {
     throw new UnsupportedOperationException("method should be overwritten");
   }
->>>>>>> d7ff9409
 
   /** Returns the value of a non-{@code NULL} column with type {@link Type#bytes()}. */
   ByteArray getBytes(int columnIndex);
@@ -246,12 +239,6 @@
   List<String> getStringList(String columnName);
 
   /** Returns the value of a non-{@code NULL} column with type {@code Type.array(Type.string())}. */
-<<<<<<< HEAD
-  List<String> getJsonList(int columnIndex);
-
-  /** Returns the value of a non-{@code NULL} column with type {@code Type.array(Type.string())}. */
-  List<String> getJsonList(String columnName);
-=======
   default List<String> getJsonList(int columnIndex) {
     throw new UnsupportedOperationException("method should be overwritten");
   };
@@ -260,7 +247,6 @@
   default List<String> getJsonList(String columnName) {
     throw new UnsupportedOperationException("method should be overwritten");
   };
->>>>>>> d7ff9409
 
   /** Returns the value of a non-{@code NULL} column with type {@code Type.array(Type.bytes())}. */
   List<ByteArray> getBytesList(int columnIndex);
