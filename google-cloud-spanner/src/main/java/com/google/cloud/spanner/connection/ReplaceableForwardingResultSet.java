--- conflicted
+++ resolved
@@ -306,11 +306,12 @@
   }
 
   @Override
-<<<<<<< HEAD
   public UUID getUuid(String columnName) {
     checkClosed();
     return delegate.getUuid(columnName);
-=======
+  }
+
+  @Override
   public Interval getInterval(int columnIndex) {
     checkClosed();
     return delegate.getInterval(columnIndex);
@@ -320,7 +321,6 @@
   public Interval getInterval(String columnName) {
     checkClosed();
     return delegate.getInterval(columnName);
->>>>>>> b382999f
   }
 
   @Override
@@ -516,7 +516,6 @@
   }
 
   @Override
-<<<<<<< HEAD
   public List<UUID> getUuidList(int columnIndex) {
     checkClosed();
     return delegate.getUuidList(columnIndex);
@@ -526,7 +525,9 @@
   public List<UUID> getUuidList(String columnName) {
     checkClosed();
     return delegate.getUuidList(columnName);
-=======
+  }
+
+  @Override
   public List<Interval> getIntervalList(int columnIndex) {
     checkClosed();
     return delegate.getIntervalList(columnIndex);
@@ -536,7 +537,6 @@
   public List<Interval> getIntervalList(String columnName) {
     checkClosed();
     return delegate.getIntervalList(columnName);
->>>>>>> b382999f
   }
 
   @Override
