--- conflicted
+++ resolved
@@ -1219,12 +1219,8 @@
     ConnectionPreconditions.checkState(
         state == UnitOfWorkState.STARTED || state == UnitOfWorkState.ABORTED,
         "This transaction has status " + state.name());
-<<<<<<< HEAD
     cancelScheduledKeepAlivePing();
-    if (updateStatus) {
-=======
     if (updateStatusAndEndSpan) {
->>>>>>> 203a3c70
       state = UnitOfWorkState.ROLLED_BACK;
     }
     if (txContextFuture != null && state != UnitOfWorkState.ABORTED) {
