/*
 * Copyright 2019 Google LLC
 *
 * Licensed under the Apache License, Version 2.0 (the "License");
 * you may not use this file except in compliance with the License.
 * You may obtain a copy of the License at
 *
 *       http://www.apache.org/licenses/LICENSE-2.0
 *
 * Unless required by applicable law or agreed to in writing, software
 * distributed under the License is distributed on an "AS IS" BASIS,
 * WITHOUT WARRANTIES OR CONDITIONS OF ANY KIND, either express or implied.
 * See the License for the specific language governing permissions and
 * limitations under the License.
 */

package com.google.cloud.spanner.connection;

import static com.google.cloud.spanner.SpannerApiFutures.get;
import static com.google.cloud.spanner.connection.AbstractStatementParser.BEGIN_STATEMENT;
import static com.google.cloud.spanner.connection.AbstractStatementParser.COMMIT_STATEMENT;
import static com.google.cloud.spanner.connection.AbstractStatementParser.ROLLBACK_STATEMENT;
import static com.google.cloud.spanner.connection.AbstractStatementParser.RUN_BATCH_STATEMENT;
import static com.google.common.base.Preconditions.checkNotNull;

import com.google.api.core.ApiFuture;
import com.google.api.core.ApiFutureCallback;
import com.google.api.core.ApiFutures;
import com.google.api.core.SettableApiFuture;
import com.google.cloud.Timestamp;
import com.google.cloud.Tuple;
import com.google.cloud.spanner.AbortedDueToConcurrentModificationException;
import com.google.cloud.spanner.AbortedException;
import com.google.cloud.spanner.CommitResponse;
import com.google.cloud.spanner.DatabaseClient;
import com.google.cloud.spanner.ErrorCode;
import com.google.cloud.spanner.Mutation;
import com.google.cloud.spanner.Options;
import com.google.cloud.spanner.Options.QueryOption;
import com.google.cloud.spanner.Options.TransactionOption;
import com.google.cloud.spanner.Options.UpdateOption;
import com.google.cloud.spanner.ReadContext;
import com.google.cloud.spanner.ResultSet;
import com.google.cloud.spanner.SpannerException;
import com.google.cloud.spanner.SpannerExceptionFactory;
import com.google.cloud.spanner.Statement;
import com.google.cloud.spanner.TransactionContext;
import com.google.cloud.spanner.TransactionManager;
import com.google.cloud.spanner.connection.AbstractStatementParser.ParsedStatement;
import com.google.cloud.spanner.connection.AbstractStatementParser.StatementType;
import com.google.cloud.spanner.connection.TransactionRetryListener.RetryResult;
import com.google.common.annotations.VisibleForTesting;
import com.google.common.base.Preconditions;
import com.google.common.base.Strings;
import com.google.common.collect.ImmutableList;
import com.google.common.collect.Iterables;
import com.google.common.util.concurrent.MoreExecutors;
import com.google.spanner.v1.SpannerGrpc;
import java.util.ArrayList;
import java.util.LinkedList;
import java.util.List;
import java.util.Objects;
import java.util.concurrent.Callable;
import java.util.concurrent.atomic.AtomicLong;
import java.util.logging.Level;
import java.util.logging.Logger;

/**
 * Transaction that is used when a {@link Connection} is normal read/write mode (i.e. not autocommit
 * and not read-only). These transactions can be automatically retried if an {@link
 * AbortedException} is thrown. The transaction will keep track of a running checksum of all {@link
 * ResultSet}s that have been returned, and the update counts returned by any DML statement executed
 * during the transaction. As long as these checksums and update counts are equal for both the
 * original transaction and the retried transaction, the retry can safely be assumed to have the
 * exact same results as the original transaction.
 */
class ReadWriteTransaction extends AbstractMultiUseTransaction {
  private static final Logger logger = Logger.getLogger(ReadWriteTransaction.class.getName());
  private static final AtomicLong ID_GENERATOR = new AtomicLong();
  private static final String MAX_INTERNAL_RETRIES_EXCEEDED =
      "Internal transaction retry maximum exceeded";
  private static final int MAX_INTERNAL_RETRIES = 50;
  private final long transactionId;
  private final DatabaseClient dbClient;
  private final TransactionOption[] transactionOptions;
  private TransactionManager txManager;
  private final boolean retryAbortsInternally;
  private final boolean delayTransactionStartUntilFirstWrite;
  private final SavepointSupport savepointSupport;
  private int transactionRetryAttempts;
  private int successfulRetries;
  private final List<TransactionRetryListener> transactionRetryListeners;
  private volatile ApiFuture<TransactionContext> txContextFuture;
  private boolean canUseSingleUseRead;
  private volatile SettableApiFuture<CommitResponse> commitResponseFuture;
  private volatile UnitOfWorkState state = UnitOfWorkState.STARTED;
  private volatile AbortedException abortedException;
  private AbortedException rolledBackToSavepointException;
  private boolean timedOutOrCancelled = false;
  private final List<RetriableStatement> statements = new ArrayList<>();
  private final List<Mutation> mutations = new ArrayList<>();
  private Timestamp transactionStarted;
  final Object abortedLock = new Object();

  private static final class RollbackToSavepointException extends Exception {}

  static class Builder extends AbstractMultiUseTransaction.Builder<Builder, ReadWriteTransaction> {
    private DatabaseClient dbClient;
    private Boolean retryAbortsInternally;
    private boolean delayTransactionStartUntilFirstWrite;
    private boolean returnCommitStats;
    private SavepointSupport savepointSupport;
    private List<TransactionRetryListener> transactionRetryListeners;

    private Builder() {}

    Builder setDatabaseClient(DatabaseClient client) {
      Preconditions.checkNotNull(client);
      this.dbClient = client;
      return this;
    }

    Builder setDelayTransactionStartUntilFirstWrite(boolean delayTransactionStartUntilFirstWrite) {
      this.delayTransactionStartUntilFirstWrite = delayTransactionStartUntilFirstWrite;
      return this;
    }

    Builder setRetryAbortsInternally(boolean retryAbortsInternally) {
      this.retryAbortsInternally = retryAbortsInternally;
      return this;
    }

    Builder setReturnCommitStats(boolean returnCommitStats) {
      this.returnCommitStats = returnCommitStats;
      return this;
    }

    Builder setSavepointSupport(SavepointSupport savepointSupport) {
      this.savepointSupport = savepointSupport;
      return this;
    }

    Builder setTransactionRetryListeners(List<TransactionRetryListener> listeners) {
      Preconditions.checkNotNull(listeners);
      this.transactionRetryListeners = listeners;
      return this;
    }

    @Override
    ReadWriteTransaction build() {
      Preconditions.checkState(dbClient != null, "No DatabaseClient client specified");
      Preconditions.checkState(
          retryAbortsInternally != null, "RetryAbortsInternally is not specified");
      Preconditions.checkState(
          transactionRetryListeners != null, "TransactionRetryListeners are not specified");
      Preconditions.checkState(savepointSupport != null, "SavepointSupport is not specified");
      return new ReadWriteTransaction(this);
    }
  }

  static Builder newBuilder() {
    return new Builder();
  }

  private ReadWriteTransaction(Builder builder) {
    super(builder);
    this.transactionId = ID_GENERATOR.incrementAndGet();
    this.dbClient = builder.dbClient;
    this.delayTransactionStartUntilFirstWrite = builder.delayTransactionStartUntilFirstWrite;
    this.retryAbortsInternally = builder.retryAbortsInternally;
    this.savepointSupport = builder.savepointSupport;
    this.transactionRetryListeners = builder.transactionRetryListeners;
    this.transactionOptions = extractOptions(builder);
  }

  private TransactionOption[] extractOptions(Builder builder) {
    int numOptions = 0;
    if (builder.returnCommitStats) {
      numOptions++;
    }
    if (this.transactionTag != null) {
      numOptions++;
    }
    if (this.rpcPriority != null) {
      numOptions++;
    }
    TransactionOption[] options = new TransactionOption[numOptions];
    int index = 0;
    if (builder.returnCommitStats) {
      options[index++] = Options.commitStats();
    }
    if (this.transactionTag != null) {
      options[index++] = Options.tag(this.transactionTag);
    }
    if (this.rpcPriority != null) {
      options[index++] = Options.priority(this.rpcPriority);
    }
    return options;
  }

  @Override
  public String toString() {
    return new StringBuilder()
        .append("ReadWriteTransaction - ID: ")
        .append(transactionId)
        .append("; Delay tx start: ")
        .append(delayTransactionStartUntilFirstWrite)
        .append("; Tag: ")
        .append(Strings.nullToEmpty(transactionTag))
        .append("; Status: ")
        .append(internalGetStateName())
        .append("; Started: ")
        .append(internalGetTimeStarted())
        .append("; Retry attempts: ")
        .append(transactionRetryAttempts)
        .append("; Successful retries: ")
        .append(successfulRetries)
        .toString();
  }

  private String internalGetStateName() {
    return transactionStarted == null ? "Not yet started" : getState().toString();
  }

  private String internalGetTimeStarted() {
    return transactionStarted == null ? "Not yet started" : transactionStarted.toString();
  }

  @Override
  public UnitOfWorkState getState() {
    return this.state;
  }

  @Override
  public boolean isReadOnly() {
    return false;
  }

  @Override
<<<<<<< HEAD
  void checkValidTransaction(ParsedStatement statement) {
=======
  void checkValidTransaction(CallType callType) {
>>>>>>> 911505da
    checkValidState();
    if (transactionStarted == null) {
      transactionStarted = Timestamp.now();
    }
    if (txContextFuture == null
        && (!delayTransactionStartUntilFirstWrite
            || (statement != null && statement.isUpdate())
            || (statement == COMMIT_STATEMENT && !mutations.isEmpty()))) {
      txManager = dbClient.transactionManager(this.transactionOptions);
      canUseSingleUseRead = false;
      txContextFuture =
          executeStatementAsync(
<<<<<<< HEAD
              BEGIN_STATEMENT, txManager::begin, SpannerGrpc.getBeginTransactionMethod());
    } else if (txContextFuture == null && delayTransactionStartUntilFirstWrite) {
      canUseSingleUseRead = true;
=======
              callType,
              BEGIN_STATEMENT,
              () -> txManager.begin(),
              SpannerGrpc.getBeginTransactionMethod());
>>>>>>> 911505da
    }
  }

  private void checkValidState() {
    ConnectionPreconditions.checkState(
        this.state == UnitOfWorkState.STARTED || this.state == UnitOfWorkState.ABORTED,
        "This transaction has status "
            + this.state.name()
            + ", only "
            + UnitOfWorkState.STARTED
            + "or "
            + UnitOfWorkState.ABORTED
            + " is allowed.");
    ConnectionPreconditions.checkState(
        this.retryAbortsInternally || this.rolledBackToSavepointException == null,
        "Cannot resume execution after rolling back to a savepoint if internal retries have been disabled. "
            + "Call Connection#setRetryAbortsInternally(true) or execute `SET RETRY_ABORTS_INTERNALLY=TRUE` to enable "
            + "resuming execution after rolling back to a savepoint.");
    checkTimedOut();
  }

  private void checkTimedOut() {
    ConnectionPreconditions.checkState(
        !timedOutOrCancelled,
        "The last statement of this transaction timed out or was cancelled. "
            + "The transaction is no longer usable. "
            + "Rollback the transaction and start a new one.");
  }

  @Override
  public boolean isActive() {
    // Consider ABORTED an active state, as it is something that is automatically set if the
    // transaction is aborted by the backend. That means that we should not automatically create a
    // new transaction for the following statement after a transaction has aborted, and instead we
    // should wait until the application has rolled back the current transaction.
    //
    // Otherwise the following list of statements could show unexpected behavior:

    // connection.executeUpdateAsync("UPDATE FOO SET BAR=1 ...");
    // connection.executeUpdateAsync("UPDATE BAR SET FOO=2 ...");
    // connection.commitAsync();
    //
    // If the first update statement fails with an aborted exception, the second update statement
    // should not be executed in a new transaction, but should also abort.
    return getState().isActive() || state == UnitOfWorkState.ABORTED;
  }

  void checkAborted() {
    if (this.state == UnitOfWorkState.ABORTED && this.abortedException != null) {
      if (this.abortedException instanceof AbortedDueToConcurrentModificationException) {
        throw SpannerExceptionFactory.newAbortedDueToConcurrentModificationException(
            (AbortedDueToConcurrentModificationException) this.abortedException);
      } else {
        throw SpannerExceptionFactory.newSpannerException(
            ErrorCode.ABORTED,
            "This transaction has already been aborted. Rollback this transaction to start a new one.",
            this.abortedException);
      }
    }
  }

  void checkRolledBackToSavepoint() {
    if (this.rolledBackToSavepointException != null) {
      if (savepointSupport == SavepointSupport.FAIL_AFTER_ROLLBACK) {
        throw SpannerExceptionFactory.newSpannerException(
            ErrorCode.FAILED_PRECONDITION,
            "Using a read/write transaction after rolling back to a savepoint is not supported "
                + "with SavepointSupport="
                + savepointSupport);
      } else {
        AbortedException exception = this.rolledBackToSavepointException;
        this.rolledBackToSavepointException = null;
        throw exception;
      }
    }
  }

  @Override
  ReadContext getReadContext() {
    if (txContextFuture == null && canUseSingleUseRead) {
      return dbClient.singleUse();
    }
    ConnectionPreconditions.checkState(txContextFuture != null, "Missing transaction context");
    return get(txContextFuture);
  }

  TransactionContext getTransactionContext() {
    ConnectionPreconditions.checkState(txContextFuture != null, "Missing transaction context");
    return (TransactionContext) getReadContext();
  }

  @Override
  public Timestamp getReadTimestamp() {
    throw SpannerExceptionFactory.newSpannerException(
        ErrorCode.FAILED_PRECONDITION,
        "There is no read timestamp available for read/write transactions.");
  }

  @Override
  public Timestamp getReadTimestampOrNull() {
    return null;
  }

  private boolean hasCommitResponse() {
    return commitResponseFuture != null;
  }

  @Override
  public Timestamp getCommitTimestamp() {
    ConnectionPreconditions.checkState(
        hasCommitResponse(), "This transaction has not been committed.");
    return get(commitResponseFuture).getCommitTimestamp();
  }

  @Override
  public Timestamp getCommitTimestampOrNull() {
    return hasCommitResponse() ? get(commitResponseFuture).getCommitTimestamp() : null;
  }

  @Override
  public CommitResponse getCommitResponse() {
    ConnectionPreconditions.checkState(
        hasCommitResponse(), "This transaction has not been committed.");
    return get(commitResponseFuture);
  }

  @Override
  public CommitResponse getCommitResponseOrNull() {
    return hasCommitResponse() ? get(commitResponseFuture) : null;
  }

  @Override
  public ApiFuture<Void> executeDdlAsync(CallType callType, ParsedStatement ddl) {
    throw SpannerExceptionFactory.newSpannerException(
        ErrorCode.FAILED_PRECONDITION,
        "DDL-statements are not allowed inside a read/write transaction.");
  }

  private void handlePossibleInvalidatingException(SpannerException e) {
    if (e.getErrorCode() == ErrorCode.DEADLINE_EXCEEDED
        || e.getErrorCode() == ErrorCode.CANCELLED) {
      this.timedOutOrCancelled = true;
    }
  }

  @Override
  public ApiFuture<ResultSet> executeQueryAsync(
      final CallType callType,
      final ParsedStatement statement,
      final AnalyzeMode analyzeMode,
      final QueryOption... options) {
    Preconditions.checkArgument(
        (statement.getType() == StatementType.QUERY)
            || (statement.getType() == StatementType.UPDATE && statement.hasReturningClause()),
        "Statement must be a query or DML with returning clause");
<<<<<<< HEAD
    checkValidTransaction(statement);
=======
    checkValidTransaction(callType);
>>>>>>> 911505da

    ApiFuture<ResultSet> res;
    if (retryAbortsInternally && txContextFuture != null) {
      res =
          executeStatementAsync(
              callType,
              statement,
              () -> {
                checkTimedOut();
                return runWithRetry(
                    () -> {
                      try {
                        getStatementExecutor()
                            .invokeInterceptors(
                                statement,
                                StatementExecutionStep.EXECUTE_STATEMENT,
                                ReadWriteTransaction.this);
                        ResultSet delegate =
                            DirectExecuteResultSet.ofResultSet(
                                internalExecuteQuery(statement, analyzeMode, options));
                        return createAndAddRetryResultSet(
                            delegate, statement, analyzeMode, options);
                      } catch (AbortedException e) {
                        throw e;
                      } catch (SpannerException e) {
                        createAndAddFailedQuery(e, statement, analyzeMode, options);
                        throw e;
                      }
                    });
              },
              // ignore interceptors here as they are invoked in the Callable.
              InterceptorsUsage.IGNORE_INTERCEPTORS,
              ImmutableList.of(SpannerGrpc.getExecuteStreamingSqlMethod()));
    } else {
      res = super.executeQueryAsync(callType, statement, analyzeMode, options);
    }
    ApiFutures.addCallback(
        res,
        new ApiFutureCallback<ResultSet>() {
          @Override
          public void onFailure(Throwable t) {
            if (t instanceof SpannerException) {
              handlePossibleInvalidatingException((SpannerException) t);
            }
          }

          @Override
          public void onSuccess(ResultSet result) {}
        },
        MoreExecutors.directExecutor());
    return res;
  }

  @Override
  public ApiFuture<ResultSet> analyzeUpdateAsync(
      CallType callType, ParsedStatement update, AnalyzeMode analyzeMode, UpdateOption... options) {
    return ApiFutures.transform(
        internalExecuteUpdateAsync(callType, update, analyzeMode, options),
        Tuple::y,
        MoreExecutors.directExecutor());
  }

  @Override
  public ApiFuture<Long> executeUpdateAsync(
      CallType callType, final ParsedStatement update, final UpdateOption... options) {
    return ApiFutures.transform(
        internalExecuteUpdateAsync(callType, update, AnalyzeMode.NONE, options),
        Tuple::x,
        MoreExecutors.directExecutor());
  }

  /**
   * Executes the given update statement using the specified query planning mode and with the given
   * options and returns the result as a {@link Tuple}. The tuple contains either a {@link
   * ResultSet} with the query plan and execution statistics, or a {@link Long} that contains the
   * update count that was returned for the update statement. Only one of the elements in the tuple
   * will be set, and the reason that we are using a {@link Tuple} here is because Java does not
   * have a standard implementation for an 'Either' class (i.e. a Tuple where only one element is
   * set). An alternative would be to always return a {@link ResultSet} with the update count
   * encoded in the execution stats of the result set, but this would mean that we would create
   * additional {@link ResultSet} instances every time an update statement is executed in normal
   * mode.
   */
  private ApiFuture<Tuple<Long, ResultSet>> internalExecuteUpdateAsync(
      CallType callType, ParsedStatement update, AnalyzeMode analyzeMode, UpdateOption... options) {
    Preconditions.checkNotNull(update);
    Preconditions.checkArgument(update.isUpdate(), "The statement is not an update statement");
<<<<<<< HEAD
    checkValidTransaction(update);
=======
    checkValidTransaction(callType);
>>>>>>> 911505da
    ApiFuture<Tuple<Long, ResultSet>> res;
    if (retryAbortsInternally && txContextFuture != null) {
      res =
          executeStatementAsync(
              callType,
              update,
              () -> {
                checkTimedOut();
                return runWithRetry(
                    () -> {
                      try {
                        getStatementExecutor()
                            .invokeInterceptors(
                                update,
                                StatementExecutionStep.EXECUTE_STATEMENT,
                                ReadWriteTransaction.this);

                        Tuple<Long, ResultSet> result;
                        long updateCount;
                        if (analyzeMode == AnalyzeMode.NONE) {
                          updateCount =
                              get(txContextFuture).executeUpdate(update.getStatement(), options);
                          result = Tuple.of(updateCount, null);
                        } else {
                          ResultSet resultSet =
                              get(txContextFuture)
                                  .analyzeUpdateStatement(
                                      update.getStatement(),
                                      analyzeMode.getQueryAnalyzeMode(),
                                      options);
                          updateCount =
                              Objects.requireNonNull(resultSet.getStats()).getRowCountExact();
                          result = Tuple.of(null, resultSet);
                        }
                        createAndAddRetriableUpdate(update, analyzeMode, updateCount, options);
                        return result;
                      } catch (AbortedException e) {
                        throw e;
                      } catch (SpannerException e) {
                        createAndAddFailedUpdate(e, update);
                        throw e;
                      }
                    });
              },
              // ignore interceptors here as they are invoked in the Callable.
              InterceptorsUsage.IGNORE_INTERCEPTORS,
              ImmutableList.of(SpannerGrpc.getExecuteSqlMethod()));
    } else {
      res =
          executeStatementAsync(
              callType,
              update,
              () -> {
                checkTimedOut();
                checkAborted();
                if (analyzeMode == AnalyzeMode.NONE) {
                  return Tuple.of(
                      get(txContextFuture).executeUpdate(update.getStatement(), options), null);
                }
                ResultSet resultSet =
                    get(txContextFuture)
                        .analyzeUpdateStatement(
                            update.getStatement(), analyzeMode.getQueryAnalyzeMode(), options);
                return Tuple.of(null, resultSet);
              },
              SpannerGrpc.getExecuteSqlMethod());
    }
    ApiFutures.addCallback(
        res,
        new ApiFutureCallback<Tuple<Long, ResultSet>>() {
          @Override
          public void onFailure(Throwable t) {
            if (t instanceof SpannerException) {
              handlePossibleInvalidatingException((SpannerException) t);
            }
          }

          @Override
          public void onSuccess(Tuple<Long, ResultSet> result) {}
        },
        MoreExecutors.directExecutor());
    return res;
  }

  @Override
  public ApiFuture<long[]> executeBatchUpdateAsync(
      CallType callType, Iterable<ParsedStatement> updates, final UpdateOption... options) {
    Preconditions.checkNotNull(updates);
    final List<Statement> updateStatements = new LinkedList<>();
    for (ParsedStatement update : updates) {
      Preconditions.checkArgument(
          update.isUpdate(),
          "Statement is not an update statement: " + update.getSqlWithoutComments());
      updateStatements.add(update.getStatement());
    }
<<<<<<< HEAD
    checkValidTransaction(Iterables.getFirst(updates, null));
=======
    checkValidTransaction(callType);
>>>>>>> 911505da

    ApiFuture<long[]> res;
    if (retryAbortsInternally) {
      res =
          executeStatementAsync(
              callType,
              RUN_BATCH_STATEMENT,
              () -> {
                checkTimedOut();
                return runWithRetry(
                    () -> {
                      try {
                        getStatementExecutor()
                            .invokeInterceptors(
                                RUN_BATCH_STATEMENT,
                                StatementExecutionStep.EXECUTE_STATEMENT,
                                ReadWriteTransaction.this);
                        long[] updateCounts =
                            get(txContextFuture).batchUpdate(updateStatements, options);
                        createAndAddRetriableBatchUpdate(updateStatements, updateCounts, options);
                        return updateCounts;
                      } catch (AbortedException e) {
                        throw e;
                      } catch (SpannerException e) {
                        createAndAddFailedBatchUpdate(e, updateStatements);
                        throw e;
                      }
                    });
              },
              // ignore interceptors here as they are invoked in the Callable.
              InterceptorsUsage.IGNORE_INTERCEPTORS,
              ImmutableList.of(SpannerGrpc.getExecuteBatchDmlMethod()));
    } else {
      res =
          executeStatementAsync(
              callType,
              RUN_BATCH_STATEMENT,
              () -> {
                checkTimedOut();
                checkAborted();
                return get(txContextFuture).batchUpdate(updateStatements);
              },
              SpannerGrpc.getExecuteBatchDmlMethod());
    }
    ApiFutures.addCallback(
        res,
        new ApiFutureCallback<long[]>() {
          @Override
          public void onFailure(Throwable t) {
            if (t instanceof SpannerException) {
              handlePossibleInvalidatingException((SpannerException) t);
            }
          }

          @Override
          public void onSuccess(long[] result) {}
        },
        MoreExecutors.directExecutor());
    return res;
  }

  @Override
  public ApiFuture<Void> writeAsync(CallType callType, Iterable<Mutation> mutations) {
    Preconditions.checkNotNull(mutations);
<<<<<<< HEAD
    // We actually don't need a transaction yet, as mutations are buffered until commit.
    checkValidTransaction(null);
=======
    checkValidTransaction(callType);
>>>>>>> 911505da
    for (Mutation mutation : mutations) {
      this.mutations.add(checkNotNull(mutation));
    }
    return ApiFutures.immediateFuture(null);
  }

  private final Callable<Void> commitCallable =
      new Callable<Void>() {
        @Override
        public Void call() {
          checkAborted();
          get(txContextFuture).buffer(mutations);
          txManager.commit();
          commitResponseFuture.set(txManager.getCommitResponse());
          state = UnitOfWorkState.COMMITTED;
          return null;
        }
      };

  @Override
<<<<<<< HEAD
  public ApiFuture<Void> commitAsync() {
    checkValidTransaction(COMMIT_STATEMENT);
=======
  public ApiFuture<Void> commitAsync(CallType callType) {
    checkValidTransaction(callType);
>>>>>>> 911505da
    state = UnitOfWorkState.COMMITTING;
    commitResponseFuture = SettableApiFuture.create();
    ApiFuture<Void> res;
    // Check if this transaction actually needs to commit anything.
    if (txContextFuture == null) {
      // No actual transaction was started by this read/write transaction, which also means that we
      // don't have to commit anything.
      commitResponseFuture.set(
          new CommitResponse(
              Timestamp.fromProto(com.google.protobuf.Timestamp.getDefaultInstance())));
      state = UnitOfWorkState.COMMITTED;
      res = SettableApiFuture.create();
      ((SettableApiFuture<Void>) res).set(null);
    } else if (retryAbortsInternally) {
      res =
          executeStatementAsync(
              callType,
              COMMIT_STATEMENT,
              () -> {
                checkTimedOut();
                try {
                  return runWithRetry(
                      () -> {
                        getStatementExecutor()
                            .invokeInterceptors(
                                COMMIT_STATEMENT,
                                StatementExecutionStep.EXECUTE_STATEMENT,
                                ReadWriteTransaction.this);
                        return commitCallable.call();
                      });
                } catch (Throwable t) {
                  commitResponseFuture.setException(t);
                  state = UnitOfWorkState.COMMIT_FAILED;
                  try {
                    txManager.close();
                  } catch (Throwable t2) {
                    // Ignore.
                  }
                  throw t;
                }
              },
              InterceptorsUsage.IGNORE_INTERCEPTORS,
              ImmutableList.of(SpannerGrpc.getCommitMethod()));
    } else {
      res =
          executeStatementAsync(
              callType,
              COMMIT_STATEMENT,
              () -> {
                checkTimedOut();
                try {
                  return commitCallable.call();
                } catch (Throwable t) {
                  commitResponseFuture.setException(t);
                  state = UnitOfWorkState.COMMIT_FAILED;
                  try {
                    txManager.close();
                  } catch (Throwable t2) {
                    // Ignore.
                  }
                  throw t;
                }
              },
              SpannerGrpc.getCommitMethod());
    }
    return res;
  }

  /**
   * Executes a database call that could throw an {@link AbortedException}. If an {@link
   * AbortedException} is thrown, the transaction will automatically be retried and the checksums of
   * all {@link ResultSet}s and update counts of DML statements will be checked against the original
   * values of the original transaction. If the checksums and/or update counts do not match, the
   * method will throw an {@link AbortedException} that cannot be retried, as the underlying data
   * have actually changed.
   *
   * <p>If {@link ReadWriteTransaction#retryAbortsInternally} has been set to <code>false</code>,
   * this method will throw an exception instead of retrying the transaction if the transaction was
   * aborted.
   *
   * @param callable The actual database calls.
   * @return the results of the database calls.
   * @throws SpannerException if the database calls threw an exception, an {@link
   *     AbortedDueToConcurrentModificationException} if a retry of the transaction yielded
   *     different results than the original transaction, or an {@link AbortedException} if the
   *     maximum number of retries has been exceeded.
   */
  <T> T runWithRetry(Callable<T> callable) throws SpannerException {
    while (true) {
      synchronized (abortedLock) {
        checkAborted();
        try {
          checkRolledBackToSavepoint();
          return callable.call();
        } catch (final AbortedException aborted) {
          handleAborted(aborted);
        } catch (SpannerException e) {
          throw e;
        } catch (Exception e) {
          throw SpannerExceptionFactory.asSpannerException(e);
        }
      }
    }
  }

  /**
   * Registers a {@link ResultSet} on this transaction that must be checked during a retry, and
   * returns a retryable {@link ResultSet}.
   */
  private ResultSet createAndAddRetryResultSet(
      ResultSet resultSet,
      ParsedStatement statement,
      AnalyzeMode analyzeMode,
      QueryOption... options) {
    if (retryAbortsInternally) {
      ChecksumResultSet checksumResultSet =
          createChecksumResultSet(resultSet, statement, analyzeMode, options);
      addRetryStatement(checksumResultSet);
      return checksumResultSet;
    }
    return resultSet;
  }

  /** Registers the statement as a query that should return an error during a retry. */
  private void createAndAddFailedQuery(
      SpannerException e,
      ParsedStatement statement,
      AnalyzeMode analyzeMode,
      QueryOption... options) {
    if (retryAbortsInternally) {
      addRetryStatement(new FailedQuery(this, e, statement, analyzeMode, options));
    }
  }

  private void createAndAddRetriableUpdate(
      ParsedStatement update, AnalyzeMode analyzeMode, long updateCount, UpdateOption... options) {
    if (retryAbortsInternally) {
      addRetryStatement(new RetriableUpdate(this, update, analyzeMode, updateCount, options));
    }
  }

  private void createAndAddRetriableBatchUpdate(
      Iterable<Statement> updates, long[] updateCounts, UpdateOption... options) {
    if (retryAbortsInternally) {
      addRetryStatement(new RetriableBatchUpdate(this, updates, updateCounts, options));
    }
  }

  /** Registers the statement as an update that should return an error during a retry. */
  private void createAndAddFailedUpdate(SpannerException e, ParsedStatement update) {
    if (retryAbortsInternally) {
      addRetryStatement(new FailedUpdate(this, e, update));
    }
  }

  /** Registers the statements as a batch of updates that should return an error during a retry. */
  private void createAndAddFailedBatchUpdate(SpannerException e, Iterable<Statement> updates) {
    if (retryAbortsInternally) {
      addRetryStatement(new FailedBatchUpdate(this, e, updates));
    }
  }

  /**
   * Adds a statement to the list of statements that should be retried if this transaction aborts.
   */
  private void addRetryStatement(RetriableStatement statement) {
    Preconditions.checkState(
        retryAbortsInternally, "retryAbortsInternally is not enabled for this transaction");
    statements.add(statement);
  }

  /**
   * Handles an aborted exception by checking whether the transaction may be retried internally, and
   * if so, does the retry. If retry is not allowed, or if the retry fails, the method will throw an
   * {@link AbortedException}.
   */
  private void handleAborted(AbortedException aborted) {
    if (transactionRetryAttempts >= MAX_INTERNAL_RETRIES) {
      // If the same statement in transaction keeps aborting, then we need to abort here.
      throwAbortWithRetryAttemptsExceeded();
    } else if (retryAbortsInternally) {
      logger.fine(toString() + ": Starting internal transaction retry");
      while (true) {
        // First back off and then restart the transaction.
        long delay = aborted.getRetryDelayInMillis();
        try {
          if (delay > 0L) {
            Thread.sleep(delay);
          }
        } catch (InterruptedException ie) {
          Thread.currentThread().interrupt();
          throw SpannerExceptionFactory.newSpannerException(
              ErrorCode.CANCELLED, "The statement was cancelled");
        }
        try {
          if (aborted.getCause() instanceof RollbackToSavepointException) {
            txManager = dbClient.transactionManager(transactionOptions);
            txContextFuture = ApiFutures.immediateFuture(txManager.begin());
          } else {
            txContextFuture = ApiFutures.immediateFuture(txManager.resetForRetry());
          }
          // Inform listeners about the transaction retry that is about to start.
          invokeTransactionRetryListenersOnStart();
          // Then retry all transaction statements.
          transactionRetryAttempts++;
          for (RetriableStatement statement : statements) {
            statement.retry(aborted);
          }
          successfulRetries++;
          invokeTransactionRetryListenersOnFinish(RetryResult.RETRY_SUCCESSFUL);
          logger.fine(
              toString()
                  + ": Internal transaction retry succeeded. Starting retry of original statement.");
          // Retry succeeded, return and continue the original transaction.
          break;
        } catch (AbortedDueToConcurrentModificationException e) {
          // Retry failed because of a concurrent modification, we have to abort.
          invokeTransactionRetryListenersOnFinish(
              RetryResult.RETRY_ABORTED_DUE_TO_CONCURRENT_MODIFICATION);
          logger.fine(
              toString() + ": Internal transaction retry aborted due to a concurrent modification");
          // Do a shoot and forget rollback.
          try {
            txManager.rollback();
          } catch (Throwable t) {
            // ignore
          }
          this.state = UnitOfWorkState.ABORTED;
          this.abortedException = e;
          throw e;
        } catch (AbortedException e) {
          // Retry aborted, do another retry of the transaction.
          if (transactionRetryAttempts >= MAX_INTERNAL_RETRIES) {
            throwAbortWithRetryAttemptsExceeded();
          }
          invokeTransactionRetryListenersOnFinish(RetryResult.RETRY_ABORTED_AND_RESTARTING);
          logger.fine(toString() + ": Internal transaction retry aborted, trying again");
        } catch (SpannerException e) {
          // unexpected exception
          logger.log(
              Level.FINE,
              toString() + ": Internal transaction retry failed due to an unexpected exception",
              e);
          // Do a shoot and forget rollback.
          try {
            txManager.rollback();
          } catch (Throwable t) {
            // ignore
          }
          // Set transaction state to aborted as the retry failed.
          this.state = UnitOfWorkState.ABORTED;
          this.abortedException = aborted;
          // Re-throw underlying exception.
          throw e;
        }
      }
    } else {
      try {
        txManager.close();
      } catch (Throwable t) {
        // ignore
      }
      // Internal retry is not enabled.
      this.state = UnitOfWorkState.ABORTED;
      this.abortedException = aborted;
      throw aborted;
    }
  }

  private void throwAbortWithRetryAttemptsExceeded() throws SpannerException {
    invokeTransactionRetryListenersOnFinish(RetryResult.RETRY_ABORTED_AND_MAX_ATTEMPTS_EXCEEDED);
    logger.fine(
        toString()
            + ": Internal transaction retry aborted and max number of retry attempts has been exceeded");
    // Try to rollback the transaction and ignore any exceptions.
    // Normally it should not be necessary to do this, but in order to be sure we never leak
    // any sessions it is better to do so.
    try {
      txManager.rollback();
    } catch (Throwable t) {
      // ignore
    }
    this.state = UnitOfWorkState.ABORTED;
    this.abortedException =
        (AbortedException)
            SpannerExceptionFactory.newSpannerException(
                ErrorCode.ABORTED, MAX_INTERNAL_RETRIES_EXCEEDED);
    throw this.abortedException;
  }

  private void invokeTransactionRetryListenersOnStart() {
    for (TransactionRetryListener listener : transactionRetryListeners) {
      listener.retryStarting(transactionStarted, transactionId, transactionRetryAttempts);
    }
  }

  private void invokeTransactionRetryListenersOnFinish(RetryResult result) {
    for (TransactionRetryListener listener : transactionRetryListeners) {
      listener.retryFinished(transactionStarted, transactionId, transactionRetryAttempts, result);
    }
  }

  private final Callable<Void> rollbackCallable =
      new Callable<Void>() {
        @Override
        public Void call() {
          try {
            if (state != UnitOfWorkState.ABORTED && rolledBackToSavepointException == null) {
              // Make sure the transaction has actually started before we try to rollback.
              get(txContextFuture);
              txManager.rollback();
            }
            return null;
          } finally {
            txManager.close();
          }
        }
      };

  @Override
  public ApiFuture<Void> rollbackAsync(CallType callType) {
    return rollbackAsync(callType, true);
  }

  private ApiFuture<Void> rollbackAsync(CallType callType, boolean updateStatus) {
    ConnectionPreconditions.checkState(
        state == UnitOfWorkState.STARTED || state == UnitOfWorkState.ABORTED,
        "This transaction has status " + state.name());
    if (updateStatus) {
      state = UnitOfWorkState.ROLLED_BACK;
    }
    if (txContextFuture != null && state != UnitOfWorkState.ABORTED) {
      return executeStatementAsync(
          callType, ROLLBACK_STATEMENT, rollbackCallable, SpannerGrpc.getRollbackMethod());
    } else {
      return ApiFutures.immediateFuture(null);
    }
  }

  @Override
  String getUnitOfWorkName() {
    return "read/write transaction";
  }

  static class ReadWriteSavepoint extends Savepoint {
    private final int statementPosition;
    private final int mutationPosition;

    ReadWriteSavepoint(String name, int statementPosition, int mutationPosition) {
      super(name);
      this.statementPosition = statementPosition;
      this.mutationPosition = mutationPosition;
    }

    @Override
    int getStatementPosition() {
      return this.statementPosition;
    }

    @Override
    int getMutationPosition() {
      return this.mutationPosition;
    }
  }

  @Override
  Savepoint savepoint(String name) {
    return new ReadWriteSavepoint(name, statements.size(), mutations.size());
  }

  @Override
  void rollbackToSavepoint(Savepoint savepoint) {
    get(rollbackAsync(CallType.SYNC, false));
    // Mark the state of the transaction as rolled back to a savepoint. This will ensure that the
    // transaction will retry the next time a statement is actually executed.
    this.rolledBackToSavepointException =
        (AbortedException)
            SpannerExceptionFactory.newSpannerException(
                ErrorCode.ABORTED,
                "Transaction has been rolled back to a savepoint",
                new RollbackToSavepointException());
    // Clear all statements and mutations after the savepoint.
    this.statements.subList(savepoint.getStatementPosition(), this.statements.size()).clear();
    this.mutations.subList(savepoint.getMutationPosition(), this.mutations.size()).clear();
  }

  /**
   * A retriable statement is a query or DML statement during a read/write transaction that can be
   * retried if the original transaction aborted.
   */
  interface RetriableStatement {
    /**
     * Retry this statement in a new transaction. Throws an {@link
     * AbortedDueToConcurrentModificationException} if the retry could not successfully be executed
     * because of an actual concurrent modification of the underlying data. This {@link
     * AbortedDueToConcurrentModificationException} cannot be retried.
     */
    void retry(AbortedException aborted) throws AbortedException;
  }

  /** Creates a {@link ChecksumResultSet} for this {@link ReadWriteTransaction}. */
  @VisibleForTesting
  ChecksumResultSet createChecksumResultSet(
      ResultSet delegate,
      ParsedStatement statement,
      AnalyzeMode analyzeMode,
      QueryOption... options) {
    return new ChecksumResultSet(this, delegate, statement, analyzeMode, options);
  }
}<|MERGE_RESOLUTION|>--- conflicted
+++ resolved
@@ -237,15 +237,8 @@
   }
 
   @Override
-<<<<<<< HEAD
-  void checkValidTransaction(ParsedStatement statement) {
-=======
-  void checkValidTransaction(CallType callType) {
->>>>>>> 911505da
-    checkValidState();
-    if (transactionStarted == null) {
-      transactionStarted = Timestamp.now();
-    }
+  void checkOrCreateValidTransaction(ParsedStatement statement, CallType callType) {
+    checkValidStateAndMarkStarted();
     if (txContextFuture == null
         && (!delayTransactionStartUntilFirstWrite
             || (statement != null && statement.isUpdate())
@@ -254,20 +247,13 @@
       canUseSingleUseRead = false;
       txContextFuture =
           executeStatementAsync(
-<<<<<<< HEAD
-              BEGIN_STATEMENT, txManager::begin, SpannerGrpc.getBeginTransactionMethod());
+              callType, BEGIN_STATEMENT, txManager::begin, SpannerGrpc.getBeginTransactionMethod());
     } else if (txContextFuture == null && delayTransactionStartUntilFirstWrite) {
       canUseSingleUseRead = true;
-=======
-              callType,
-              BEGIN_STATEMENT,
-              () -> txManager.begin(),
-              SpannerGrpc.getBeginTransactionMethod());
->>>>>>> 911505da
-    }
-  }
-
-  private void checkValidState() {
+    }
+  }
+
+  private void checkValidStateAndMarkStarted() {
     ConnectionPreconditions.checkState(
         this.state == UnitOfWorkState.STARTED || this.state == UnitOfWorkState.ABORTED,
         "This transaction has status "
@@ -283,6 +269,9 @@
             + "Call Connection#setRetryAbortsInternally(true) or execute `SET RETRY_ABORTS_INTERNALLY=TRUE` to enable "
             + "resuming execution after rolling back to a savepoint.");
     checkTimedOut();
+    if (transactionStarted == null) {
+      transactionStarted = Timestamp.now();
+    }
   }
 
   private void checkTimedOut() {
@@ -419,11 +408,7 @@
         (statement.getType() == StatementType.QUERY)
             || (statement.getType() == StatementType.UPDATE && statement.hasReturningClause()),
         "Statement must be a query or DML with returning clause");
-<<<<<<< HEAD
-    checkValidTransaction(statement);
-=======
-    checkValidTransaction(callType);
->>>>>>> 911505da
+    checkOrCreateValidTransaction(statement, callType);
 
     ApiFuture<ResultSet> res;
     if (retryAbortsInternally && txContextFuture != null) {
@@ -511,11 +496,7 @@
       CallType callType, ParsedStatement update, AnalyzeMode analyzeMode, UpdateOption... options) {
     Preconditions.checkNotNull(update);
     Preconditions.checkArgument(update.isUpdate(), "The statement is not an update statement");
-<<<<<<< HEAD
-    checkValidTransaction(update);
-=======
-    checkValidTransaction(callType);
->>>>>>> 911505da
+    checkOrCreateValidTransaction(update, callType);
     ApiFuture<Tuple<Long, ResultSet>> res;
     if (retryAbortsInternally && txContextFuture != null) {
       res =
@@ -611,11 +592,7 @@
           "Statement is not an update statement: " + update.getSqlWithoutComments());
       updateStatements.add(update.getStatement());
     }
-<<<<<<< HEAD
-    checkValidTransaction(Iterables.getFirst(updates, null));
-=======
-    checkValidTransaction(callType);
->>>>>>> 911505da
+    checkOrCreateValidTransaction(Iterables.getFirst(updates, null), callType);
 
     ApiFuture<long[]> res;
     if (retryAbortsInternally) {
@@ -680,12 +657,10 @@
   @Override
   public ApiFuture<Void> writeAsync(CallType callType, Iterable<Mutation> mutations) {
     Preconditions.checkNotNull(mutations);
-<<<<<<< HEAD
-    // We actually don't need a transaction yet, as mutations are buffered until commit.
-    checkValidTransaction(null);
-=======
-    checkValidTransaction(callType);
->>>>>>> 911505da
+    // We actually don't need an underlying transaction yet, as mutations are buffered until commit.
+    // But we do need to verify that this transaction is valid, and to mark the start of the
+    // transaction.
+    checkValidStateAndMarkStarted();
     for (Mutation mutation : mutations) {
       this.mutations.add(checkNotNull(mutation));
     }
@@ -706,13 +681,8 @@
       };
 
   @Override
-<<<<<<< HEAD
-  public ApiFuture<Void> commitAsync() {
-    checkValidTransaction(COMMIT_STATEMENT);
-=======
   public ApiFuture<Void> commitAsync(CallType callType) {
-    checkValidTransaction(callType);
->>>>>>> 911505da
+    checkOrCreateValidTransaction(COMMIT_STATEMENT, callType);
     state = UnitOfWorkState.COMMITTING;
     commitResponseFuture = SettableApiFuture.create();
     ApiFuture<Void> res;
