/*
 * Copyright 2019 Google LLC
 *
 * Licensed under the Apache License, Version 2.0 (the "License");
 * you may not use this file except in compliance with the License.
 * You may obtain a copy of the License at
 *
 *       http://www.apache.org/licenses/LICENSE-2.0
 *
 * Unless required by applicable law or agreed to in writing, software
 * distributed under the License is distributed on an "AS IS" BASIS,
 * WITHOUT WARRANTIES OR CONDITIONS OF ANY KIND, either express or implied.
 * See the License for the specific language governing permissions and
 * limitations under the License.
 */

package com.google.cloud.spanner.connection;

import static com.google.cloud.spanner.SpannerApiFutures.get;
import static com.google.common.base.Preconditions.checkNotNull;

import com.google.api.core.ApiFuture;
import com.google.api.core.ApiFutureCallback;
import com.google.api.core.ApiFutures;
import com.google.api.core.SettableApiFuture;
import com.google.cloud.Timestamp;
import com.google.cloud.spanner.AbortedDueToConcurrentModificationException;
import com.google.cloud.spanner.AbortedException;
import com.google.cloud.spanner.CommitResponse;
import com.google.cloud.spanner.DatabaseClient;
import com.google.cloud.spanner.ErrorCode;
import com.google.cloud.spanner.Mutation;
import com.google.cloud.spanner.Options;
import com.google.cloud.spanner.Options.QueryOption;
import com.google.cloud.spanner.Options.TransactionOption;
import com.google.cloud.spanner.Options.UpdateOption;
import com.google.cloud.spanner.ResultSet;
import com.google.cloud.spanner.SpannerException;
import com.google.cloud.spanner.SpannerExceptionFactory;
import com.google.cloud.spanner.Statement;
import com.google.cloud.spanner.TransactionContext;
import com.google.cloud.spanner.TransactionManager;
import com.google.cloud.spanner.connection.StatementParser.ParsedStatement;
import com.google.cloud.spanner.connection.TransactionRetryListener.RetryResult;
import com.google.common.annotations.VisibleForTesting;
import com.google.common.base.Preconditions;
import com.google.common.base.Strings;
import com.google.common.collect.ImmutableList;
import com.google.common.util.concurrent.MoreExecutors;
import com.google.spanner.v1.SpannerGrpc;
import java.util.ArrayList;
import java.util.LinkedList;
import java.util.List;
import java.util.concurrent.Callable;
import java.util.concurrent.atomic.AtomicLong;
import java.util.logging.Level;
import java.util.logging.Logger;

/**
 * Transaction that is used when a {@link Connection} is normal read/write mode (i.e. not autocommit
 * and not read-only). These transactions can be automatically retried if an {@link
 * AbortedException} is thrown. The transaction will keep track of a running checksum of all {@link
 * ResultSet}s that have been returned, and the update counts returned by any DML statement executed
 * during the transaction. As long as these checksums and update counts are equal for both the
 * original transaction and the retried transaction, the retry can safely be assumed to have the
 * exact same results as the original transaction.
 */
class ReadWriteTransaction extends AbstractMultiUseTransaction {
  private static final Logger logger = Logger.getLogger(ReadWriteTransaction.class.getName());
  private static final AtomicLong ID_GENERATOR = new AtomicLong();
  private static final String MAX_INTERNAL_RETRIES_EXCEEDED =
      "Internal transaction retry maximum exceeded";
  private static final int MAX_INTERNAL_RETRIES = 50;
  private final long transactionId;
  private final DatabaseClient dbClient;
  private final TransactionManager txManager;
  private final boolean retryAbortsInternally;
  private int transactionRetryAttempts;
  private int successfulRetries;
  private final List<TransactionRetryListener> transactionRetryListeners;
  private volatile ApiFuture<TransactionContext> txContextFuture;
  private volatile SettableApiFuture<CommitResponse> commitResponseFuture;
  private volatile UnitOfWorkState state = UnitOfWorkState.STARTED;
  private volatile AbortedException abortedException;
  private boolean timedOutOrCancelled = false;
  private final List<RetriableStatement> statements = new ArrayList<>();
  private final List<Mutation> mutations = new ArrayList<>();
  private Timestamp transactionStarted;
  final Object abortedLock = new Object();

  static class Builder extends AbstractMultiUseTransaction.Builder<Builder, ReadWriteTransaction> {
    private DatabaseClient dbClient;
    private Boolean retryAbortsInternally;
    private boolean returnCommitStats;
    private List<TransactionRetryListener> transactionRetryListeners;

    private Builder() {}

    Builder setDatabaseClient(DatabaseClient client) {
      Preconditions.checkNotNull(client);
      this.dbClient = client;
      return this;
    }

    Builder setRetryAbortsInternally(boolean retryAbortsInternally) {
      this.retryAbortsInternally = retryAbortsInternally;
      return this;
    }

    Builder setReturnCommitStats(boolean returnCommitStats) {
      this.returnCommitStats = returnCommitStats;
      return this;
    }

    Builder setTransactionRetryListeners(List<TransactionRetryListener> listeners) {
      Preconditions.checkNotNull(listeners);
      this.transactionRetryListeners = listeners;
      return this;
    }

    @Override
    ReadWriteTransaction build() {
      Preconditions.checkState(dbClient != null, "No DatabaseClient client specified");
      Preconditions.checkState(
          retryAbortsInternally != null, "RetryAbortsInternally is not specified");
      Preconditions.checkState(
          transactionRetryListeners != null, "TransactionRetryListeners are not specified");
      return new ReadWriteTransaction(this);
    }
  }

  static Builder newBuilder() {
    return new Builder();
  }

  private ReadWriteTransaction(Builder builder) {
    super(builder);
    this.transactionId = ID_GENERATOR.incrementAndGet();
    this.dbClient = builder.dbClient;
    this.retryAbortsInternally = builder.retryAbortsInternally;
    this.transactionRetryListeners = builder.transactionRetryListeners;
    this.txManager = dbClient.transactionManager(extractOptions(builder));
  }

  private TransactionOption[] extractOptions(Builder builder) {
    int numOptions = 0;
    if (builder.returnCommitStats) {
      numOptions++;
    }
    if (this.transactionTag != null) {
      numOptions++;
    }
    TransactionOption[] options = new TransactionOption[numOptions];
    int index = 0;
    if (builder.returnCommitStats) {
      options[index++] = Options.commitStats();
    }
    if (this.transactionTag != null) {
      options[index++] = Options.tag(this.transactionTag);
    }
    return options;
  }

  @Override
  public String toString() {
    return new StringBuilder()
        .append("ReadWriteTransaction - ID: ")
        .append(transactionId)
        .append("; Tag: ")
        .append(Strings.nullToEmpty(transactionTag))
        .append("; Status: ")
        .append(internalGetStateName())
        .append("; Started: ")
        .append(internalGetTimeStarted())
        .append("; Retry attempts: ")
        .append(transactionRetryAttempts)
        .append("; Successful retries: ")
        .append(successfulRetries)
        .toString();
  }

  private String internalGetStateName() {
    return transactionStarted == null ? "Not yet started" : getState().toString();
  }

  private String internalGetTimeStarted() {
    return transactionStarted == null ? "Not yet started" : transactionStarted.toString();
  }

  @Override
  public UnitOfWorkState getState() {
    return this.state;
  }

  @Override
  public boolean isReadOnly() {
    return false;
  }

  private static final ParsedStatement BEGIN_STATEMENT =
      StatementParser.INSTANCE.parse(Statement.of("BEGIN"));

  @Override
  void checkValidTransaction() {
    checkValidState();
    if (txContextFuture == null) {
      transactionStarted = Timestamp.now();
      txContextFuture =
          executeStatementAsync(
              BEGIN_STATEMENT, () -> txManager.begin(), SpannerGrpc.getBeginTransactionMethod());
    }
  }

  private void checkValidState() {
    ConnectionPreconditions.checkState(
        this.state == UnitOfWorkState.STARTED || this.state == UnitOfWorkState.ABORTED,
        "This transaction has status "
            + this.state.name()
            + ", only "
            + UnitOfWorkState.STARTED
            + "or "
            + UnitOfWorkState.ABORTED
            + " is allowed.");
    checkTimedOut();
  }

  private void checkTimedOut() {
    ConnectionPreconditions.checkState(
        !timedOutOrCancelled,
        "The last statement of this transaction timed out or was cancelled. "
            + "The transaction is no longer usable. "
            + "Rollback the transaction and start a new one.");
  }

  @Override
  public boolean isActive() {
    // Consider ABORTED an active state, as it is something that is automatically set if the
    // transaction is aborted by the backend. That means that we should not automatically create a
    // new transaction for the following statement after a transaction has aborted, and instead we
    // should wait until the application has rolled back the current transaction.
    //
    // Otherwise the following list of statements could show unexpected behavior:

    // connection.executeUpdateAsync("UPDATE FOO SET BAR=1 ...");
    // connection.executeUpdateAsync("UPDATE BAR SET FOO=2 ...");
    // connection.commitAsync();
    //
    // If the first update statement fails with an aborted exception, the second update statement
    // should not be executed in a new transaction, but should also abort.
    return getState().isActive() || state == UnitOfWorkState.ABORTED;
  }

  void checkAborted() {
    if (this.state == UnitOfWorkState.ABORTED && this.abortedException != null) {
      if (this.abortedException instanceof AbortedDueToConcurrentModificationException) {
        throw SpannerExceptionFactory.newAbortedDueToConcurrentModificationException(
            (AbortedDueToConcurrentModificationException) this.abortedException);
      } else {
        throw SpannerExceptionFactory.newSpannerException(
            ErrorCode.ABORTED,
            "This transaction has already been aborted. Rollback this transaction to start a new one.",
            this.abortedException);
      }
    }
  }

  @Override
  TransactionContext getReadContext() {
    ConnectionPreconditions.checkState(txContextFuture != null, "Missing transaction context");
    return get(txContextFuture);
  }

  @Override
  public Timestamp getReadTimestamp() {
    throw SpannerExceptionFactory.newSpannerException(
        ErrorCode.FAILED_PRECONDITION,
        "There is no read timestamp available for read/write transactions.");
  }

  @Override
  public Timestamp getReadTimestampOrNull() {
    return null;
  }

  private boolean hasCommitResponse() {
    return commitResponseFuture != null;
  }

  @Override
  public Timestamp getCommitTimestamp() {
    ConnectionPreconditions.checkState(
        hasCommitResponse(), "This transaction has not been committed.");
    return get(commitResponseFuture).getCommitTimestamp();
  }

  @Override
  public Timestamp getCommitTimestampOrNull() {
    return hasCommitResponse() ? get(commitResponseFuture).getCommitTimestamp() : null;
  }

  @Override
  public CommitResponse getCommitResponse() {
    ConnectionPreconditions.checkState(
        hasCommitResponse(), "This transaction has not been committed.");
    return get(commitResponseFuture);
  }

  @Override
  public CommitResponse getCommitResponseOrNull() {
    return hasCommitResponse() ? get(commitResponseFuture) : null;
  }

  @Override
  public ApiFuture<Void> executeDdlAsync(ParsedStatement ddl) {
    throw SpannerExceptionFactory.newSpannerException(
        ErrorCode.FAILED_PRECONDITION,
        "DDL-statements are not allowed inside a read/write transaction.");
  }

  private void handlePossibleInvalidatingException(SpannerException e) {
    if (e.getErrorCode() == ErrorCode.DEADLINE_EXCEEDED
        || e.getErrorCode() == ErrorCode.CANCELLED) {
      this.timedOutOrCancelled = true;
    }
  }

  @Override
  public ApiFuture<ResultSet> executeQueryAsync(
      final ParsedStatement statement,
      final AnalyzeMode analyzeMode,
      final QueryOption... options) {
    Preconditions.checkArgument(statement.isQuery(), "Statement is not a query");
    checkValidTransaction();

    ApiFuture<ResultSet> res;
    if (retryAbortsInternally) {
      res =
          executeStatementAsync(
              statement,
              () -> {
                checkTimedOut();
                return runWithRetry(
                    () -> {
                      try {
                        getStatementExecutor()
                            .invokeInterceptors(
                                statement,
                                StatementExecutionStep.EXECUTE_STATEMENT,
                                ReadWriteTransaction.this);
                        ResultSet delegate =
                            DirectExecuteResultSet.ofResultSet(
                                internalExecuteQuery(statement, analyzeMode, options));
                        return createAndAddRetryResultSet(
                            delegate, statement, analyzeMode, options);
                      } catch (AbortedException e) {
                        throw e;
                      } catch (SpannerException e) {
                        createAndAddFailedQuery(e, statement, analyzeMode, options);
                        throw e;
                      }
                    });
              },
              // ignore interceptors here as they are invoked in the Callable.
              InterceptorsUsage.IGNORE_INTERCEPTORS,
              ImmutableList.of(SpannerGrpc.getExecuteStreamingSqlMethod()));
    } else {
      res = super.executeQueryAsync(statement, analyzeMode, options);
    }
    ApiFutures.addCallback(
        res,
        new ApiFutureCallback<ResultSet>() {
          @Override
          public void onFailure(Throwable t) {
            if (t instanceof SpannerException) {
              handlePossibleInvalidatingException((SpannerException) t);
            }
          }

          @Override
          public void onSuccess(ResultSet result) {}
        },
        MoreExecutors.directExecutor());
    return res;
  }

  @Override
  public ApiFuture<Long> executeUpdateAsync(
      final ParsedStatement update, final UpdateOption... options) {
    Preconditions.checkNotNull(update);
    Preconditions.checkArgument(update.isUpdate(), "The statement is not an update statement");
    checkValidTransaction();
    ApiFuture<Long> res;
    if (retryAbortsInternally) {
      res =
          executeStatementAsync(
              update,
<<<<<<< HEAD
              new Callable<Long>() {
                @Override
                public Long call() throws Exception {
                  return runWithRetry(
                      new Callable<Long>() {
                        @Override
                        public Long call() throws Exception {
                          try {
                            getStatementExecutor()
                                .invokeInterceptors(
                                    update,
                                    StatementExecutionStep.EXECUTE_STATEMENT,
                                    ReadWriteTransaction.this);
                            long updateCount =
                                get(txContextFuture).executeUpdate(update.getStatement(), options);
                            createAndAddRetriableUpdate(update, updateCount);
                            return updateCount;
                          } catch (AbortedException e) {
                            throw e;
                          } catch (SpannerException e) {
                            createAndAddFailedUpdate(e, update);
                            throw e;
                          }
                        }
                      });
                }
=======
              () -> {
                checkTimedOut();
                return runWithRetry(
                    () -> {
                      try {
                        getStatementExecutor()
                            .invokeInterceptors(
                                update,
                                StatementExecutionStep.EXECUTE_STATEMENT,
                                ReadWriteTransaction.this);
                        long updateCount =
                            get(txContextFuture).executeUpdate(update.getStatement());
                        createAndAddRetriableUpdate(update, updateCount);
                        return updateCount;
                      } catch (AbortedException e) {
                        throw e;
                      } catch (SpannerException e) {
                        createAndAddFailedUpdate(e, update);
                        throw e;
                      }
                    });
>>>>>>> f2576714
              },
              // ignore interceptors here as they are invoked in the Callable.
              InterceptorsUsage.IGNORE_INTERCEPTORS,
              ImmutableList.of(SpannerGrpc.getExecuteSqlMethod()));
    } else {
      res =
          executeStatementAsync(
              update,
              () -> {
                checkTimedOut();
                checkAborted();
                return get(txContextFuture).executeUpdate(update.getStatement());
              },
              SpannerGrpc.getExecuteSqlMethod());
    }
    ApiFutures.addCallback(
        res,
        new ApiFutureCallback<Long>() {
          @Override
          public void onFailure(Throwable t) {
            if (t instanceof SpannerException) {
              handlePossibleInvalidatingException((SpannerException) t);
            }
          }

          @Override
          public void onSuccess(Long result) {}
        },
        MoreExecutors.directExecutor());
    return res;
  }

  /**
   * Create a RUN BATCH statement to use with the {@link #executeBatchUpdate(Iterable)} method to
   * allow it to be cancelled, time out or retried.
   *
   * <p>{@link ReadWriteTransaction} uses the generic methods {@link #executeAsync(ParsedStatement,
   * Callable)} and {@link #runWithRetry(Callable)} to allow statements to be cancelled, to timeout
   * and to be retried. These methods require a {@link ParsedStatement} as input. When the {@link
   * #executeBatchUpdate(Iterable)} method is called, we do not have one {@link ParsedStatement},
   * and the method uses this statement instead in order to use the same logic as the other
   * statements.
   */
  static final ParsedStatement EXECUTE_BATCH_UPDATE_STATEMENT =
      StatementParser.INSTANCE.parse(Statement.of("RUN BATCH"));

  @Override
  public ApiFuture<long[]> executeBatchUpdateAsync(
      Iterable<ParsedStatement> updates, final UpdateOption... options) {
    Preconditions.checkNotNull(updates);
    final List<Statement> updateStatements = new LinkedList<>();
    for (ParsedStatement update : updates) {
      Preconditions.checkArgument(
          update.isUpdate(),
          "Statement is not an update statement: " + update.getSqlWithoutComments());
      updateStatements.add(update.getStatement());
    }
    checkValidTransaction();

    ApiFuture<long[]> res;
    if (retryAbortsInternally) {
      res =
          executeStatementAsync(
              EXECUTE_BATCH_UPDATE_STATEMENT,
<<<<<<< HEAD
              new Callable<long[]>() {
                @Override
                public long[] call() throws Exception {
                  return runWithRetry(
                      new Callable<long[]>() {
                        @Override
                        public long[] call() throws Exception {
                          try {
                            getStatementExecutor()
                                .invokeInterceptors(
                                    EXECUTE_BATCH_UPDATE_STATEMENT,
                                    StatementExecutionStep.EXECUTE_STATEMENT,
                                    ReadWriteTransaction.this);
                            long[] updateCounts =
                                get(txContextFuture).batchUpdate(updateStatements, options);
                            createAndAddRetriableBatchUpdate(updateStatements, updateCounts);
                            return updateCounts;
                          } catch (AbortedException e) {
                            throw e;
                          } catch (SpannerException e) {
                            createAndAddFailedBatchUpdate(e, updateStatements);
                            throw e;
                          }
                        }
                      });
                }
=======
              () -> {
                checkTimedOut();
                return runWithRetry(
                    () -> {
                      try {
                        getStatementExecutor()
                            .invokeInterceptors(
                                EXECUTE_BATCH_UPDATE_STATEMENT,
                                StatementExecutionStep.EXECUTE_STATEMENT,
                                ReadWriteTransaction.this);
                        long[] updateCounts = get(txContextFuture).batchUpdate(updateStatements);
                        createAndAddRetriableBatchUpdate(updateStatements, updateCounts);
                        return updateCounts;
                      } catch (AbortedException e) {
                        throw e;
                      } catch (SpannerException e) {
                        createAndAddFailedBatchUpdate(e, updateStatements);
                        throw e;
                      }
                    });
>>>>>>> f2576714
              },
              // ignore interceptors here as they are invoked in the Callable.
              InterceptorsUsage.IGNORE_INTERCEPTORS,
              ImmutableList.of(SpannerGrpc.getExecuteBatchDmlMethod()));
    } else {
      res =
          executeStatementAsync(
              EXECUTE_BATCH_UPDATE_STATEMENT,
              () -> {
                checkTimedOut();
                checkAborted();
                return get(txContextFuture).batchUpdate(updateStatements);
              },
              SpannerGrpc.getExecuteBatchDmlMethod());
    }
    ApiFutures.addCallback(
        res,
        new ApiFutureCallback<long[]>() {
          @Override
          public void onFailure(Throwable t) {
            if (t instanceof SpannerException) {
              handlePossibleInvalidatingException((SpannerException) t);
            }
          }

          @Override
          public void onSuccess(long[] result) {}
        },
        MoreExecutors.directExecutor());
    return res;
  }

  @Override
  public ApiFuture<Void> writeAsync(Iterable<Mutation> mutations) {
    Preconditions.checkNotNull(mutations);
    checkValidTransaction();
    for (Mutation mutation : mutations) {
      this.mutations.add(checkNotNull(mutation));
    }
    return ApiFutures.immediateFuture(null);
  }

  /**
   * Create a COMMIT statement to use with the {@link #commit()} method to allow it to be cancelled,
   * time out or retried.
   *
   * <p>{@link ReadWriteTransaction} uses the generic methods {@link #executeAsync(ParsedStatement,
   * Callable)} and {@link #runWithRetry(Callable)} to allow statements to be cancelled, to timeout
   * and to be retried. These methods require a {@link ParsedStatement} as input. When the {@link
   * #commit()} method is called directly, we do not have a {@link ParsedStatement}, and the method
   * uses this statement instead in order to use the same logic as the other statements.
   */
  private static final ParsedStatement COMMIT_STATEMENT =
      StatementParser.INSTANCE.parse(Statement.of("COMMIT"));

  private final Callable<Void> commitCallable =
      new Callable<Void>() {
        @Override
        public Void call() {
          checkAborted();
          get(txContextFuture).buffer(mutations);
          txManager.commit();
          commitResponseFuture.set(txManager.getCommitResponse());
          state = UnitOfWorkState.COMMITTED;
          return null;
        }
      };

  @Override
  public ApiFuture<Void> commitAsync() {
    checkValidTransaction();
    state = UnitOfWorkState.COMMITTING;
    commitResponseFuture = SettableApiFuture.create();
    ApiFuture<Void> res;
    if (retryAbortsInternally) {
      res =
          executeStatementAsync(
              COMMIT_STATEMENT,
              () -> {
                checkTimedOut();
                try {
                  return runWithRetry(
                      () -> {
                        getStatementExecutor()
                            .invokeInterceptors(
                                COMMIT_STATEMENT,
                                StatementExecutionStep.EXECUTE_STATEMENT,
                                ReadWriteTransaction.this);
                        return commitCallable.call();
                      });
                } catch (Throwable t) {
                  commitResponseFuture.setException(t);
                  state = UnitOfWorkState.COMMIT_FAILED;
                  try {
                    txManager.close();
                  } catch (Throwable t2) {
                    // Ignore.
                  }
                  throw t;
                }
              },
              InterceptorsUsage.IGNORE_INTERCEPTORS,
              ImmutableList.of(SpannerGrpc.getCommitMethod()));
    } else {
      res =
          executeStatementAsync(
              COMMIT_STATEMENT,
              () -> {
                checkTimedOut();
                try {
                  return commitCallable.call();
                } catch (Throwable t) {
                  commitResponseFuture.setException(t);
                  state = UnitOfWorkState.COMMIT_FAILED;
                  try {
                    txManager.close();
                  } catch (Throwable t2) {
                    // Ignore.
                  }
                  throw t;
                }
              },
              SpannerGrpc.getCommitMethod());
    }
    return res;
  }

  /**
   * Executes a database call that could throw an {@link AbortedException}. If an {@link
   * AbortedException} is thrown, the transaction will automatically be retried and the checksums of
   * all {@link ResultSet}s and update counts of DML statements will be checked against the original
   * values of the original transaction. If the checksums and/or update counts do not match, the
   * method will throw an {@link AbortedException} that cannot be retried, as the underlying data
   * have actually changed.
   *
   * <p>If {@link ReadWriteTransaction#retryAbortsInternally} has been set to <code>false</code>,
   * this method will throw an exception instead of retrying the transaction if the transaction was
   * aborted.
   *
   * @param callable The actual database calls.
   * @return the results of the database calls.
   * @throws SpannerException if the database calls threw an exception, an {@link
   *     AbortedDueToConcurrentModificationException} if a retry of the transaction yielded
   *     different results than the original transaction, or an {@link AbortedException} if the
   *     maximum number of retries has been exceeded.
   */
  <T> T runWithRetry(Callable<T> callable) throws SpannerException {
    while (true) {
      synchronized (abortedLock) {
        checkAborted();
        try {
          return callable.call();
        } catch (final AbortedException aborted) {
          handleAborted(aborted);
        } catch (SpannerException e) {
          throw e;
        } catch (Exception e) {
          throw SpannerExceptionFactory.asSpannerException(e);
        }
      }
    }
  }

  /**
   * Registers a {@link ResultSet} on this transaction that must be checked during a retry, and
   * returns a retryable {@link ResultSet}.
   */
  private ResultSet createAndAddRetryResultSet(
      ResultSet resultSet,
      ParsedStatement statement,
      AnalyzeMode analyzeMode,
      QueryOption... options) {
    if (retryAbortsInternally) {
      ChecksumResultSet checksumResultSet =
          createChecksumResultSet(resultSet, statement, analyzeMode, options);
      addRetryStatement(checksumResultSet);
      return checksumResultSet;
    }
    return resultSet;
  }

  /** Registers the statement as a query that should return an error during a retry. */
  private void createAndAddFailedQuery(
      SpannerException e,
      ParsedStatement statement,
      AnalyzeMode analyzeMode,
      QueryOption... options) {
    if (retryAbortsInternally) {
      addRetryStatement(new FailedQuery(this, e, statement, analyzeMode, options));
    }
  }

  private void createAndAddRetriableUpdate(ParsedStatement update, long updateCount) {
    if (retryAbortsInternally) {
      addRetryStatement(new RetriableUpdate(this, update, updateCount));
    }
  }

  private void createAndAddRetriableBatchUpdate(Iterable<Statement> updates, long[] updateCounts) {
    if (retryAbortsInternally) {
      addRetryStatement(new RetriableBatchUpdate(this, updates, updateCounts));
    }
  }

  /** Registers the statement as an update that should return an error during a retry. */
  private void createAndAddFailedUpdate(SpannerException e, ParsedStatement update) {
    if (retryAbortsInternally) {
      addRetryStatement(new FailedUpdate(this, e, update));
    }
  }

  /** Registers the statements as a batch of updates that should return an error during a retry. */
  private void createAndAddFailedBatchUpdate(SpannerException e, Iterable<Statement> updates) {
    if (retryAbortsInternally) {
      addRetryStatement(new FailedBatchUpdate(this, e, updates));
    }
  }

  /**
   * Adds a statement to the list of statements that should be retried if this transaction aborts.
   */
  private void addRetryStatement(RetriableStatement statement) {
    Preconditions.checkState(
        retryAbortsInternally, "retryAbortsInternally is not enabled for this transaction");
    statements.add(statement);
  }

  /**
   * Handles an aborted exception by checking whether the transaction may be retried internally, and
   * if so, does the retry. If retry is not allowed, or if the retry fails, the method will throw an
   * {@link AbortedException}.
   */
  private void handleAborted(AbortedException aborted) {
    if (transactionRetryAttempts >= MAX_INTERNAL_RETRIES) {
      // If the same statement in transaction keeps aborting, then we need to abort here.
      throwAbortWithRetryAttemptsExceeded();
    } else if (retryAbortsInternally) {
      logger.fine(toString() + ": Starting internal transaction retry");
      while (true) {
        // First back off and then restart the transaction.
        long delay = aborted.getRetryDelayInMillis();
        try {
          if (delay > 0L) {
            Thread.sleep(delay);
          }
        } catch (InterruptedException ie) {
          Thread.currentThread().interrupt();
          throw SpannerExceptionFactory.newSpannerException(
              ErrorCode.CANCELLED, "The statement was cancelled");
        }
        try {
          txContextFuture = ApiFutures.immediateFuture(txManager.resetForRetry());
          // Inform listeners about the transaction retry that is about to start.
          invokeTransactionRetryListenersOnStart();
          // Then retry all transaction statements.
          transactionRetryAttempts++;
          for (RetriableStatement statement : statements) {
            statement.retry(aborted);
          }
          successfulRetries++;
          invokeTransactionRetryListenersOnFinish(RetryResult.RETRY_SUCCESSFUL);
          logger.fine(
              toString()
                  + ": Internal transaction retry succeeded. Starting retry of original statement.");
          // Retry succeeded, return and continue the original transaction.
          break;
        } catch (AbortedDueToConcurrentModificationException e) {
          // Retry failed because of a concurrent modification, we have to abort.
          invokeTransactionRetryListenersOnFinish(
              RetryResult.RETRY_ABORTED_DUE_TO_CONCURRENT_MODIFICATION);
          logger.fine(
              toString() + ": Internal transaction retry aborted due to a concurrent modification");
          // Do a shoot and forget rollback.
          try {
            txManager.rollback();
          } catch (Throwable t) {
            // ignore
          }
          this.state = UnitOfWorkState.ABORTED;
          this.abortedException = e;
          throw e;
        } catch (AbortedException e) {
          // Retry aborted, do another retry of the transaction.
          if (transactionRetryAttempts >= MAX_INTERNAL_RETRIES) {
            throwAbortWithRetryAttemptsExceeded();
          }
          invokeTransactionRetryListenersOnFinish(RetryResult.RETRY_ABORTED_AND_RESTARTING);
          logger.fine(toString() + ": Internal transaction retry aborted, trying again");
        } catch (SpannerException e) {
          // unexpected exception
          logger.log(
              Level.FINE,
              toString() + ": Internal transaction retry failed due to an unexpected exception",
              e);
          // Do a shoot and forget rollback.
          try {
            txManager.rollback();
          } catch (Throwable t) {
            // ignore
          }
          // Set transaction state to aborted as the retry failed.
          this.state = UnitOfWorkState.ABORTED;
          this.abortedException = aborted;
          // Re-throw underlying exception.
          throw e;
        }
      }
    } else {
      try {
        txManager.close();
      } catch (Throwable t) {
        // ignore
      }
      // Internal retry is not enabled.
      this.state = UnitOfWorkState.ABORTED;
      this.abortedException = aborted;
      throw aborted;
    }
  }

  private void throwAbortWithRetryAttemptsExceeded() throws SpannerException {
    invokeTransactionRetryListenersOnFinish(RetryResult.RETRY_ABORTED_AND_MAX_ATTEMPTS_EXCEEDED);
    logger.fine(
        toString()
            + ": Internal transaction retry aborted and max number of retry attempts has been exceeded");
    // Try to rollback the transaction and ignore any exceptions.
    // Normally it should not be necessary to do this, but in order to be sure we never leak
    // any sessions it is better to do so.
    try {
      txManager.rollback();
    } catch (Throwable t) {
      // ignore
    }
    this.state = UnitOfWorkState.ABORTED;
    this.abortedException =
        (AbortedException)
            SpannerExceptionFactory.newSpannerException(
                ErrorCode.ABORTED, MAX_INTERNAL_RETRIES_EXCEEDED);
    throw this.abortedException;
  }

  private void invokeTransactionRetryListenersOnStart() {
    for (TransactionRetryListener listener : transactionRetryListeners) {
      listener.retryStarting(transactionStarted, transactionId, transactionRetryAttempts);
    }
  }

  private void invokeTransactionRetryListenersOnFinish(RetryResult result) {
    for (TransactionRetryListener listener : transactionRetryListeners) {
      listener.retryFinished(transactionStarted, transactionId, transactionRetryAttempts, result);
    }
  }

  /** The {@link Statement} and {@link Callable} for rollbacks */
  private final ParsedStatement rollbackStatement =
      StatementParser.INSTANCE.parse(Statement.of("ROLLBACK"));

  private final Callable<Void> rollbackCallable =
      new Callable<Void>() {
        @Override
        public Void call() {
          try {
            if (state != UnitOfWorkState.ABORTED) {
              // Make sure the transaction has actually started before we try to rollback.
              get(txContextFuture);
              txManager.rollback();
            }
            return null;
          } finally {
            txManager.close();
          }
        }
      };

  @Override
  public ApiFuture<Void> rollbackAsync() {
    ConnectionPreconditions.checkState(
        state == UnitOfWorkState.STARTED || state == UnitOfWorkState.ABORTED,
        "This transaction has status " + state.name());
    state = UnitOfWorkState.ROLLED_BACK;
    if (txContextFuture != null && state != UnitOfWorkState.ABORTED) {
      return executeStatementAsync(
          rollbackStatement, rollbackCallable, SpannerGrpc.getRollbackMethod());
    } else {
      return ApiFutures.immediateFuture(null);
    }
  }

  /**
   * A retriable statement is a query or DML statement during a read/write transaction that can be
   * retried if the original transaction aborted.
   */
  interface RetriableStatement {
    /**
     * Retry this statement in a new transaction. Throws an {@link
     * AbortedDueToConcurrentModificationException} if the retry could not successfully be executed
     * because of an actual concurrent modification of the underlying data. This {@link
     * AbortedDueToConcurrentModificationException} cannot be retried.
     */
    void retry(AbortedException aborted) throws AbortedException;
  }

  /** Creates a {@link ChecksumResultSet} for this {@link ReadWriteTransaction}. */
  @VisibleForTesting
  ChecksumResultSet createChecksumResultSet(
      ResultSet delegate,
      ParsedStatement statement,
      AnalyzeMode analyzeMode,
      QueryOption... options) {
    return new ChecksumResultSet(this, delegate, statement, analyzeMode, options);
  }
}<|MERGE_RESOLUTION|>--- conflicted
+++ resolved
@@ -394,34 +394,6 @@
       res =
           executeStatementAsync(
               update,
-<<<<<<< HEAD
-              new Callable<Long>() {
-                @Override
-                public Long call() throws Exception {
-                  return runWithRetry(
-                      new Callable<Long>() {
-                        @Override
-                        public Long call() throws Exception {
-                          try {
-                            getStatementExecutor()
-                                .invokeInterceptors(
-                                    update,
-                                    StatementExecutionStep.EXECUTE_STATEMENT,
-                                    ReadWriteTransaction.this);
-                            long updateCount =
-                                get(txContextFuture).executeUpdate(update.getStatement(), options);
-                            createAndAddRetriableUpdate(update, updateCount);
-                            return updateCount;
-                          } catch (AbortedException e) {
-                            throw e;
-                          } catch (SpannerException e) {
-                            createAndAddFailedUpdate(e, update);
-                            throw e;
-                          }
-                        }
-                      });
-                }
-=======
               () -> {
                 checkTimedOut();
                 return runWithRetry(
@@ -433,8 +405,8 @@
                                 StatementExecutionStep.EXECUTE_STATEMENT,
                                 ReadWriteTransaction.this);
                         long updateCount =
-                            get(txContextFuture).executeUpdate(update.getStatement());
-                        createAndAddRetriableUpdate(update, updateCount);
+                            get(txContextFuture).executeUpdate(update.getStatement(), options);
+                        createAndAddRetriableUpdate(update, updateCount, options);
                         return updateCount;
                       } catch (AbortedException e) {
                         throw e;
@@ -443,7 +415,6 @@
                         throw e;
                       }
                     });
->>>>>>> f2576714
               },
               // ignore interceptors here as they are invoked in the Callable.
               InterceptorsUsage.IGNORE_INTERCEPTORS,
@@ -508,34 +479,6 @@
       res =
           executeStatementAsync(
               EXECUTE_BATCH_UPDATE_STATEMENT,
-<<<<<<< HEAD
-              new Callable<long[]>() {
-                @Override
-                public long[] call() throws Exception {
-                  return runWithRetry(
-                      new Callable<long[]>() {
-                        @Override
-                        public long[] call() throws Exception {
-                          try {
-                            getStatementExecutor()
-                                .invokeInterceptors(
-                                    EXECUTE_BATCH_UPDATE_STATEMENT,
-                                    StatementExecutionStep.EXECUTE_STATEMENT,
-                                    ReadWriteTransaction.this);
-                            long[] updateCounts =
-                                get(txContextFuture).batchUpdate(updateStatements, options);
-                            createAndAddRetriableBatchUpdate(updateStatements, updateCounts);
-                            return updateCounts;
-                          } catch (AbortedException e) {
-                            throw e;
-                          } catch (SpannerException e) {
-                            createAndAddFailedBatchUpdate(e, updateStatements);
-                            throw e;
-                          }
-                        }
-                      });
-                }
-=======
               () -> {
                 checkTimedOut();
                 return runWithRetry(
@@ -546,8 +489,9 @@
                                 EXECUTE_BATCH_UPDATE_STATEMENT,
                                 StatementExecutionStep.EXECUTE_STATEMENT,
                                 ReadWriteTransaction.this);
-                        long[] updateCounts = get(txContextFuture).batchUpdate(updateStatements);
-                        createAndAddRetriableBatchUpdate(updateStatements, updateCounts);
+                        long[] updateCounts =
+                            get(txContextFuture).batchUpdate(updateStatements, options);
+                        createAndAddRetriableBatchUpdate(updateStatements, updateCounts, options);
                         return updateCounts;
                       } catch (AbortedException e) {
                         throw e;
@@ -556,7 +500,6 @@
                         throw e;
                       }
                     });
->>>>>>> f2576714
               },
               // ignore interceptors here as they are invoked in the Callable.
               InterceptorsUsage.IGNORE_INTERCEPTORS,
@@ -749,15 +692,17 @@
     }
   }
 
-  private void createAndAddRetriableUpdate(ParsedStatement update, long updateCount) {
+  private void createAndAddRetriableUpdate(
+      ParsedStatement update, long updateCount, UpdateOption... options) {
     if (retryAbortsInternally) {
-      addRetryStatement(new RetriableUpdate(this, update, updateCount));
-    }
-  }
-
-  private void createAndAddRetriableBatchUpdate(Iterable<Statement> updates, long[] updateCounts) {
+      addRetryStatement(new RetriableUpdate(this, update, updateCount, options));
+    }
+  }
+
+  private void createAndAddRetriableBatchUpdate(
+      Iterable<Statement> updates, long[] updateCounts, UpdateOption... options) {
     if (retryAbortsInternally) {
-      addRetryStatement(new RetriableBatchUpdate(this, updates, updateCounts));
+      addRetryStatement(new RetriableBatchUpdate(this, updates, updateCounts, options));
     }
   }
 
