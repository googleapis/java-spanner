--- conflicted
+++ resolved
@@ -635,10 +635,7 @@
 
   @Test
   public void transactionRunnerReturnsCommitStats() {
-<<<<<<< HEAD
-=======
     assumeFalse("Emulator does not return commit statistics", isUsingEmulator());
->>>>>>> 57ea714b
     final String key = uniqueKey();
     TransactionRunner runner = client.readWriteTransaction(Options.commitStats());
     runner.run(
@@ -650,11 +647,7 @@
             return null;
           }
         });
-<<<<<<< HEAD
-    assertThat(runner.getCommitResponse().getCommitStats()).isNotNull();
-=======
     assertNotNull(runner.getCommitResponse().getCommitStats());
->>>>>>> 57ea714b
     // MutationCount = 2 (2 columns).
     assertThat(runner.getCommitResponse().getCommitStats().getMutationCount()).isEqualTo(2L);
   }
