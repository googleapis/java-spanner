--- conflicted
+++ resolved
@@ -687,7 +687,6 @@
     assertThat(rs1.getChecksum(), is(not(equalTo(rs2.getChecksum()))));
   }
 
-<<<<<<< HEAD
   @Test
   public void testGetCommitResponseBeforeCommit() {
     ParsedStatement parsedStatement = mock(ParsedStatement.class);
@@ -721,7 +720,8 @@
 
     assertNotNull(transaction.getCommitResponse());
     assertNotNull(transaction.getCommitResponseOrNull());
-=======
+  }
+
   private static StatusRuntimeException createAbortedExceptionWithMinimalRetry() {
     Metadata.Key<RetryInfo> key = ProtoUtils.keyForProto(RetryInfo.getDefaultInstance());
     Metadata trailers = new Metadata();
@@ -731,6 +731,5 @@
             .build();
     trailers.put(key, retryInfo);
     return io.grpc.Status.ABORTED.asRuntimeException(trailers);
->>>>>>> 7f4ccf20
   }
 }