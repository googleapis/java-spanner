--- conflicted
+++ resolved
@@ -108,7 +108,6 @@
 
     @Override
     public void commit() {
-<<<<<<< HEAD
       Timestamp commitTimestamp = Timestamp.now();
       commitResponse = mock(CommitResponse.class);
       when(commitResponse.getCommitTimestamp()).thenReturn(commitTimestamp);
@@ -118,9 +117,6 @@
         when(stats.getMutationCount()).thenReturn(5L);
         when(commitResponse.getCommitStats()).thenReturn(stats);
       }
-=======
-      commitResponse = new CommitResponse(Timestamp.ofTimeSecondsAndNanos(1, 1));
->>>>>>> 7d45ace4
       state = TransactionState.COMMITTED;
     }
 
