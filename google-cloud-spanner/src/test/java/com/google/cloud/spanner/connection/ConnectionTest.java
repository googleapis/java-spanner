--- conflicted
+++ resolved
@@ -31,130 +31,60 @@
 import com.google.spanner.v1.BatchCreateSessionsRequest;
 import com.google.spanner.v1.ExecuteSqlRequest;
 import com.google.spanner.v1.ExecuteSqlRequest.QueryOptions;
-<<<<<<< HEAD
-import javax.annotation.Nonnull;
-=======
 import java.util.Arrays;
 import java.util.concurrent.ExecutionException;
 import java.util.concurrent.TimeUnit;
 import java.util.concurrent.TimeoutException;
+import javax.annotation.Nonnull;
 import org.junit.AfterClass;
->>>>>>> 8a23ad04
 import org.junit.Test;
 import org.junit.experimental.runners.Enclosed;
 import org.junit.runner.RunWith;
 
-<<<<<<< HEAD
-public class ConnectionTest extends AbstractMockServerTest {
-
-  @Test
-  public void testDefaultOptimizerVersion() {
-    try (Connection connection = createConnection()) {
-      try (ResultSet rs =
-          connection.executeQuery(Statement.of("SHOW VARIABLE OPTIMIZER_VERSION"))) {
-        assertThat(rs.next()).isTrue();
-        assertThat(rs.getString("OPTIMIZER_VERSION")).isEqualTo("");
-        assertThat(rs.next()).isFalse();
-      }
-    }
-  }
-
-  @Test
-  public void testDefaultOptimizerStatisticsPackage() {
-    try (Connection connection = createConnection()) {
-      try (ResultSet rs =
-          connection.executeQuery(Statement.of("SHOW VARIABLE OPTIMIZER_STATISTICS_PACKAGE"))) {
-        assertThat(rs.next()).isTrue();
-        assertThat(rs.getString("OPTIMIZER_STATISTICS_PACKAGE")).isEqualTo("");
-        assertThat(rs.next()).isFalse();
-      }
-    }
-  }
-
-  @Test
-  public void testUseOptimizerVersionAndStatisticsPackageFromEnvironment() {
-    try {
-      SpannerOptions.useEnvironment(
-          new SpannerOptions.SpannerEnvironment() {
-            @Override
-            public String getOptimizerVersion() {
-              return "20";
-            }
-
-            @Nonnull
-            @Override
-            public String getOptimizerStatisticsPackage() {
-              return "env-package";
-            }
-          });
-=======
 @RunWith(Enclosed.class)
 public class ConnectionTest {
 
   public static class DefaultConnectionOptionsTest extends AbstractMockServerTest {
     @Test
     public void testDefaultOptimizerVersion() {
->>>>>>> 8a23ad04
       try (Connection connection = createConnection()) {
         try (ResultSet rs =
             connection.executeQuery(Statement.of("SHOW VARIABLE OPTIMIZER_VERSION"))) {
           assertThat(rs.next()).isTrue();
           assertThat(rs.getString("OPTIMIZER_VERSION")).isEqualTo("");
           assertThat(rs.next()).isFalse();
-<<<<<<< HEAD
-          // Verify query options from the environment.
-          ExecuteSqlRequest request = getLastExecuteSqlRequest();
-          assertThat(request.getQueryOptions().getOptimizerVersion()).isEqualTo("20");
-          assertThat(request.getQueryOptions().getOptimizerStatisticsPackage())
-              .isEqualTo("env-package");
-        }
-        // Now set one of the query options on the connection. That option should be used in
-        // combination with the other option from the environment.
-        connection.execute(Statement.of("SET OPTIMIZER_VERSION='30'"));
-        connection.execute(Statement.of("SET OPTIMIZER_STATISTICS_PACKAGE='custom-package'"));
-        try (ResultSet rs = connection.executeQuery(SELECT_COUNT_STATEMENT)) {
+        }
+      }
+    }
+
+    @Test
+    public void testDefaultOptimizerStatisticsPackage() {
+      try (Connection connection = createConnection()) {
+        try (ResultSet rs =
+            connection.executeQuery(Statement.of("SHOW VARIABLE OPTIMIZER_STATISTICS_PACKAGE"))) {
           assertThat(rs.next()).isTrue();
-          assertThat(rs.getLong(0)).isEqualTo(COUNT_BEFORE_INSERT);
+          assertThat(rs.getString("OPTIMIZER_STATISTICS_PACKAGE")).isEqualTo("");
           assertThat(rs.next()).isFalse();
-
-          ExecuteSqlRequest request = getLastExecuteSqlRequest();
-          // Optimizer version should come from the connection.
-          assertThat(request.getQueryOptions().getOptimizerVersion()).isEqualTo("30");
-          // Optimizer statistics package should come from the connection.
-          assertThat(request.getQueryOptions().getOptimizerStatisticsPackage())
-              .isEqualTo("custom-package");
-        }
-        // Now specify options directly for the query. These should override both the environment
-        // and what is set on the connection.
-        try (ResultSet rs =
-            connection.executeQuery(
-                Statement.newBuilder(SELECT_COUNT_STATEMENT.getSql())
-                    .withQueryOptions(
-                        QueryOptions.newBuilder()
-                            .setOptimizerVersion("user-defined-version")
-                            .setOptimizerStatisticsPackage("user-defined-statistics-package")
-                            .build())
-                    .build())) {
-          assertThat(rs.next()).isTrue();
-          assertThat(rs.getLong(0)).isEqualTo(COUNT_BEFORE_INSERT);
-          assertThat(rs.next()).isFalse();
-
-          ExecuteSqlRequest request = getLastExecuteSqlRequest();
-          // Optimizer version should come from the query.
-          assertThat(request.getQueryOptions().getOptimizerVersion())
-              .isEqualTo("user-defined-version");
-          // Optimizer statistics package should come from the query.
-          assertThat(request.getQueryOptions().getOptimizerStatisticsPackage())
-              .isEqualTo("user-defined-statistics-package");
-=======
-        }
-      }
-    }
-
-    @Test
-    public void testUseOptimizerVersionFromEnvironment() {
+        }
+      }
+    }
+
+    @Test
+    public void testUseOptimizerVersionAndStatisticsPackageFromEnvironment() {
       try {
-        SpannerOptions.useEnvironment(() -> "20");
+        SpannerOptions.useEnvironment(
+            new SpannerOptions.SpannerEnvironment() {
+              @Override
+              public String getOptimizerVersion() {
+                return "20";
+              }
+
+              @Nonnull
+              @Override
+              public String getOptimizerStatisticsPackage() {
+                return "env-package";
+              }
+            });
         try (Connection connection = createConnection()) {
           // Do a query and verify that the version from the environment is used.
           try (ResultSet rs = connection.executeQuery(SELECT_COUNT_STATEMENT)) {
@@ -164,10 +94,13 @@
             // Verify query options from the environment.
             ExecuteSqlRequest request = getLastExecuteSqlRequest();
             assertThat(request.getQueryOptions().getOptimizerVersion()).isEqualTo("20");
+            assertThat(request.getQueryOptions().getOptimizerStatisticsPackage())
+                .isEqualTo("env-package");
           }
           // Now set one of the query options on the connection. That option should be used in
           // combination with the other option from the environment.
           connection.execute(Statement.of("SET OPTIMIZER_VERSION='30'"));
+          connection.execute(Statement.of("SET OPTIMIZER_STATISTICS_PACKAGE='custom-package'"));
           try (ResultSet rs = connection.executeQuery(SELECT_COUNT_STATEMENT)) {
             assertThat(rs.next()).isTrue();
             assertThat(rs.getLong(0)).isEqualTo(COUNT_BEFORE_INSERT);
@@ -176,6 +109,9 @@
             ExecuteSqlRequest request = getLastExecuteSqlRequest();
             // Optimizer version should come from the connection.
             assertThat(request.getQueryOptions().getOptimizerVersion()).isEqualTo("30");
+            // Optimizer statistics package should come from the connection.
+            assertThat(request.getQueryOptions().getOptimizerStatisticsPackage())
+                .isEqualTo("custom-package");
           }
           // Now specify options directly for the query. These should override both the environment
           // and what is set on the connection.
@@ -185,6 +121,7 @@
                       .withQueryOptions(
                           QueryOptions.newBuilder()
                               .setOptimizerVersion("user-defined-version")
+                              .setOptimizerStatisticsPackage("user-defined-statistics-package")
                               .build())
                       .build())) {
             assertThat(rs.next()).isTrue();
@@ -195,6 +132,9 @@
             // Optimizer version should come from the query.
             assertThat(request.getQueryOptions().getOptimizerVersion())
                 .isEqualTo("user-defined-version");
+            // Optimizer statistics package should come from the query.
+            assertThat(request.getQueryOptions().getOptimizerStatisticsPackage())
+                .isEqualTo("user-defined-statistics-package");
           }
         }
       } finally {
@@ -231,7 +171,6 @@
             assertThat(abort).isTrue();
             connection.rollback();
           }
->>>>>>> 8a23ad04
         }
       }
     }
