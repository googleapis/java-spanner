--- conflicted
+++ resolved
@@ -1122,15 +1122,10 @@
               any(ExecuteSqlRequest.class),
               any(ResultStreamConsumer.class),
               any(Map.class),
-<<<<<<< HEAD
+              eq(true),
               any(Boolean.class)))
           .thenReturn(closedStreamingCall);
-      when(rpc.executeQuery(any(ExecuteSqlRequest.class), any(Map.class), any(Boolean.class)))
-=======
-              eq(true)))
-          .thenReturn(closedStreamingCall);
-      when(rpc.executeQuery(any(ExecuteSqlRequest.class), any(Map.class), eq(true)))
->>>>>>> 59cec9b9
+      when(rpc.executeQuery(any(ExecuteSqlRequest.class), any(Map.class), eq(true), any(Boolean.class)))
           .thenThrow(sessionNotFound);
       when(rpc.executeBatchDml(any(ExecuteBatchDmlRequest.class), any(Map.class)))
           .thenThrow(sessionNotFound);
