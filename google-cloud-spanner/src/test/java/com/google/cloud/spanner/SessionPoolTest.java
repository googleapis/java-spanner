--- conflicted
+++ resolved
@@ -1157,13 +1157,8 @@
           executor.submit(
               new Callable<Void>() {
                 @Override
-<<<<<<< HEAD
-                public Void call() throws Exception {
+                public Void call() {
                   PooledSessionFuture session;
-=======
-                public Void call() {
-                  Session session;
->>>>>>> 965e95e7
                   latch.countDown();
                   if (finWrite) {
                     session = pool.getReadWriteSession();
