--- conflicted
+++ resolved
@@ -56,70 +56,4 @@
       verify(transaction).commitAsync();
     }
   }
-<<<<<<< HEAD
-/*
-  @Test
-  public void testRetryUsesPreviousTransactionIdOnMultiplexedSession() {
-    // Set up mock transaction IDs
-    final ByteString mockTransactionId = ByteString.copyFromUtf8("mockTransactionId");
-    final ByteString mockPreviousTransactionId =
-        ByteString.copyFromUtf8("mockPreviousTransactionId");
-
-    Span oTspan = mock(Span.class);
-    ISpan span = new OpenTelemetrySpan(oTspan);
-    when(oTspan.makeCurrent()).thenReturn(mock(Scope.class));
-    // Mark the session as multiplexed.
-    when(session.getIsMultiplexed()).thenReturn(true);
-
-    // Initialize a mock transaction with transactionId = null, previousTransactionId = null.
-    transaction = mock(TransactionRunnerImpl.TransactionContextImpl.class);
-    when(transaction.ensureTxnAsync()).thenReturn(ApiFutures.immediateFuture(null));
-    when(session.newTransaction(eq(Options.fromTransactionOptions(Options.commitStats())), any()))
-        .thenReturn(transaction);
-
-    // Simulate an ABORTED error being thrown when `commitAsync()` is called.
-    doThrow(SpannerExceptionFactory.newSpannerException(ErrorCode.ABORTED, ""))
-        .when(transaction)
-        .commitAsync();
-
-    try (AsyncTransactionManagerImpl manager =
-        new AsyncTransactionManagerImpl(session, span, Options.commitStats())) {
-      manager.beginAsync();
-
-      // Verify that for the first transaction attempt, the `previousTransactionId` is
-      // ByteString.EMPTY.
-      // This is because no transaction has been previously aborted at this point.
-      verify(session)
-          .newTransaction(Options.fromTransactionOptions(Options.commitStats()), ByteString.EMPTY);
-      assertThrows(AbortedException.class, manager::commitAsync);
-      clearInvocations(session);
-
-      // Mock the transaction object to contain transactionID=null and
-      // previousTransactionId=mockPreviousTransactionId
-      when(transaction.getPreviousTransactionId()).thenReturn(mockPreviousTransactionId);
-      manager.resetForRetryAsync();
-      // Verify that in the first retry attempt, the `previousTransactionId`
-      // (mockPreviousTransactionId) is passed to the new transaction.
-      // This allows Spanner to retry the transaction using the ID of the aborted transaction.
-      verify(session)
-          .newTransaction(
-              Options.fromTransactionOptions(Options.commitStats()), mockPreviousTransactionId);
-      assertThrows(AbortedException.class, manager::commitAsync);
-      clearInvocations(session);
-
-      // Mock the transaction object to contain transactionID=mockTransactionId and
-      // previousTransactionId=mockPreviousTransactionId and transactionID = null
-      transaction.transactionId = mockTransactionId;
-      manager.resetForRetryAsync();
-      // Verify that the latest `transactionId` (mockTransactionId) is used in the retry.
-      // This ensures the retry logic is working as expected with the latest transaction ID.
-      verify(session)
-          .newTransaction(Options.fromTransactionOptions(Options.commitStats()), mockTransactionId);
-
-      when(transaction.rollbackAsync()).thenReturn(ApiFutures.immediateFuture(null));
-      manager.closeAsync();
-    }
-  }*/
-=======
->>>>>>> c74369b2
 }