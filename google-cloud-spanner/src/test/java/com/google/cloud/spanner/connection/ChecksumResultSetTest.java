/*
 * Copyright 2022 Google LLC
 *
 * Licensed under the Apache License, Version 2.0 (the "License");
 * you may not use this file except in compliance with the License.
 * You may obtain a copy of the License at
 *
 *       http://www.apache.org/licenses/LICENSE-2.0
 *
 * Unless required by applicable law or agreed to in writing, software
 * distributed under the License is distributed on an "AS IS" BASIS,
 * WITHOUT WARRANTIES OR CONDITIONS OF ANY KIND, either express or implied.
 * See the License for the specific language governing permissions and
 * limitations under the License.
 */

package com.google.cloud.spanner.connection;

import static org.junit.Assert.assertThrows;
import static org.junit.Assert.assertTrue;
import static org.mockito.ArgumentMatchers.any;
import static org.mockito.Mockito.mock;
import static org.mockito.Mockito.when;

import com.google.cloud.ByteArray;
import com.google.cloud.Date;
import com.google.cloud.Timestamp;
import com.google.cloud.spanner.AbortedDueToConcurrentModificationException;
import com.google.cloud.spanner.AbortedException;
import com.google.cloud.spanner.Interval;
import com.google.cloud.spanner.ResultSet;
import com.google.cloud.spanner.ResultSets;
import com.google.cloud.spanner.SingerProto.Genre;
import com.google.cloud.spanner.SingerProto.SingerInfo;
import com.google.cloud.spanner.Statement;
import com.google.cloud.spanner.Struct;
import com.google.cloud.spanner.Struct.Builder;
import com.google.cloud.spanner.Type;
import com.google.cloud.spanner.Type.StructField;
import com.google.cloud.spanner.Value;
import com.google.cloud.spanner.connection.AbstractStatementParser.ParsedStatement;
import com.google.common.collect.ImmutableList;
import java.math.BigDecimal;
import java.nio.charset.StandardCharsets;
import java.util.Arrays;
import java.util.UUID;
import java.util.concurrent.Callable;
import org.junit.Test;
import org.junit.runner.RunWith;
import org.junit.runners.JUnit4;

@RunWith(JUnit4.class)
public class ChecksumResultSetTest {
  private static final Struct DIFFERENT_NON_NULL_VALUES =
      Struct.newBuilder()
          .set("boolVal")
          .to(false)
          .set("longVal")
          .to(2 * 2)
          .set("doubleVal")
          .to(Value.float64(3.14d * 2d))
          .set("floatVal")
          .to(Value.float32(3.14f * 3f))
          .set("bigDecimalVal")
          .to(Value.numeric(BigDecimal.valueOf(123 * 2, 2)))
          .set("pgNumericVal")
          .to(Value.pgNumeric("2.46"))
          .set("stringVal")
          .to("testtest")
          .set("jsonVal")
          .to(Value.json("{\"color\":\"red\",\"value\":\"#ff0\"}"))
          .set("pgJsonbVal")
          .to(Value.pgJsonb("{\"color\":\"red\",\"value\":\"#00f\"}"))
          .set("pgOidVal")
          .to(Value.pgOid(2 * 2))
          .set("protoMessageVal")
          .to(SingerInfo.newBuilder().setSingerId(23).build())
          .set("protoEnumVal")
          .to(Genre.JAZZ)
          .set("byteVal")
          .to(Value.bytes(ByteArray.copyFrom("bytes".getBytes(StandardCharsets.UTF_8))))
          .set("timestamp")
          .to(Timestamp.parseTimestamp("2022-08-04T11:20:00.123456789Z"))
          .set("date")
          .to(Date.fromYearMonthDay(2022, 8, 3))
<<<<<<< HEAD
          .set("uuid")
          .to(UUID.randomUUID())
=======
          .set("interval")
          .to(Interval.parseFromString("P8Y2M3DT4H5M6.789123456S"))
>>>>>>> b382999f
          .set("boolArray")
          .to(Value.boolArray(Arrays.asList(Boolean.FALSE, null, Boolean.TRUE)))
          .set("longArray")
          .to(Value.int64Array(Arrays.asList(2L, null, 1L, 0L)))
          .set("doubleArray")
          .to(Value.float64Array(Arrays.asList(3.14d, null, 6.6626d, 10.1d)))
          .set("floatArray")
          .to(Value.float32Array(Arrays.asList(2.71f, null, 6.6626f, 10.1f)))
          .set("bigDecimalArray")
          .to(Value.numericArray(Arrays.asList(BigDecimal.TEN, null, BigDecimal.ONE)))
          .set("pgNumericArray")
          .to(Value.pgNumericArray(Arrays.asList("10", null, "1", "NaN")))
          .set("byteArray")
          .to(
              Value.bytesArray(
                  Arrays.asList(ByteArray.copyFrom("test2"), null, ByteArray.copyFrom("test1"))))
          .set("timestampArray")
          .to(
              Value.timestampArray(
                  Arrays.asList(
                      Timestamp.parseTimestamp("2000-01-01T00:00:00Z"),
                      null,
                      Timestamp.parseTimestamp("2022-07-04T10:24:00.123456789Z"))))
          .set("dateArray")
          .to(
              Value.dateArray(
                  Arrays.asList(Date.parseDate("2000-01-01"), null, Date.parseDate("2022-08-03"))))
<<<<<<< HEAD
          .set("uuidArray")
          .to(Value.uuidArray(Arrays.asList(UUID.randomUUID(), UUID.randomUUID())))
=======
          .set("intervalArray")
          .to(
              Value.intervalArray(
                  Arrays.asList(
                      Interval.parseFromString("P1Y2M-3DT4H5M6.789123456S"),
                      null,
                      Interval.parseFromString("P-1Y-2M-3DT-4H-5M-6.789123456S"))))
>>>>>>> b382999f
          .set("stringArray")
          .to(Value.stringArray(Arrays.asList("test2", null, "test1")))
          .set("jsonArray")
          .to(Value.jsonArray(Arrays.asList("{\"color\":\"red\",\"value\":\"#f00\"}", null, "[]")))
          .set("pgJsonbArray")
          .to(
              Value.pgJsonbArray(
                  Arrays.asList("{\"color\":\"red\",\"value\":\"#f00\"}", null, "[]")))
          .set("pgOidArray")
          .to(Value.pgOidArray(Arrays.asList(2L, null, 1L, 0L)))
          .set("protoMessageArray")
          .to(
              Value.protoMessageArray(
                  Arrays.asList(
                      SingerInfo.newBuilder().setSingerId(23).build(),
                      SingerInfo.getDefaultInstance()),
                  SingerInfo.getDescriptor()))
          .set("protoEnumArray")
          .to(Value.protoEnumArray(Arrays.asList(Genre.JAZZ, Genre.ROCK), Genre.getDescriptor()))
          .build();

  @Test
  public void testRetry() {
    Type type =
        Type.struct(
            Type.StructField.of("boolVal", Type.bool()),
            Type.StructField.of("longVal", Type.int64()),
            Type.StructField.of("doubleVal", Type.float64()),
            Type.StructField.of("floatVal", Type.float32()),
            Type.StructField.of("bigDecimalVal", Type.numeric()),
            Type.StructField.of("pgNumericVal", Type.pgNumeric()),
            Type.StructField.of("stringVal", Type.string()),
            Type.StructField.of("jsonVal", Type.json()),
            Type.StructField.of("pgJsonbVal", Type.pgJsonb()),
            Type.StructField.of("pgOidVal", Type.pgOid()),
            Type.StructField.of(
                "protoMessageVal", Type.proto(SingerInfo.getDescriptor().getFullName())),
            Type.StructField.of(
                "protoEnumVal", Type.protoEnum(Genre.getDescriptor().getFullName())),
            Type.StructField.of("byteVal", Type.bytes()),
            Type.StructField.of("timestamp", Type.timestamp()),
            Type.StructField.of("date", Type.date()),
<<<<<<< HEAD
            Type.StructField.of("uuid", Type.uuid()),
=======
            Type.StructField.of("interval", Type.interval()),
>>>>>>> b382999f
            Type.StructField.of("boolArray", Type.array(Type.bool())),
            Type.StructField.of("longArray", Type.array(Type.int64())),
            Type.StructField.of("doubleArray", Type.array(Type.float64())),
            Type.StructField.of("floatArray", Type.array(Type.float32())),
            Type.StructField.of("bigDecimalArray", Type.array(Type.numeric())),
            Type.StructField.of("pgNumericArray", Type.array(Type.pgNumeric())),
            Type.StructField.of("byteArray", Type.array(Type.bytes())),
            Type.StructField.of("timestampArray", Type.array(Type.timestamp())),
            Type.StructField.of("dateArray", Type.array(Type.date())),
<<<<<<< HEAD
            Type.StructField.of("uuidArray", Type.array(Type.uuid())),
=======
            Type.StructField.of("intervalArray", Type.array(Type.interval())),
>>>>>>> b382999f
            Type.StructField.of("stringArray", Type.array(Type.string())),
            Type.StructField.of("jsonArray", Type.array(Type.json())),
            Type.StructField.of("pgJsonbArray", Type.array(Type.pgJsonb())),
            Type.StructField.of("pgOidArray", Type.array(Type.pgOid())),
            Type.StructField.of(
                "protoMessageArray",
                Type.array(Type.proto(SingerInfo.getDescriptor().getFullName()))),
            Type.StructField.of(
                "protoEnumArray", Type.array(Type.protoEnum(Genre.getDescriptor().getFullName()))));
    Struct rowNonNullValues =
        Struct.newBuilder()
            .set("boolVal")
            .to(true)
            .set("longVal")
            .to(2)
            .set("doubleVal")
            .to(Value.float64(3.14d))
            .set("floatVal")
            .to(Value.float32(2.71f))
            .set("bigDecimalVal")
            .to(Value.numeric(BigDecimal.valueOf(123, 2)))
            .set("pgNumericVal")
            .to(Value.pgNumeric("1.23"))
            .set("stringVal")
            .to("test")
            .set("jsonVal")
            .to(Value.json("{\"color\":\"red\",\"value\":\"#f00\"}"))
            .set("pgJsonbVal")
            .to(Value.pgJsonb("{\"color\":\"red\",\"value\":\"#f00\"}"))
            .set("pgOidVal")
            .to(Value.pgOid(2))
            .set("protoMessageVal")
            .to(SingerInfo.newBuilder().setSingerId(98).setNationality("C1").build())
            .set("protoEnumVal")
            .to(Genre.POP)
            .set("byteVal")
            .to(Value.bytes(ByteArray.copyFrom("test".getBytes(StandardCharsets.UTF_8))))
            .set("timestamp")
            .to(Timestamp.parseTimestamp("2022-08-04T10:19:00.123456789Z"))
            .set("date")
            .to(Date.fromYearMonthDay(2022, 8, 4))
<<<<<<< HEAD
            .set("uuid")
            .to(UUID.randomUUID())
=======
            .set("interval")
            .to(Interval.parseFromString("P1Y2M3DT4H5M6.789123456S"))
>>>>>>> b382999f
            .set("boolArray")
            .to(Value.boolArray(Arrays.asList(Boolean.TRUE, null, Boolean.FALSE)))
            .set("longArray")
            .to(Value.int64Array(Arrays.asList(1L, null, 2L)))
            .set("doubleArray")
            .to(Value.float64Array(Arrays.asList(3.14d, null, 6.6626d)))
            .set("floatArray")
            .to(Value.float32Array(Arrays.asList(2.71f, null, 6.6626f)))
            .set("bigDecimalArray")
            .to(Value.numericArray(Arrays.asList(BigDecimal.ONE, null, BigDecimal.TEN)))
            .set("pgNumericArray")
            .to(Value.pgNumericArray(Arrays.asList("1", null, "10")))
            .set("byteArray")
            .to(
                Value.bytesArray(
                    Arrays.asList(ByteArray.copyFrom("test1"), null, ByteArray.copyFrom("test2"))))
            .set("timestampArray")
            .to(
                Value.timestampArray(
                    Arrays.asList(
                        Timestamp.parseTimestamp("2000-01-01T00:00:00Z"),
                        null,
                        Timestamp.parseTimestamp("2022-08-04T10:24:00.123456789Z"))))
            .set("dateArray")
            .to(
                Value.dateArray(
                    Arrays.asList(
                        Date.parseDate("2000-01-01"), null, Date.parseDate("2022-08-04"))))
<<<<<<< HEAD
            .set("uuidArray")
            .to(Value.uuidArray(Arrays.asList(UUID.randomUUID(), UUID.randomUUID())))
=======
            .set("intervalArray")
            .to(
                Value.intervalArray(
                    Arrays.asList(
                        Interval.parseFromString("P1Y2M3DT4H5M6.789123456S"),
                        null,
                        Interval.parseFromString("P-1Y-2M-3DT-4H-5M-6.789123456S"))))
>>>>>>> b382999f
            .set("stringArray")
            .to(Value.stringArray(Arrays.asList("test1", null, "test2")))
            .set("jsonArray")
            .to(
                Value.jsonArray(
                    Arrays.asList("{\"color\":\"red\",\"value\":\"#f00\"}", null, "{}")))
            .set("pgJsonbArray")
            .to(
                Value.pgJsonbArray(
                    Arrays.asList("{\"color\":\"red\",\"value\":\"#f00\"}", null, "{}")))
            .set("pgOidArray")
            .to(Value.pgOidArray(Arrays.asList(1L, null, 2L)))
            .set("protoMessageArray")
            .to(
                Value.protoMessageArray(
                    Arrays.asList(
                        SingerInfo.newBuilder().setSingerId(11).setNationality("C1").build(),
                        SingerInfo.getDefaultInstance()),
                    SingerInfo.getDescriptor()))
            .set("protoEnumArray")
            .to(Value.protoEnumArray(Arrays.asList(Genre.POP, Genre.ROCK), Genre.getDescriptor()))
            .build();
    Struct rowNullValues =
        Struct.newBuilder()
            .set("boolVal")
            .to((Boolean) null)
            .set("longVal")
            .to((Long) null)
            .set("doubleVal")
            .to((Double) null)
            .set("floatVal")
            .to((Float) null)
            .set("bigDecimalVal")
            .to((BigDecimal) null)
            .set("pgNumericVal")
            .to(Value.pgNumeric(null))
            .set("stringVal")
            .to((String) null)
            .set("jsonVal")
            .to(Value.json(null))
            .set("pgJsonbVal")
            .to(Value.pgJsonb(null))
            .set("pgOidVal")
            .to(Value.pgOid(null))
            .set("protoMessageVal")
            .to(Value.protoMessage(null, SingerInfo.getDescriptor().getFullName()))
            .set("protoEnumVal")
            .to(Value.protoEnum(null, Genre.getDescriptor().getFullName()))
            .set("byteVal")
            .to((ByteArray) null)
            .set("timestamp")
            .to((Timestamp) null)
            .set("date")
            .to((Date) null)
<<<<<<< HEAD
            .set("uuid")
            .to((UUID) null)
=======
            .set("interval")
            .to((Interval) null)
>>>>>>> b382999f
            .set("boolArray")
            .toBoolArray((Iterable<Boolean>) null)
            .set("longArray")
            .toInt64Array((Iterable<Long>) null)
            .set("doubleArray")
            .toFloat64Array((Iterable<Double>) null)
            .set("floatArray")
            .toFloat32Array((Iterable<Float>) null)
            .set("bigDecimalArray")
            .toNumericArray(null)
            .set("pgNumericArray")
            .toPgNumericArray(null)
            .set("byteArray")
            .toBytesArray(null)
            .set("timestampArray")
            .toTimestampArray(null)
            .set("dateArray")
            .toDateArray(null)
<<<<<<< HEAD
            .set("uuidArray")
            .toUuidArray(null)
=======
            .set("intervalArray")
            .toIntervalArray(null)
>>>>>>> b382999f
            .set("stringArray")
            .toStringArray(null)
            .set("jsonArray")
            .toJsonArray(null)
            .set("pgJsonbArray")
            .toPgJsonbArray(null)
            .set("pgOidArray")
            .toPgOidArray((Iterable<Long>) null)
            .set("protoMessageArray")
            .to(Value.protoMessageArray(null, SingerInfo.getDescriptor()))
            .set("protoEnumArray")
            .to(Value.protoEnumArray(null, Genre.getDescriptor()))
            .build();

    ParsedStatement parsedStatement = mock(ParsedStatement.class);
    Statement statement = Statement.of("select * from foo");
    when(parsedStatement.getStatement()).thenReturn(statement);
    AbortedException abortedException = mock(AbortedException.class);
    ReadWriteTransaction transaction = mock(ReadWriteTransaction.class);
    when(transaction.runWithRetry(any(Callable.class)))
        .thenAnswer(invocationOnMock -> ((Callable<?>) invocationOnMock.getArgument(0)).call());
    when(transaction.getStatementExecutor()).thenReturn(mock(StatementExecutor.class));

    ResultSet queryResult =
        ResultSets.forRows(type, ImmutableList.of(rowNonNullValues, rowNullValues));
    ChecksumResultSet resultSet =
        new ChecksumResultSet(
            transaction,
            DirectExecuteResultSet.ofResultSet(queryResult),
            parsedStatement,
            AnalyzeMode.NONE);
    assertTrue(resultSet.next());
    assertTrue(resultSet.next());

    // Ensure that retrying will return the same result.
    ResultSet retryResult =
        ResultSets.forRows(type, ImmutableList.of(rowNonNullValues, rowNullValues));
    when(transaction.internalExecuteQuery(parsedStatement, AnalyzeMode.NONE))
        .thenReturn(retryResult);

    // There have been no changes, so the retry should succeed.
    resultSet.retry(abortedException);

    // Change field value from one non-null value to another non-null value.
    for (StructField fieldToChange : rowNonNullValues.getType().getStructFields()) {
      Builder builder = Struct.newBuilder();
      for (StructField field : rowNonNullValues.getType().getStructFields()) {
        if (field.equals(fieldToChange)) {
          builder.set(field.getName()).to(DIFFERENT_NON_NULL_VALUES.getValue(field.getName()));
        } else {
          builder.set(field.getName()).to(rowNonNullValues.getValue(field.getName()));
        }
      }
      ResultSet newRetryResult =
          ResultSets.forRows(type, ImmutableList.of(builder.build(), rowNullValues));
      when(transaction.internalExecuteQuery(parsedStatement, AnalyzeMode.NONE))
          .thenReturn(newRetryResult);
      // The query result has changed, so this should now fail.
      assertThrows(
          "Missing exception for " + fieldToChange.getName(),
          AbortedDueToConcurrentModificationException.class,
          () -> resultSet.retry(abortedException));
    }

    // Change field value from non-null value to null value.
    for (StructField fieldToChange : rowNonNullValues.getType().getStructFields()) {
      Builder builder = Struct.newBuilder();
      for (StructField field : rowNonNullValues.getType().getStructFields()) {
        if (field.equals(fieldToChange)) {
          builder.set(field.getName()).to(rowNullValues.getValue(field.getName()));
        } else {
          builder.set(field.getName()).to(rowNonNullValues.getValue(field.getName()));
        }
      }
      ResultSet newRetryResult =
          ResultSets.forRows(type, ImmutableList.of(builder.build(), rowNullValues));
      when(transaction.internalExecuteQuery(parsedStatement, AnalyzeMode.NONE))
          .thenReturn(newRetryResult);
      // The query result has changed, so this should now fail.
      assertThrows(
          "Missing exception for " + fieldToChange.getName(),
          AbortedDueToConcurrentModificationException.class,
          () -> resultSet.retry(abortedException));
    }

    // Change field value from null value to non-null value.
    for (StructField fieldToChange : rowNonNullValues.getType().getStructFields()) {
      Builder builder = Struct.newBuilder();
      for (StructField field : rowNullValues.getType().getStructFields()) {
        if (field.equals(fieldToChange)) {
          builder.set(field.getName()).to(rowNonNullValues.getValue(field.getName()));
        } else {
          builder.set(field.getName()).to(rowNullValues.getValue(field.getName()));
        }
      }
      // In this case the modified values are in the second row that first only contained null
      // values.
      ResultSet newRetryResult =
          ResultSets.forRows(type, ImmutableList.of(rowNonNullValues, builder.build()));
      when(transaction.internalExecuteQuery(parsedStatement, AnalyzeMode.NONE))
          .thenReturn(newRetryResult);
      // The query result has changed, so this should now fail.
      assertThrows(
          "Missing exception for " + fieldToChange.getName(),
          AbortedDueToConcurrentModificationException.class,
          () -> resultSet.retry(abortedException));
    }
  }
}<|MERGE_RESOLUTION|>--- conflicted
+++ resolved
@@ -83,13 +83,10 @@
           .to(Timestamp.parseTimestamp("2022-08-04T11:20:00.123456789Z"))
           .set("date")
           .to(Date.fromYearMonthDay(2022, 8, 3))
-<<<<<<< HEAD
           .set("uuid")
           .to(UUID.randomUUID())
-=======
           .set("interval")
           .to(Interval.parseFromString("P8Y2M3DT4H5M6.789123456S"))
->>>>>>> b382999f
           .set("boolArray")
           .to(Value.boolArray(Arrays.asList(Boolean.FALSE, null, Boolean.TRUE)))
           .set("longArray")
@@ -117,10 +114,8 @@
           .to(
               Value.dateArray(
                   Arrays.asList(Date.parseDate("2000-01-01"), null, Date.parseDate("2022-08-03"))))
-<<<<<<< HEAD
           .set("uuidArray")
           .to(Value.uuidArray(Arrays.asList(UUID.randomUUID(), UUID.randomUUID())))
-=======
           .set("intervalArray")
           .to(
               Value.intervalArray(
@@ -128,7 +123,6 @@
                       Interval.parseFromString("P1Y2M-3DT4H5M6.789123456S"),
                       null,
                       Interval.parseFromString("P-1Y-2M-3DT-4H-5M-6.789123456S"))))
->>>>>>> b382999f
           .set("stringArray")
           .to(Value.stringArray(Arrays.asList("test2", null, "test1")))
           .set("jsonArray")
@@ -171,11 +165,8 @@
             Type.StructField.of("byteVal", Type.bytes()),
             Type.StructField.of("timestamp", Type.timestamp()),
             Type.StructField.of("date", Type.date()),
-<<<<<<< HEAD
             Type.StructField.of("uuid", Type.uuid()),
-=======
             Type.StructField.of("interval", Type.interval()),
->>>>>>> b382999f
             Type.StructField.of("boolArray", Type.array(Type.bool())),
             Type.StructField.of("longArray", Type.array(Type.int64())),
             Type.StructField.of("doubleArray", Type.array(Type.float64())),
@@ -185,11 +176,8 @@
             Type.StructField.of("byteArray", Type.array(Type.bytes())),
             Type.StructField.of("timestampArray", Type.array(Type.timestamp())),
             Type.StructField.of("dateArray", Type.array(Type.date())),
-<<<<<<< HEAD
             Type.StructField.of("uuidArray", Type.array(Type.uuid())),
-=======
             Type.StructField.of("intervalArray", Type.array(Type.interval())),
->>>>>>> b382999f
             Type.StructField.of("stringArray", Type.array(Type.string())),
             Type.StructField.of("jsonArray", Type.array(Type.json())),
             Type.StructField.of("pgJsonbArray", Type.array(Type.pgJsonb())),
@@ -231,13 +219,10 @@
             .to(Timestamp.parseTimestamp("2022-08-04T10:19:00.123456789Z"))
             .set("date")
             .to(Date.fromYearMonthDay(2022, 8, 4))
-<<<<<<< HEAD
             .set("uuid")
             .to(UUID.randomUUID())
-=======
             .set("interval")
             .to(Interval.parseFromString("P1Y2M3DT4H5M6.789123456S"))
->>>>>>> b382999f
             .set("boolArray")
             .to(Value.boolArray(Arrays.asList(Boolean.TRUE, null, Boolean.FALSE)))
             .set("longArray")
@@ -266,10 +251,8 @@
                 Value.dateArray(
                     Arrays.asList(
                         Date.parseDate("2000-01-01"), null, Date.parseDate("2022-08-04"))))
-<<<<<<< HEAD
             .set("uuidArray")
             .to(Value.uuidArray(Arrays.asList(UUID.randomUUID(), UUID.randomUUID())))
-=======
             .set("intervalArray")
             .to(
                 Value.intervalArray(
@@ -277,7 +260,6 @@
                         Interval.parseFromString("P1Y2M3DT4H5M6.789123456S"),
                         null,
                         Interval.parseFromString("P-1Y-2M-3DT-4H-5M-6.789123456S"))))
->>>>>>> b382999f
             .set("stringArray")
             .to(Value.stringArray(Arrays.asList("test1", null, "test2")))
             .set("jsonArray")
@@ -332,13 +314,10 @@
             .to((Timestamp) null)
             .set("date")
             .to((Date) null)
-<<<<<<< HEAD
             .set("uuid")
             .to((UUID) null)
-=======
             .set("interval")
             .to((Interval) null)
->>>>>>> b382999f
             .set("boolArray")
             .toBoolArray((Iterable<Boolean>) null)
             .set("longArray")
@@ -357,13 +336,10 @@
             .toTimestampArray(null)
             .set("dateArray")
             .toDateArray(null)
-<<<<<<< HEAD
             .set("uuidArray")
             .toUuidArray(null)
-=======
             .set("intervalArray")
             .toIntervalArray(null)
->>>>>>> b382999f
             .set("stringArray")
             .toStringArray(null)
             .set("jsonArray")
