--- conflicted
+++ resolved
@@ -469,10 +469,6 @@
               "Transaction Attempt Succeeded");
       expectedReadWriteTransactionEventsCount = 4;
     }
-<<<<<<< HEAD
-
-=======
->>>>>>> 2d65e88f
     DatabaseClient client = getClient();
     TransactionRunner runner = client.readWriteTransaction();
     runner.run(transaction -> transaction.executeUpdate(UPDATE_STATEMENT));
@@ -543,10 +539,6 @@
                 "CloudSpannerOperation.BatchCreateSessions",
                 "CloudSpannerOperation.ExecuteUpdate",
                 "CloudSpanner.ReadWriteTransaction");
-<<<<<<< HEAD
-
-=======
->>>>>>> 2d65e88f
     if (isMultiplexedSessionsEnabledForRW()) {
       expectedReadWriteTransactionErrorEvents =
           ImmutableList.of(
@@ -555,10 +547,6 @@
               "exception");
       expectedReadWriteTransactionErrorEventsCount = 3;
     }
-<<<<<<< HEAD
-
-=======
->>>>>>> 2d65e88f
     DatabaseClient client = getClient();
     TransactionRunner runner = client.readWriteTransaction();
     SpannerException e =
