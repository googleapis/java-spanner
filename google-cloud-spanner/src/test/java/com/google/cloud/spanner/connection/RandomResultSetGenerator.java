/*
 * Copyright 2019 Google LLC
 *
 * Licensed under the Apache License, Version 2.0 (the "License");
 * you may not use this file except in compliance with the License.
 * You may obtain a copy of the License at
 *
 *     https://www.apache.org/licenses/LICENSE-2.0
 *
 * Unless required by applicable law or agreed to in writing, software
 * distributed under the License is distributed on an "AS IS" BASIS,
 * WITHOUT WARRANTIES OR CONDITIONS OF ANY KIND, either express or implied.
 * See the License for the specific language governing permissions and
 * limitations under the License.
 */

package com.google.cloud.spanner.connection;

import com.google.cloud.Date;
import com.google.cloud.Timestamp;
import com.google.cloud.spanner.Dialect;
import com.google.cloud.spanner.SingerProto.Genre;
import com.google.cloud.spanner.SingerProto.SingerInfo;
import com.google.common.io.BaseEncoding;
import com.google.protobuf.ListValue;
import com.google.protobuf.NullValue;
import com.google.protobuf.Value;
import com.google.protobuf.util.Timestamps;
import com.google.spanner.v1.ResultSet;
import com.google.spanner.v1.ResultSetMetadata;
import com.google.spanner.v1.StructType;
import com.google.spanner.v1.StructType.Field;
import com.google.spanner.v1.Type;
import com.google.spanner.v1.TypeAnnotationCode;
import com.google.spanner.v1.TypeCode;
import java.math.BigDecimal;
<<<<<<< HEAD
=======
import java.math.RoundingMode;
>>>>>>> dee7cdab
import java.util.ArrayList;
import java.util.Arrays;
import java.util.List;
import java.util.Random;

/**
 * Utility class for generating {@link ResultSet}s containing columns with all possible data types
 * of Cloud Spanner filled with random data.
 */
public class RandomResultSetGenerator {
  public static Type[] generateAllTypes(Dialect dialect) {
    List<Type> types =
        new ArrayList<Type>(
            Arrays.asList(
                Type.newBuilder().setCode(TypeCode.BOOL).build(),
                Type.newBuilder().setCode(TypeCode.INT64).build(),
<<<<<<< HEAD
=======
                Type.newBuilder().setCode(TypeCode.FLOAT32).build(),
>>>>>>> dee7cdab
                Type.newBuilder().setCode(TypeCode.FLOAT64).build(),
                dialect == Dialect.POSTGRESQL
                    ? Type.newBuilder()
                        .setCode(TypeCode.NUMERIC)
                        .setTypeAnnotation(TypeAnnotationCode.PG_NUMERIC)
                        .build()
                    : Type.newBuilder().setCode(TypeCode.NUMERIC).build(),
                Type.newBuilder().setCode(TypeCode.STRING).build(),
                dialect == Dialect.POSTGRESQL
                    ? Type.newBuilder()
                        .setCode(TypeCode.JSON)
                        .setTypeAnnotation(TypeAnnotationCode.PG_JSONB)
                        .build()
                    : Type.newBuilder().setCode(TypeCode.JSON).build(),
                Type.newBuilder().setCode(TypeCode.BYTES).build(),
                Type.newBuilder().setCode(TypeCode.DATE).build(),
<<<<<<< HEAD
                Type.newBuilder().setCode(TypeCode.TIMESTAMP).build(),
                Type.newBuilder()
                    .setCode(TypeCode.ARRAY)
                    .setArrayElementType(Type.newBuilder().setCode(TypeCode.BOOL))
                    .build(),
                Type.newBuilder()
                    .setCode(TypeCode.ARRAY)
                    .setArrayElementType(Type.newBuilder().setCode(TypeCode.INT64))
                    .build(),
                Type.newBuilder()
                    .setCode(TypeCode.ARRAY)
                    .setArrayElementType(Type.newBuilder().setCode(TypeCode.FLOAT64))
                    .build(),
                Type.newBuilder()
                    .setCode(TypeCode.ARRAY)
                    .setArrayElementType(
                        dialect == Dialect.POSTGRESQL
                            ? Type.newBuilder()
                                .setCode(TypeCode.NUMERIC)
                                .setTypeAnnotation(TypeAnnotationCode.PG_NUMERIC)
                            : Type.newBuilder().setCode(TypeCode.NUMERIC))
                    .build(),
                Type.newBuilder()
                    .setCode(TypeCode.ARRAY)
                    .setArrayElementType(Type.newBuilder().setCode(TypeCode.STRING))
                    .build(),
                Type.newBuilder()
                    .setCode(TypeCode.ARRAY)
                    .setArrayElementType(
                        dialect == Dialect.POSTGRESQL
                            ? Type.newBuilder()
                                .setCode(TypeCode.JSON)
                                .setTypeAnnotation(TypeAnnotationCode.PG_JSONB)
                            : Type.newBuilder().setCode(TypeCode.JSON))
                    .build(),
                Type.newBuilder()
                    .setCode(TypeCode.ARRAY)
                    .setArrayElementType(Type.newBuilder().setCode(TypeCode.BYTES))
                    .build(),
                Type.newBuilder()
                    .setCode(TypeCode.ARRAY)
                    .setArrayElementType(Type.newBuilder().setCode(TypeCode.DATE))
                    .build(),
                Type.newBuilder()
                    .setCode(TypeCode.ARRAY)
                    .setArrayElementType(Type.newBuilder().setCode(TypeCode.TIMESTAMP))
                    .build()));

    // TODO(harsha): add test corresponding to this in testGetAllTypesAsString()
    // appendProtoTypes(types, dialect);
=======
                Type.newBuilder().setCode(TypeCode.TIMESTAMP).build()));
    if (dialect == Dialect.POSTGRESQL) {
      types.add(
          Type.newBuilder()
              .setCode(TypeCode.INT64)
              .setTypeAnnotation(TypeAnnotationCode.PG_OID)
              .build());
    }
    types.addAll(
        Arrays.asList(
            Type.newBuilder()
                .setCode(TypeCode.ARRAY)
                .setArrayElementType(Type.newBuilder().setCode(TypeCode.BOOL))
                .build(),
            Type.newBuilder()
                .setCode(TypeCode.ARRAY)
                .setArrayElementType(Type.newBuilder().setCode(TypeCode.INT64))
                .build(),
            Type.newBuilder()
                .setCode(TypeCode.ARRAY)
                .setArrayElementType(Type.newBuilder().setCode(TypeCode.FLOAT32))
                .build(),
            Type.newBuilder()
                .setCode(TypeCode.ARRAY)
                .setArrayElementType(Type.newBuilder().setCode(TypeCode.FLOAT64))
                .build(),
            Type.newBuilder()
                .setCode(TypeCode.ARRAY)
                .setArrayElementType(
                    dialect == Dialect.POSTGRESQL
                        ? Type.newBuilder()
                            .setCode(TypeCode.NUMERIC)
                            .setTypeAnnotation(TypeAnnotationCode.PG_NUMERIC)
                        : Type.newBuilder().setCode(TypeCode.NUMERIC))
                .build(),
            Type.newBuilder()
                .setCode(TypeCode.ARRAY)
                .setArrayElementType(Type.newBuilder().setCode(TypeCode.STRING))
                .build(),
            Type.newBuilder()
                .setCode(TypeCode.ARRAY)
                .setArrayElementType(
                    dialect == Dialect.POSTGRESQL
                        ? Type.newBuilder()
                            .setCode(TypeCode.JSON)
                            .setTypeAnnotation(TypeAnnotationCode.PG_JSONB)
                        : Type.newBuilder().setCode(TypeCode.JSON))
                .build(),
            Type.newBuilder()
                .setCode(TypeCode.ARRAY)
                .setArrayElementType(Type.newBuilder().setCode(TypeCode.BYTES))
                .build(),
            Type.newBuilder()
                .setCode(TypeCode.ARRAY)
                .setArrayElementType(Type.newBuilder().setCode(TypeCode.DATE))
                .build(),
            Type.newBuilder()
                .setCode(TypeCode.ARRAY)
                .setArrayElementType(Type.newBuilder().setCode(TypeCode.TIMESTAMP))
                .build()));

    appendProtoTypes(types, dialect);

    if (dialect == Dialect.POSTGRESQL) {
      types.add(
          Type.newBuilder()
              .setCode(TypeCode.ARRAY)
              .setArrayElementType(
                  Type.newBuilder()
                      .setCode(TypeCode.INT64)
                      .setTypeAnnotation(TypeAnnotationCode.PG_OID))
              .build());
    }

>>>>>>> dee7cdab
    Type[] typeArray = new Type[types.size()];
    typeArray = types.toArray(typeArray);
    return typeArray;
  }

  /** To append Proto & Enum types * */
  private static void appendProtoTypes(List<Type> types, Dialect dialect) {
    if (dialect == Dialect.GOOGLE_STANDARD_SQL) {
<<<<<<< HEAD
      types.add(Type.newBuilder().setCode(TypeCode.PROTO).setProtoTypeFqn("testProto").build());
      types.add(Type.newBuilder().setCode(TypeCode.ENUM).setProtoTypeFqn("testEnum").build());
=======
      types.add(
          Type.newBuilder()
              .setCode(TypeCode.PROTO)
              .setProtoTypeFqn(SingerInfo.getDescriptor().getFullName())
              .build());
      types.add(
          Type.newBuilder()
              .setCode(TypeCode.ENUM)
              .setProtoTypeFqn(Genre.getDescriptor().getFullName())
              .build());
>>>>>>> dee7cdab
      types.add(
          Type.newBuilder()
              .setCode(TypeCode.ARRAY)
              .setArrayElementType(
                  Type.newBuilder()
                      .setCode(TypeCode.PROTO)
                      .setProtoTypeFqn(SingerInfo.getDescriptor().getFullName()))
              .build());
      types.add(
          Type.newBuilder()
              .setCode(TypeCode.ARRAY)
              .setArrayElementType(
                  Type.newBuilder()
                      .setCode(TypeCode.ENUM)
                      .setProtoTypeFqn(Genre.getDescriptor().getFullName()))
              .build());
    }
  }

  public static ResultSetMetadata generateAllTypesMetadata(Type[] types) {
    StructType.Builder rowTypeBuilder = StructType.newBuilder();
    for (int col = 0; col < types.length; col++) {
      rowTypeBuilder.addFields(Field.newBuilder().setName("COL" + col).setType(types[col])).build();
    }
    ResultSetMetadata.Builder builder = ResultSetMetadata.newBuilder();
    builder.setRowType(rowTypeBuilder.build());
    return builder.build();
  }

  private final ResultSetMetadata metadata;
  private final Dialect dialect;
  private final Type[] types;
  private final int rowCount;
  private final Random random = new Random();

  public RandomResultSetGenerator(int rowCount) {
    this(rowCount, Dialect.GOOGLE_STANDARD_SQL);
  }

  public RandomResultSetGenerator(int rowCount, Dialect dialect) {
    this.rowCount = rowCount;
    this.dialect = dialect;
    this.types = generateAllTypes(dialect);
    this.metadata = generateAllTypesMetadata(types);
  }

  public ResultSet generate() {
    ResultSet.Builder builder = ResultSet.newBuilder();
    for (int row = 0; row < rowCount; row++) {
      ListValue.Builder rowBuilder = ListValue.newBuilder();
      for (Type type : types) {
        Value.Builder valueBuilder = Value.newBuilder();
        setRandomValue(valueBuilder, type);
        rowBuilder.addValues(valueBuilder.build());
      }
      builder.addRows(rowBuilder.build());
    }
    builder.setMetadata(metadata);
    return builder.build();
  }

  private void setRandomValue(Value.Builder builder, Type type) {
    if (randomNull()) {
      builder.setNullValue(NullValue.NULL_VALUE);
    } else {
      switch (type.getCode()) {
        case ARRAY:
          int length = random.nextInt(20) + 1;
          ListValue.Builder arrayBuilder = ListValue.newBuilder();
          for (int i = 0; i < length; i++) {
            Value.Builder valueBuilder = Value.newBuilder();
            setRandomValue(valueBuilder, type.getArrayElementType());
            arrayBuilder.addValues(valueBuilder.build());
          }
          builder.setListValue(arrayBuilder.build());
          break;
        case BOOL:
          builder.setBoolValue(random.nextBoolean());
          break;
        case STRING:
        case BYTES:
        case PROTO:
          byte[] bytes = new byte[random.nextInt(200)];
          random.nextBytes(bytes);
          builder.setStringValue(BaseEncoding.base64().encode(bytes));
          break;
        case JSON:
          builder.setStringValue("\"" + random.nextInt(200) + "\":\"" + random.nextInt(200) + "\"");
          break;
        case DATE:
          Date date =
              Date.fromYearMonthDay(
                  random.nextInt(2019) + 1, random.nextInt(11) + 1, random.nextInt(28) + 1);
          builder.setStringValue(date.toString());
          break;
        case FLOAT32:
          if (randomNaN()) {
            builder.setNumberValue(Float.NaN);
          } else {
            builder.setNumberValue(random.nextFloat());
          }
          break;
        case FLOAT64:
          if (randomNaN()) {
            builder.setNumberValue(Double.NaN);
          } else {
            builder.setNumberValue(random.nextDouble());
          }
          break;
        case NUMERIC:
          if (dialect == Dialect.POSTGRESQL && randomNaN()) {
            builder.setStringValue("NaN");
          } else {
            builder.setStringValue(
                BigDecimal.valueOf(random.nextDouble())
                    .setScale(9, RoundingMode.HALF_UP)
                    .toString());
          }
          break;
        case INT64:
        case ENUM:
          builder.setStringValue(String.valueOf(random.nextLong()));
          break;
        case TIMESTAMP:
          com.google.protobuf.Timestamp ts =
              Timestamps.add(
                  Timestamps.EPOCH,
                  com.google.protobuf.Duration.newBuilder()
                      .setSeconds(random.nextInt(100_000_000))
                      .setNanos(random.nextInt(1000_000_000))
                      .build());
          builder.setStringValue(Timestamp.fromProto(ts).toString());
          break;
        case STRUCT:
        case TYPE_CODE_UNSPECIFIED:
        case UNRECOGNIZED:
        default:
          throw new IllegalArgumentException("Unknown or unsupported type: " + type.getCode());
      }
    }
  }

  private boolean randomNull() {
    return random.nextInt(10) == 0;
  }

  private boolean randomNaN() {
    return random.nextInt(10) == 0;
  }
}<|MERGE_RESOLUTION|>--- conflicted
+++ resolved
@@ -34,10 +34,7 @@
 import com.google.spanner.v1.TypeAnnotationCode;
 import com.google.spanner.v1.TypeCode;
 import java.math.BigDecimal;
-<<<<<<< HEAD
-=======
 import java.math.RoundingMode;
->>>>>>> dee7cdab
 import java.util.ArrayList;
 import java.util.Arrays;
 import java.util.List;
@@ -54,10 +51,7 @@
             Arrays.asList(
                 Type.newBuilder().setCode(TypeCode.BOOL).build(),
                 Type.newBuilder().setCode(TypeCode.INT64).build(),
-<<<<<<< HEAD
-=======
                 Type.newBuilder().setCode(TypeCode.FLOAT32).build(),
->>>>>>> dee7cdab
                 Type.newBuilder().setCode(TypeCode.FLOAT64).build(),
                 dialect == Dialect.POSTGRESQL
                     ? Type.newBuilder()
@@ -74,58 +68,6 @@
                     : Type.newBuilder().setCode(TypeCode.JSON).build(),
                 Type.newBuilder().setCode(TypeCode.BYTES).build(),
                 Type.newBuilder().setCode(TypeCode.DATE).build(),
-<<<<<<< HEAD
-                Type.newBuilder().setCode(TypeCode.TIMESTAMP).build(),
-                Type.newBuilder()
-                    .setCode(TypeCode.ARRAY)
-                    .setArrayElementType(Type.newBuilder().setCode(TypeCode.BOOL))
-                    .build(),
-                Type.newBuilder()
-                    .setCode(TypeCode.ARRAY)
-                    .setArrayElementType(Type.newBuilder().setCode(TypeCode.INT64))
-                    .build(),
-                Type.newBuilder()
-                    .setCode(TypeCode.ARRAY)
-                    .setArrayElementType(Type.newBuilder().setCode(TypeCode.FLOAT64))
-                    .build(),
-                Type.newBuilder()
-                    .setCode(TypeCode.ARRAY)
-                    .setArrayElementType(
-                        dialect == Dialect.POSTGRESQL
-                            ? Type.newBuilder()
-                                .setCode(TypeCode.NUMERIC)
-                                .setTypeAnnotation(TypeAnnotationCode.PG_NUMERIC)
-                            : Type.newBuilder().setCode(TypeCode.NUMERIC))
-                    .build(),
-                Type.newBuilder()
-                    .setCode(TypeCode.ARRAY)
-                    .setArrayElementType(Type.newBuilder().setCode(TypeCode.STRING))
-                    .build(),
-                Type.newBuilder()
-                    .setCode(TypeCode.ARRAY)
-                    .setArrayElementType(
-                        dialect == Dialect.POSTGRESQL
-                            ? Type.newBuilder()
-                                .setCode(TypeCode.JSON)
-                                .setTypeAnnotation(TypeAnnotationCode.PG_JSONB)
-                            : Type.newBuilder().setCode(TypeCode.JSON))
-                    .build(),
-                Type.newBuilder()
-                    .setCode(TypeCode.ARRAY)
-                    .setArrayElementType(Type.newBuilder().setCode(TypeCode.BYTES))
-                    .build(),
-                Type.newBuilder()
-                    .setCode(TypeCode.ARRAY)
-                    .setArrayElementType(Type.newBuilder().setCode(TypeCode.DATE))
-                    .build(),
-                Type.newBuilder()
-                    .setCode(TypeCode.ARRAY)
-                    .setArrayElementType(Type.newBuilder().setCode(TypeCode.TIMESTAMP))
-                    .build()));
-
-    // TODO(harsha): add test corresponding to this in testGetAllTypesAsString()
-    // appendProtoTypes(types, dialect);
-=======
                 Type.newBuilder().setCode(TypeCode.TIMESTAMP).build()));
     if (dialect == Dialect.POSTGRESQL) {
       types.add(
@@ -200,7 +142,6 @@
               .build());
     }
 
->>>>>>> dee7cdab
     Type[] typeArray = new Type[types.size()];
     typeArray = types.toArray(typeArray);
     return typeArray;
@@ -209,10 +150,6 @@
   /** To append Proto & Enum types * */
   private static void appendProtoTypes(List<Type> types, Dialect dialect) {
     if (dialect == Dialect.GOOGLE_STANDARD_SQL) {
-<<<<<<< HEAD
-      types.add(Type.newBuilder().setCode(TypeCode.PROTO).setProtoTypeFqn("testProto").build());
-      types.add(Type.newBuilder().setCode(TypeCode.ENUM).setProtoTypeFqn("testEnum").build());
-=======
       types.add(
           Type.newBuilder()
               .setCode(TypeCode.PROTO)
@@ -223,7 +160,6 @@
               .setCode(TypeCode.ENUM)
               .setProtoTypeFqn(Genre.getDescriptor().getFullName())
               .build());
->>>>>>> dee7cdab
       types.add(
           Type.newBuilder()
               .setCode(TypeCode.ARRAY)
