--- conflicted
+++ resolved
@@ -122,18 +122,11 @@
                                 .bind("name")
                                 .to("One")
                                 .withQueryOptions(
-<<<<<<< HEAD
                                     QueryOptions.newBuilder()
                                         .setOptimizerVersion("1")
                                         .setOptimizerStatisticsPackage("custom-package")
                                         .build())
-                                .build());
-                      }
-                    }))
-=======
-                                    QueryOptions.newBuilder().setOptimizerVersion("1").build())
                                 .build())))
->>>>>>> 8a23ad04
         .isEqualTo(1L);
 
     // Version 'latest' should also work.
