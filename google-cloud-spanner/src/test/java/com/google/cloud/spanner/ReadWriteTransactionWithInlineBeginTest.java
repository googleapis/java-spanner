/*
 * Copyright 2020 Google LLC
 *
 * Licensed under the Apache License, Version 2.0 (the "License");
 * you may not use this file except in compliance with the License.
 * You may obtain a copy of the License at
 *
 *       http://www.apache.org/licenses/LICENSE-2.0
 *
 * Unless required by applicable law or agreed to in writing, software
 * distributed under the License is distributed on an "AS IS" BASIS,
 * WITHOUT WARRANTIES OR CONDITIONS OF ANY KIND, either express or implied.
 * See the License for the specific language governing permissions and
 * limitations under the License.
 */

package com.google.cloud.spanner;

import static com.google.common.truth.Truth.assertThat;
import static org.junit.Assert.fail;

import com.google.api.gax.grpc.testing.LocalChannelProvider;
import com.google.cloud.NoCredentials;
import com.google.cloud.spanner.MockSpannerServiceImpl.StatementResult;
import com.google.protobuf.AbstractMessage;
import com.google.protobuf.ListValue;
import com.google.spanner.v1.BeginTransactionRequest;
import com.google.spanner.v1.ResultSetMetadata;
import com.google.spanner.v1.StructType;
import com.google.spanner.v1.StructType.Field;
import com.google.spanner.v1.TypeCode;
import io.grpc.Server;
import io.grpc.Status;
import io.grpc.inprocess.InProcessServerBuilder;
import java.io.IOException;
import java.util.ArrayList;
import java.util.Arrays;
import java.util.List;
import java.util.concurrent.ExecutorService;
import java.util.concurrent.Executors;
import java.util.concurrent.Future;
import java.util.concurrent.ScheduledThreadPoolExecutor;
import java.util.concurrent.atomic.AtomicInteger;
import org.junit.After;
import org.junit.AfterClass;
import org.junit.Before;
import org.junit.BeforeClass;
import org.junit.Test;
import org.junit.runner.RunWith;
import org.junit.runners.JUnit4;

@RunWith(JUnit4.class)
public class ReadWriteTransactionWithInlineBeginTest {
  private static MockSpannerServiceImpl mockSpanner;
  private static Server server;
  private static LocalChannelProvider channelProvider;
  private static final Statement UPDATE_STATEMENT =
      Statement.of("UPDATE FOO SET BAR=1 WHERE BAZ=2");
  private static final Statement INVALID_UPDATE_STATEMENT =
      Statement.of("UPDATE NON_EXISTENT_TABLE SET BAR=1 WHERE BAZ=2");
  private static final Statement INVALID_SELECT_STATEMENT =
      Statement.of("SELECT * FROM NON_EXISTENT_TABLE");
  private static final long UPDATE_COUNT = 1L;
  private static final Statement SELECT1 = Statement.of("SELECT 1 AS COL1");
  private static final ResultSetMetadata SELECT1_METADATA =
      ResultSetMetadata.newBuilder()
          .setRowType(
              StructType.newBuilder()
                  .addFields(
                      Field.newBuilder()
                          .setName("COL1")
                          .setType(
                              com.google.spanner.v1.Type.newBuilder()
                                  .setCode(TypeCode.INT64)
                                  .build())
                          .build())
                  .build())
          .build();
  private static final com.google.spanner.v1.ResultSet SELECT1_RESULTSET =
      com.google.spanner.v1.ResultSet.newBuilder()
          .addRows(
              ListValue.newBuilder()
                  .addValues(com.google.protobuf.Value.newBuilder().setStringValue("1").build())
                  .build())
          .setMetadata(SELECT1_METADATA)
          .build();
  private Spanner spanner;
  private DatabaseClient client;

  @BeforeClass
  public static void startStaticServer() throws IOException {
    mockSpanner = new MockSpannerServiceImpl();
    mockSpanner.setAbortProbability(0.0D); // We don't want any unpredictable aborted transactions.
    mockSpanner.putStatementResult(StatementResult.update(UPDATE_STATEMENT, UPDATE_COUNT));
    mockSpanner.putStatementResult(StatementResult.query(SELECT1, SELECT1_RESULTSET));
    mockSpanner.putStatementResult(
        StatementResult.exception(
            INVALID_UPDATE_STATEMENT,
            Status.INVALID_ARGUMENT.withDescription("invalid statement").asRuntimeException()));
    mockSpanner.putStatementResult(
        StatementResult.exception(
            INVALID_SELECT_STATEMENT,
            Status.INVALID_ARGUMENT.withDescription("invalid statement").asRuntimeException()));

    String uniqueName = InProcessServerBuilder.generateName();
    server =
        InProcessServerBuilder.forName(uniqueName)
            // We need to use a real executor for timeouts to occur.
            .scheduledExecutorService(new ScheduledThreadPoolExecutor(1))
            .addService(mockSpanner)
            .build()
            .start();
    channelProvider = LocalChannelProvider.create(uniqueName);
  }

  @AfterClass
  public static void stopServer() throws InterruptedException {
    server.shutdown();
    server.awaitTermination();
  }

  @Before
  public void setUp() throws IOException {
    mockSpanner.reset();
    mockSpanner.removeAllExecutionTimes();
    spanner =
        SpannerOptions.newBuilder()
            .setProjectId("[PROJECT]")
            .setChannelProvider(channelProvider)
            .setCredentials(NoCredentials.getInstance())
            .build()
            .getService();
    client = spanner.getDatabaseClient(DatabaseId.of("[PROJECT]", "[INSTANCE]", "[DATABASE]"));
  }

  @After
  public void tearDown() throws Exception {
    spanner.close();
  }

  @Test
  public void singleUpdate() {
    Long updateCount =
        client
            .readWriteTransaction()
            .run(transaction -> transaction.executeUpdate(UPDATE_STATEMENT));
    assertThat(updateCount).isEqualTo(UPDATE_COUNT);
    assertThat(countRequests(BeginTransactionRequest.class)).isEqualTo(0);
    assertThat(countTransactionsStarted()).isEqualTo(1);
  }

  @Test
  public void singleBatchUpdate() {
    long[] updateCounts =
        client
            .readWriteTransaction()
            .run(
                transaction ->
                    transaction.batchUpdate(Arrays.asList(UPDATE_STATEMENT, UPDATE_STATEMENT)));
    assertThat(updateCounts).isEqualTo(new long[] {UPDATE_COUNT, UPDATE_COUNT});
    assertThat(countRequests(BeginTransactionRequest.class)).isEqualTo(0);
    assertThat(countTransactionsStarted()).isEqualTo(1);
  }

  @Test
  public void singleQuery() {
    Long value =
        client
            .readWriteTransaction()
            .run(
                transaction -> {
                  try (ResultSet rs = transaction.executeQuery(SELECT1)) {
                    while (rs.next()) {
                      return rs.getLong(0);
                    }
                  }
                  return 0L;
                });
    assertThat(value).isEqualTo(1L);
    assertThat(countRequests(BeginTransactionRequest.class)).isEqualTo(0);
    assertThat(countTransactionsStarted()).isEqualTo(1);
  }

  @Test
  public void updateAndQuery() {
    long[] res =
        client
            .readWriteTransaction()
            .run(
                transaction -> {
                  long updateCount = transaction.executeUpdate(UPDATE_STATEMENT);
                  long val = 0L;
                  try (ResultSet rs = transaction.executeQuery(SELECT1)) {
                    while (rs.next()) {
                      val = rs.getLong(0);
                    }
                  }
                  return new long[] {updateCount, val};
                });
    assertThat(res).isEqualTo(new long[] {UPDATE_COUNT, 1L});
    assertThat(countRequests(BeginTransactionRequest.class)).isEqualTo(0);
    assertThat(countTransactionsStarted()).isEqualTo(1);
  }

  @Test
  public void concurrentUpdates() {
    final int updates = 100;
    final ExecutorService service = Executors.newFixedThreadPool(8);
    Long updateCount =
        client
            .readWriteTransaction()
            .run(
<<<<<<< HEAD
                new TransactionCallable<Long>() {
                  @Override
                  public Long run(final TransactionContext transaction) throws Exception {
                    List<Future<Long>> list = new ArrayList<>(updates);
                    for (int i = 0; i < updates; i++) {
                      list.add(service.submit(() -> transaction.executeUpdate(UPDATE_STATEMENT)));
                    }
                    long totalUpdateCount = 0L;
                    for (Future<Long> fut : list) {
                      totalUpdateCount += fut.get();
                    }
                    return totalUpdateCount;
=======
                transaction -> {
                  List<Future<Long>> list = new ArrayList<>(updates);
                  for (int i = 0; i < updates; i++) {
                    list.add(
                        service.submit(
                            new Callable<Long>() {
                              @Override
                              public Long call() throws Exception {
                                return transaction.executeUpdate(UPDATE_STATEMENT);
                              }
                            }));
>>>>>>> b036a771
                  }
                  long totalUpdateCount = 0L;
                  for (Future<Long> fut : list) {
                    totalUpdateCount += fut.get();
                  }
                  return totalUpdateCount;
                });
    assertThat(updateCount).isEqualTo(UPDATE_COUNT * updates);
    assertThat(countRequests(BeginTransactionRequest.class)).isEqualTo(0);
    assertThat(countTransactionsStarted()).isEqualTo(1);
  }

  @Test
  public void concurrentBatchUpdates() {
    final int updates = 100;
    final ExecutorService service = Executors.newFixedThreadPool(8);
    Long updateCount =
        client
            .readWriteTransaction()
            .run(
<<<<<<< HEAD
                new TransactionCallable<Long>() {
                  @Override
                  public Long run(final TransactionContext transaction) throws Exception {
                    List<Future<long[]>> list = new ArrayList<>(updates);
                    for (int i = 0; i < updates; i++) {
                      list.add(
                          service.submit(
                              () ->
                                  transaction.batchUpdate(
                                      Arrays.asList(UPDATE_STATEMENT, UPDATE_STATEMENT))));
                    }
                    long totalUpdateCount = 0L;
                    for (Future<long[]> fut : list) {
                      for (long l : fut.get()) {
                        totalUpdateCount += l;
                      }
=======
                transaction -> {
                  List<Future<long[]>> list = new ArrayList<>(updates);
                  for (int i = 0; i < updates; i++) {
                    list.add(
                        service.submit(
                            new Callable<long[]>() {
                              @Override
                              public long[] call() throws Exception {
                                return transaction.batchUpdate(
                                    Arrays.asList(UPDATE_STATEMENT, UPDATE_STATEMENT));
                              }
                            }));
                  }
                  long totalUpdateCount = 0L;
                  for (Future<long[]> fut : list) {
                    for (long l : fut.get()) {
                      totalUpdateCount += l;
>>>>>>> b036a771
                    }
                  }
                  return totalUpdateCount;
                });
    assertThat(updateCount).isEqualTo(UPDATE_COUNT * updates * 2);
    assertThat(countRequests(BeginTransactionRequest.class)).isEqualTo(0);
    assertThat(countTransactionsStarted()).isEqualTo(1);
  }

  @Test
  public void concurrentQueries() {
    final int queries = 100;
    final ExecutorService service = Executors.newFixedThreadPool(8);
    Long selectedTotal =
        client
            .readWriteTransaction()
            .run(
<<<<<<< HEAD
                new TransactionCallable<Long>() {
                  @Override
                  public Long run(final TransactionContext transaction) throws Exception {
                    List<Future<Long>> list = new ArrayList<>(queries);
                    for (int i = 0; i < queries; i++) {
                      list.add(
                          service.submit(
                              () -> {
=======
                transaction -> {
                  List<Future<Long>> list = new ArrayList<>(queries);
                  for (int i = 0; i < queries; i++) {
                    list.add(
                        service.submit(
                            new Callable<Long>() {
                              @Override
                              public Long call() throws Exception {
>>>>>>> b036a771
                                try (ResultSet rs = transaction.executeQuery(SELECT1)) {
                                  while (rs.next()) {
                                    return rs.getLong(0);
                                  }
                                }
                                return 0L;
<<<<<<< HEAD
                              }));
                    }
                    long selectedTotal = 0L;
                    for (Future<Long> fut : list) {
                      selectedTotal += fut.get();
                    }
                    return selectedTotal;
=======
                              }
                            }));
                  }
                  long selectedTotal1 = 0L;
                  for (Future<Long> fut : list) {
                    selectedTotal1 += fut.get();
>>>>>>> b036a771
                  }
                  return selectedTotal1;
                });
    assertThat(selectedTotal).isEqualTo(queries);
    assertThat(countRequests(BeginTransactionRequest.class)).isEqualTo(0);
    assertThat(countTransactionsStarted()).isEqualTo(1);
  }

  @Test
  public void failedUpdate() {
    try {
      client
          .readWriteTransaction()
          .run(transaction -> transaction.executeUpdate(INVALID_UPDATE_STATEMENT));
      fail("missing expected exception");
    } catch (SpannerException e) {
      assertThat(e.getErrorCode()).isEqualTo(ErrorCode.INVALID_ARGUMENT);
    }
    assertThat(countRequests(BeginTransactionRequest.class)).isEqualTo(0);
    assertThat(countTransactionsStarted()).isEqualTo(1);
  }

  @Test
  public void failedBatchUpdate() {
    try {
      client
          .readWriteTransaction()
          .run(
              transaction ->
                  transaction.batchUpdate(
                      Arrays.asList(INVALID_UPDATE_STATEMENT, UPDATE_STATEMENT)));
      fail("missing expected exception");
    } catch (SpannerException e) {
      assertThat(e.getErrorCode()).isEqualTo(ErrorCode.INVALID_ARGUMENT);
    }
    assertThat(countRequests(BeginTransactionRequest.class)).isEqualTo(0);
    assertThat(countTransactionsStarted()).isEqualTo(1);
  }

  @Test
  public void failedQuery() {
    try {
      client
          .readWriteTransaction()
          .run(
              transaction -> {
                try (ResultSet rs = transaction.executeQuery(INVALID_SELECT_STATEMENT)) {
                  rs.next();
                }
                return null;
              });
      fail("missing expected exception");
    } catch (SpannerException e) {
      assertThat(e.getErrorCode()).isEqualTo(ErrorCode.INVALID_ARGUMENT);
    }
    assertThat(countRequests(BeginTransactionRequest.class)).isEqualTo(0);
    assertThat(countTransactionsStarted()).isEqualTo(1);
  }

  @Test
  public void failedUpdateAndThenUpdate() {
    Long updateCount =
        client
            .readWriteTransaction()
            .run(
                transaction -> {
                  try {
                    // This update statement carries the BeginTransaction, but fails. This will
                    // cause the entire transaction to be retried with an explicit
                    // BeginTransaction RPC to ensure all statements in the transaction are
                    // actually executed against the same transaction.
                    transaction.executeUpdate(INVALID_UPDATE_STATEMENT);
                    fail("Missing expected exception");
                  } catch (SpannerException e) {
                    assertThat(e.getErrorCode()).isEqualTo(ErrorCode.INVALID_ARGUMENT);
                  }
                  return transaction.executeUpdate(UPDATE_STATEMENT);
                });
    assertThat(updateCount).isEqualTo(1L);
    assertThat(countRequests(BeginTransactionRequest.class)).isEqualTo(1);
    assertThat(countTransactionsStarted()).isEqualTo(2);
  }

  @Test
  public void failedBatchUpdateAndThenUpdate() {
    Long updateCount =
        client
            .readWriteTransaction()
            .run(
                transaction -> {
                  try {
                    // This update statement carries the BeginTransaction, but fails. This will
                    // cause the entire transaction to be retried with an explicit
                    // BeginTransaction RPC to ensure all statements in the transaction are
                    // actually executed against the same transaction.
                    transaction.batchUpdate(
                        Arrays.asList(INVALID_UPDATE_STATEMENT, UPDATE_STATEMENT));
                    fail("Missing expected exception");
                  } catch (SpannerException e) {
                    assertThat(e.getErrorCode()).isEqualTo(ErrorCode.INVALID_ARGUMENT);
                  }
                  return transaction.executeUpdate(UPDATE_STATEMENT);
                });
    assertThat(updateCount).isEqualTo(1L);
    assertThat(countRequests(BeginTransactionRequest.class)).isEqualTo(1);
    assertThat(countTransactionsStarted()).isEqualTo(2);
  }

  @Test
  public void failedQueryAndThenUpdate() {
    Long updateCount =
        client
            .readWriteTransaction()
            .run(
                transaction -> {
                  // This query carries the BeginTransaction, but fails. The BeginTransaction will
                  // then be carried by the subsequent statement.
                  try (ResultSet rs = transaction.executeQuery(INVALID_SELECT_STATEMENT)) {
                    rs.next();
                    fail("Missing expected exception");
                  } catch (SpannerException e) {
                    assertThat(e.getErrorCode()).isEqualTo(ErrorCode.INVALID_ARGUMENT);
                  }
                  return transaction.executeUpdate(UPDATE_STATEMENT);
                });
    assertThat(updateCount).isEqualTo(1L);
    assertThat(countRequests(BeginTransactionRequest.class)).isEqualTo(1);
    assertThat(countTransactionsStarted()).isEqualTo(2);
  }

  @Test
  public void abortedUpdate() {
    final AtomicInteger attempt = new AtomicInteger();
    Long updateCount =
        client
            .readWriteTransaction()
            .run(
                transaction -> {
                  if (attempt.incrementAndGet() == 1) {
                    // We use abortNextTransaction here, as the transaction context does not yet
                    // have a transaction (it will be requested by the first update statement).
                    mockSpanner.abortNextTransaction();
                  }
                  return transaction.executeUpdate(UPDATE_STATEMENT);
                });
    assertThat(updateCount).isEqualTo(UPDATE_COUNT);
    assertThat(attempt.get()).isEqualTo(2);
    assertThat(countRequests(BeginTransactionRequest.class)).isEqualTo(0);
    assertThat(countTransactionsStarted()).isEqualTo(2);
  }

  @Test
  public void abortedBatchUpdate() {
    final AtomicInteger attempt = new AtomicInteger();
    long[] updateCounts =
        client
            .readWriteTransaction()
            .run(
                transaction -> {
                  if (attempt.incrementAndGet() == 1) {
                    // We use abortNextTransaction here, as the transaction context does not yet
                    // have a transaction (it will be requested by the first update statement).
                    mockSpanner.abortNextTransaction();
                  }
                  return transaction.batchUpdate(Arrays.asList(UPDATE_STATEMENT, UPDATE_STATEMENT));
                });
    assertThat(updateCounts).isEqualTo(new long[] {UPDATE_COUNT, UPDATE_COUNT});
    assertThat(attempt.get()).isEqualTo(2);
    assertThat(countRequests(BeginTransactionRequest.class)).isEqualTo(0);
    assertThat(countTransactionsStarted()).isEqualTo(2);
  }

  private int countRequests(Class<? extends AbstractMessage> requestType) {
    int count = 0;
    for (AbstractMessage msg : mockSpanner.getRequests()) {
      if (msg.getClass().equals(requestType)) {
        count++;
      }
    }
    return count;
  }

  private int countTransactionsStarted() {
    return mockSpanner.getTransactionsStarted().size();
  }
}<|MERGE_RESOLUTION|>--- conflicted
+++ resolved
@@ -210,32 +210,10 @@
         client
             .readWriteTransaction()
             .run(
-<<<<<<< HEAD
-                new TransactionCallable<Long>() {
-                  @Override
-                  public Long run(final TransactionContext transaction) throws Exception {
-                    List<Future<Long>> list = new ArrayList<>(updates);
-                    for (int i = 0; i < updates; i++) {
-                      list.add(service.submit(() -> transaction.executeUpdate(UPDATE_STATEMENT)));
-                    }
-                    long totalUpdateCount = 0L;
-                    for (Future<Long> fut : list) {
-                      totalUpdateCount += fut.get();
-                    }
-                    return totalUpdateCount;
-=======
                 transaction -> {
                   List<Future<Long>> list = new ArrayList<>(updates);
                   for (int i = 0; i < updates; i++) {
-                    list.add(
-                        service.submit(
-                            new Callable<Long>() {
-                              @Override
-                              public Long call() throws Exception {
-                                return transaction.executeUpdate(UPDATE_STATEMENT);
-                              }
-                            }));
->>>>>>> b036a771
+                    list.add(service.submit(() -> transaction.executeUpdate(UPDATE_STATEMENT)));
                   }
                   long totalUpdateCount = 0L;
                   for (Future<Long> fut : list) {
@@ -256,42 +234,19 @@
         client
             .readWriteTransaction()
             .run(
-<<<<<<< HEAD
-                new TransactionCallable<Long>() {
-                  @Override
-                  public Long run(final TransactionContext transaction) throws Exception {
-                    List<Future<long[]>> list = new ArrayList<>(updates);
-                    for (int i = 0; i < updates; i++) {
-                      list.add(
-                          service.submit(
-                              () ->
-                                  transaction.batchUpdate(
-                                      Arrays.asList(UPDATE_STATEMENT, UPDATE_STATEMENT))));
-                    }
-                    long totalUpdateCount = 0L;
-                    for (Future<long[]> fut : list) {
-                      for (long l : fut.get()) {
-                        totalUpdateCount += l;
-                      }
-=======
                 transaction -> {
                   List<Future<long[]>> list = new ArrayList<>(updates);
                   for (int i = 0; i < updates; i++) {
                     list.add(
                         service.submit(
-                            new Callable<long[]>() {
-                              @Override
-                              public long[] call() throws Exception {
-                                return transaction.batchUpdate(
-                                    Arrays.asList(UPDATE_STATEMENT, UPDATE_STATEMENT));
-                              }
-                            }));
+                            () ->
+                                transaction.batchUpdate(
+                                    Arrays.asList(UPDATE_STATEMENT, UPDATE_STATEMENT))));
                   }
                   long totalUpdateCount = 0L;
                   for (Future<long[]> fut : list) {
                     for (long l : fut.get()) {
                       totalUpdateCount += l;
->>>>>>> b036a771
                     }
                   }
                   return totalUpdateCount;
@@ -309,47 +264,23 @@
         client
             .readWriteTransaction()
             .run(
-<<<<<<< HEAD
-                new TransactionCallable<Long>() {
-                  @Override
-                  public Long run(final TransactionContext transaction) throws Exception {
-                    List<Future<Long>> list = new ArrayList<>(queries);
-                    for (int i = 0; i < queries; i++) {
-                      list.add(
-                          service.submit(
-                              () -> {
-=======
                 transaction -> {
                   List<Future<Long>> list = new ArrayList<>(queries);
                   for (int i = 0; i < queries; i++) {
                     list.add(
                         service.submit(
-                            new Callable<Long>() {
-                              @Override
-                              public Long call() throws Exception {
->>>>>>> b036a771
-                                try (ResultSet rs = transaction.executeQuery(SELECT1)) {
-                                  while (rs.next()) {
-                                    return rs.getLong(0);
-                                  }
+                            () -> {
+                              try (ResultSet rs = transaction.executeQuery(SELECT1)) {
+                                while (rs.next()) {
+                                  return rs.getLong(0);
                                 }
-                                return 0L;
-<<<<<<< HEAD
-                              }));
-                    }
-                    long selectedTotal = 0L;
-                    for (Future<Long> fut : list) {
-                      selectedTotal += fut.get();
-                    }
-                    return selectedTotal;
-=======
                               }
+                              return 0L;
                             }));
                   }
                   long selectedTotal1 = 0L;
                   for (Future<Long> fut : list) {
                     selectedTotal1 += fut.get();
->>>>>>> b036a771
                   }
                   return selectedTotal1;
                 });
