/*
 * Copyright 2020 Google LLC
 *
 * Licensed under the Apache License, Version 2.0 (the "License");
 * you may not use this file except in compliance with the License.
 * You may obtain a copy of the License at
 *
 *       http://www.apache.org/licenses/LICENSE-2.0
 *
 * Unless required by applicable law or agreed to in writing, software
 * distributed under the License is distributed on an "AS IS" BASIS,
 * WITHOUT WARRANTIES OR CONDITIONS OF ANY KIND, either express or implied.
 * See the License for the specific language governing permissions and
 * limitations under the License.
 */

package com.google.cloud.spanner;

import static com.google.cloud.spanner.MockSpannerTestUtil.INVALID_UPDATE_STATEMENT;
import static com.google.cloud.spanner.MockSpannerTestUtil.READ_COLUMN_NAMES;
import static com.google.cloud.spanner.MockSpannerTestUtil.READ_TABLE_NAME;
import static com.google.cloud.spanner.MockSpannerTestUtil.UPDATE_ABORTED_STATEMENT;
import static com.google.cloud.spanner.MockSpannerTestUtil.UPDATE_COUNT;
import static com.google.cloud.spanner.MockSpannerTestUtil.UPDATE_STATEMENT;
import static com.google.cloud.spanner.SpannerApiFutures.get;
import static com.google.common.truth.Truth.assertThat;
import static org.junit.Assert.assertEquals;
import static org.junit.Assert.assertNotNull;
import static org.junit.Assert.assertThrows;
import static org.junit.Assume.assumeFalse;
import static org.junit.Assert.assertTrue;

import com.google.api.core.ApiFuture;
import com.google.api.core.ApiFutureCallback;
import com.google.api.core.ApiFutures;
import com.google.api.core.SettableApiFuture;
import com.google.cloud.spanner.AsyncTransactionManager.AsyncTransactionFunction;
import com.google.cloud.spanner.AsyncTransactionManager.AsyncTransactionStep;
import com.google.cloud.spanner.AsyncTransactionManager.CommitTimestampFuture;
import com.google.cloud.spanner.AsyncTransactionManager.TransactionContextFuture;
import com.google.cloud.spanner.MockSpannerServiceImpl.SimulatedExecutionTime;
import com.google.cloud.spanner.MockSpannerServiceImpl.StatementResult;
import com.google.cloud.spanner.Options.ReadOption;
import com.google.cloud.spanner.SessionPool.SessionPoolTransactionContext;
import com.google.cloud.spanner.TransactionRunnerImpl.TransactionContextImpl;
import com.google.common.collect.ImmutableList;
import com.google.common.collect.Iterables;
import com.google.common.collect.Range;
import com.google.common.util.concurrent.MoreExecutors;
import com.google.protobuf.AbstractMessage;
import com.google.protobuf.Message;
import com.google.spanner.v1.BatchCreateSessionsRequest;
import com.google.spanner.v1.BeginTransactionRequest;
import com.google.spanner.v1.CommitRequest;
import com.google.spanner.v1.CreateSessionRequest;
import com.google.spanner.v1.ExecuteBatchDmlRequest;
import com.google.spanner.v1.ExecuteSqlRequest;
import com.google.spanner.v1.RollbackRequest;
import com.google.spanner.v1.TransactionSelector;
import io.grpc.Status;
import java.util.Arrays;
import java.util.Collection;
import java.util.Collections;
import java.util.List;
import java.util.concurrent.CountDownLatch;
import java.util.concurrent.ExecutionException;
import java.util.concurrent.Executor;
import java.util.concurrent.Executors;
import java.util.concurrent.TimeUnit;
import java.util.concurrent.TimeoutException;
import java.util.concurrent.atomic.AtomicInteger;
import org.junit.Test;
import org.junit.runner.RunWith;
import org.junit.runners.Parameterized;
import org.junit.runners.Parameterized.Parameter;
import org.junit.runners.Parameterized.Parameters;

@RunWith(Parameterized.class)
public class AsyncTransactionManagerTest extends AbstractAsyncTransactionTest {

  @Parameter public Executor executor;

  @Parameters(name = "executor = {0}")
  public static Collection<Object[]> data() {
    return Arrays.asList(
        new Object[][] {
          {MoreExecutors.directExecutor()},
          {Executors.newSingleThreadExecutor()},
          {Executors.newFixedThreadPool(4)}
        });
  }

  /**
   * Static helper methods that simplifies creating {@link AsyncTransactionFunction}s for Java7.
   * Java8 and higher can use lambda expressions.
   */
  public static class AsyncTransactionManagerHelper {

    public static <I> AsyncTransactionFunction<I, AsyncResultSet> readAsync(
        final String table,
        final KeySet keys,
        final Iterable<String> columns,
        final ReadOption... options) {
      return (transaction, ignored) ->
          ApiFutures.immediateFuture(transaction.readAsync(table, keys, columns, options));
    }

    public static <I> AsyncTransactionFunction<I, Struct> readRowAsync(
        final String table, final Key key, final Iterable<String> columns) {
      return (transaction, ignored) -> transaction.readRowAsync(table, key, columns);
    }

    public static <I> AsyncTransactionFunction<I, Void> buffer(Mutation mutation) {
      return buffer(ImmutableList.of(mutation));
    }

    public static <I> AsyncTransactionFunction<I, Void> buffer(final Iterable<Mutation> mutations) {
      return (transaction, ignored) -> {
        transaction.buffer(mutations);
        return ApiFutures.immediateFuture(null);
      };
    }

    public static <I> AsyncTransactionFunction<I, Long> executeUpdateAsync(Statement statement) {
      return executeUpdateAsync(SettableApiFuture.create(), statement);
    }

    public static <I> AsyncTransactionFunction<I, Long> executeUpdateAsync(
        final SettableApiFuture<Long> result, final Statement statement) {
      return (transaction, ignored) -> {
        ApiFuture<Long> updateCount = transaction.executeUpdateAsync(statement);
        ApiFutures.addCallback(
            updateCount,
            new ApiFutureCallback<Long>() {
              @Override
              public void onFailure(Throwable t) {
                result.setException(t);
              }

              @Override
              public void onSuccess(Long input) {
                result.set(input);
              }
            },
            MoreExecutors.directExecutor());
        return updateCount;
      };
    }

    public static <I> AsyncTransactionFunction<I, long[]> batchUpdateAsync(
        final Statement... statements) {
      return batchUpdateAsync(SettableApiFuture.create(), statements);
    }

    public static <I> AsyncTransactionFunction<I, long[]> batchUpdateAsync(
        final SettableApiFuture<long[]> result, final Statement... statements) {
      return (transaction, ignored) -> {
        ApiFuture<long[]> updateCounts = transaction.batchUpdateAsync(Arrays.asList(statements));
        ApiFutures.addCallback(
            updateCounts,
            new ApiFutureCallback<long[]>() {
              @Override
              public void onFailure(Throwable t) {
                result.setException(t);
              }

              @Override
              public void onSuccess(long[] input) {
                result.set(input);
              }
            },
            MoreExecutors.directExecutor());
        return updateCounts;
      };
    }
  }

  @Test
  public void asyncTransactionManager_shouldRollbackOnCloseAsync() throws Exception {
    AsyncTransactionManager manager = client().transactionManagerAsync();
    TransactionContext txn = manager.beginAsync().get();
    txn.executeUpdateAsync(UPDATE_STATEMENT).get();
    if (txn instanceof SessionPoolTransactionContext) {
      txn = ((SessionPoolTransactionContext) txn).delegate;
    }
    TransactionContextImpl impl = (TransactionContextImpl) txn;
    final TransactionSelector selector = impl.getTransactionSelector();

    SpannerApiFutures.get(manager.closeAsync());
    // The mock server should already have the Rollback request, as we are waiting for the returned
    // ApiFuture to be done.
    mockSpanner.waitForRequestsToContain(
        input -> {
          if (input instanceof RollbackRequest) {
            RollbackRequest request = (RollbackRequest) input;
            return request.getTransactionId().equals(selector.getId());
          }
          return false;
        },
        0L);
  }

  @Test
  public void testAsyncTransactionManager_returnsCommitStats() throws Exception {
    try (AsyncTransactionManager manager =
        client().transactionManagerAsync(Options.commitStats())) {
      TransactionContextFuture transactionContextFuture = manager.beginAsync();
      while (true) {
        try {
          CommitTimestampFuture commitTimestamp =
              transactionContextFuture
                  .then(
                      (transactionContext, ignored) ->
                          transactionContext.bufferAsync(
                              Collections.singleton(Mutation.delete("FOO", Key.of("foo")))),
                      executor)
                  .commitAsync();
          assertNotNull(commitTimestamp.get());
          assertNotNull(manager.getCommitResponse().get());
          assertNotNull(manager.getCommitResponse().get().getCommitStats());
          assertEquals(1L, manager.getCommitResponse().get().getCommitStats().getMutationCount());
          break;
        } catch (AbortedException e) {
          transactionContextFuture = manager.resetForRetryAsync();
        }
      }
    }
  }

  @Test
  public void asyncTransactionManagerUpdate() throws Exception {
    try (AsyncTransactionManager manager = client().transactionManagerAsync()) {
      TransactionContextFuture transactionContextFuture = manager.beginAsync();
      while (true) {
        try {
          AsyncTransactionStep<Void, Long> updateCount =
              transactionContextFuture.then(
                  (transactionContext, ignored) ->
                      transactionContext.executeUpdateAsync(UPDATE_STATEMENT),
                  executor);
          CommitTimestampFuture commitTimestamp = updateCount.commitAsync();
          assertThat(updateCount.get()).isEqualTo(UPDATE_COUNT);
          assertThat(commitTimestamp.get()).isNotNull();
          break;
        } catch (AbortedException e) {
          transactionContextFuture = manager.resetForRetryAsync();
        }
      }
    }
  }

  @Test
  public void asyncTransactionManagerIsNonBlocking() throws Exception {
    // TODO: Remove this condition once DelayedAsyncTransactionManager is made non-blocking with
    // multiplexed sessions.
    assumeFalse(
        "DelayedAsyncTransactionManager is currently blocking with multiplexed sessions.",
        spanner.getOptions().getSessionPoolOptions().getUseMultiplexedSessionForRW());
    mockSpanner.freeze();
    try (AsyncTransactionManager manager = clientWithEmptySessionPool().transactionManagerAsync()) {
      TransactionContextFuture transactionContextFuture = manager.beginAsync();
      while (true) {
        try {
          AsyncTransactionStep<Void, Long> updateCount =
              transactionContextFuture.then(
                  (transactionContext, ignored) ->
                      transactionContext.executeUpdateAsync(UPDATE_STATEMENT),
                  executor);
          CommitTimestampFuture commitTimestamp = updateCount.commitAsync();
          mockSpanner.unfreeze();
          assertThat(updateCount.get(10L, TimeUnit.SECONDS)).isEqualTo(UPDATE_COUNT);
          assertThat(commitTimestamp.get(10L, TimeUnit.SECONDS)).isNotNull();
          break;
        } catch (AbortedException e) {
          transactionContextFuture = manager.resetForRetryAsync();
        }
      }
    }
  }

  @Test
  public void asyncTransactionManagerInvalidUpdate() throws Exception {
    try (AsyncTransactionManager manager = client().transactionManagerAsync()) {
      TransactionContextFuture transactionContextFuture = manager.beginAsync();
      CommitTimestampFuture commitTimestamp =
          transactionContextFuture
              .then(
                  (transaction, ignored) ->
                      transaction.executeUpdateAsync(INVALID_UPDATE_STATEMENT),
                  executor)
              .commitAsync();
      SpannerException e = assertThrows(SpannerException.class, () -> get(commitTimestamp));
      assertThat(e.getErrorCode()).isEqualTo(ErrorCode.INVALID_ARGUMENT);
      assertThat(e.getMessage()).contains("invalid statement");
    }
  }

  @Test
  public void asyncTransactionManagerCommitAborted() throws Exception {
    final AtomicInteger attempt = new AtomicInteger();
    CountDownLatch abortedLatch = new CountDownLatch(1);
    try (AsyncTransactionManager manager = clientWithEmptySessionPool().transactionManagerAsync()) {
      TransactionContextFuture transactionContextFuture = manager.beginAsync();
      while (true) {
        try {
          attempt.incrementAndGet();
          AsyncTransactionStep<Void, Long> updateCount =
              transactionContextFuture.then(
                  (transaction, ignored) -> transaction.executeUpdateAsync(UPDATE_STATEMENT),
                  executor);
          updateCount.then(
              (transaction, ignored) -> {
                if (attempt.get() == 1) {
                  mockSpanner.abortTransaction(transaction);
                  abortedLatch.countDown();
                }
                return ApiFutures.immediateFuture(null);
              },
              executor);
          abortedLatch.await(10L, TimeUnit.SECONDS);
          CommitTimestampFuture commitTimestamp = updateCount.commitAsync();
          assertThat(updateCount.get()).isEqualTo(UPDATE_COUNT);
          assertThat(commitTimestamp.get()).isNotNull();
          assertThat(attempt.get()).isEqualTo(2);
          break;
        } catch (AbortedException e) {
          transactionContextFuture = manager.resetForRetryAsync();
        }
      }
    }
  }

  @Test
  public void asyncTransactionManagerFireAndForgetInvalidUpdate() throws Exception {
    try (AsyncTransactionManager manager = clientWithEmptySessionPool().transactionManagerAsync()) {
      TransactionContextFuture transactionContextFuture = manager.beginAsync();
      while (true) {
        try {
          AsyncTransactionStep<Void, Long> transaction =
              transactionContextFuture.then(
                  (transactionContext, ignored) -> {
                    // This fire-and-forget update statement should not fail the transaction.
                    // The exception will however cause the transaction to be retried, as the
                    // statement will not return a transaction id.
                    transactionContext.executeUpdateAsync(INVALID_UPDATE_STATEMENT);
                    return transactionContext.executeUpdateAsync(UPDATE_STATEMENT);
                  },
                  executor);
          CommitTimestampFuture commitTimestamp = transaction.commitAsync();
          assertThat(commitTimestamp.get()).isNotNull();
          assertThat(transaction.get()).isEqualTo(UPDATE_COUNT);
          break;
        } catch (AbortedException e) {
          transactionContextFuture = manager.resetForRetryAsync();
        }
      }
    }
    ImmutableList<Class<? extends Message>> expectedRequestsWithRegularSession =
        ImmutableList.of(
            BatchCreateSessionsRequest.class,
            // The first update that fails. This will cause a transaction retry.
            ExecuteSqlRequest.class,
            // The retry will use an explicit BeginTransaction call.
            BeginTransactionRequest.class,
            // The first update will again fail, but now there is a transaction id, so the
            // transaction can continue.
            ExecuteSqlRequest.class,
            ExecuteSqlRequest.class,
            CommitRequest.class);
<<<<<<< HEAD
    ImmutableList<Class<? extends Message>> expectedRequestsWithMultiplexedSession =
=======
    ImmutableList<Class<? extends Message>> expectedRequestsWithMultiplexedSessionForRW =
>>>>>>> 2d65e88f
        ImmutableList.of(
            CreateSessionRequest.class,
            // The first update that fails. This will cause a transaction retry.
            ExecuteSqlRequest.class,
            // The retry will use an explicit BeginTransaction call.
            BeginTransactionRequest.class,
            // The first update will again fail, but now there is a transaction id, so the
            // transaction can continue.
            ExecuteSqlRequest.class,
            ExecuteSqlRequest.class,
            CommitRequest.class);
    if (isMultiplexedSessionsEnabledForRW()) {
      assertThat(mockSpanner.getRequestTypes())
<<<<<<< HEAD
          .containsExactlyElementsIn(expectedRequestsWithMultiplexedSession);
=======
          .containsExactlyElementsIn(expectedRequestsWithMultiplexedSessionForRW);
    } else if (isMultiplexedSessionsEnabled()) {
      assertThat(mockSpanner.getRequestTypes()).containsAtLeastElementsIn(expectedRequests);
>>>>>>> 2d65e88f
    } else {
      assertThat(mockSpanner.getRequestTypes())
          .containsExactlyElementsIn(expectedRequestsWithRegularSession);
    }
  }

  @Test
  public void asyncTransactionManagerChain() throws Exception {
    try (AsyncTransactionManager manager = client().transactionManagerAsync()) {
      TransactionContextFuture transactionContextFuture = manager.beginAsync();
      while (true) {
        try {
          CommitTimestampFuture commitTimestamp =
              transactionContextFuture
                  .then(
                      (transaction, ignored) -> transaction.executeUpdateAsync(UPDATE_STATEMENT),
                      executor)
                  .then(
                      (transactionContext, ignored) ->
                          transactionContext.readRowAsync(
                              READ_TABLE_NAME, Key.of(1L), READ_COLUMN_NAMES),
                      executor)
                  .then(
                      (ignored, input) -> ApiFutures.immediateFuture(input.getString("Value")),
                      executor)
                  .then(
                      (ignored, input) -> {
                        assertThat(input).isEqualTo("v1");
                        return ApiFutures.immediateFuture(null);
                      },
                      executor)
                  .commitAsync();
          assertThat(commitTimestamp.get()).isNotNull();
          break;
        } catch (AbortedException e) {
          transactionContextFuture = manager.resetForRetryAsync();
        }
      }
    }
  }

  @Test
  public void asyncTransactionManagerChainWithErrorInTheMiddle() throws Exception {
    try (AsyncTransactionManager manager = client().transactionManagerAsync()) {
      TransactionContextFuture transactionContextFuture = manager.beginAsync();
      while (true) {
        try {
          CommitTimestampFuture commitTimestampFuture =
              transactionContextFuture
                  .then(
                      (transactionContext, ignored) ->
                          transactionContext.executeUpdateAsync(INVALID_UPDATE_STATEMENT),
                      executor)
                  .then(
                      (ignored1, ignored2) -> {
                        throw new IllegalStateException("this should not be executed");
                      },
                      executor)
                  .commitAsync();
          SpannerException e =
              assertThrows(SpannerException.class, () -> get(commitTimestampFuture));
          assertThat(e.getErrorCode()).isEqualTo(ErrorCode.INVALID_ARGUMENT);
          break;
        } catch (AbortedException e) {
          transactionContextFuture = manager.resetForRetryAsync();
        }
      }
    }
  }

  @Test
  public void asyncTransactionManagerUpdateAborted() throws Exception {
    try (AsyncTransactionManager manager = client().transactionManagerAsync()) {
      // Temporarily set the result of the update to 2 rows.
      mockSpanner.putStatementResult(StatementResult.update(UPDATE_STATEMENT, UPDATE_COUNT + 1L));
      final AtomicInteger attempt = new AtomicInteger();

      TransactionContextFuture transactionContextFuture = manager.beginAsync();
      while (true) {
        try {
          CommitTimestampFuture commitTimestampFuture =
              transactionContextFuture
                  .then(
                      (ignored1, ignored2) -> {
                        if (attempt.incrementAndGet() == 1) {
                          // Abort the first attempt.
                          mockSpanner.abortNextStatement();
                        } else {
                          // Set the result of the update statement back to 1 row.
                          mockSpanner.putStatementResult(
                              StatementResult.update(UPDATE_STATEMENT, UPDATE_COUNT));
                        }
                        return ApiFutures.immediateFuture(null);
                      },
                      executor)
                  .then(
                      (transactionContext, ignored) ->
                          transactionContext.executeUpdateAsync(UPDATE_STATEMENT),
                      executor)
                  .commitAsync();
          assertThat(commitTimestampFuture.get()).isNotNull();
          break;
        } catch (AbortedException e) {
          transactionContextFuture = manager.resetForRetryAsync();
        }
      }
      assertThat(attempt.get()).isEqualTo(2);
    } finally {
      mockSpanner.putStatementResult(StatementResult.update(UPDATE_STATEMENT, UPDATE_COUNT));
    }
  }

  @Test
  public void asyncTransactionManagerUpdateAbortedWithoutGettingResult() throws Exception {
    final AtomicInteger attempt = new AtomicInteger();
    try (AsyncTransactionManager manager = clientWithEmptySessionPool().transactionManagerAsync()) {
      TransactionContextFuture transactionContextFuture = manager.beginAsync();
      while (true) {
        try {
          CommitTimestampFuture commitTimestampFuture =
              transactionContextFuture
                  .then(
                      (transaction, ignored) -> {
                        if (attempt.incrementAndGet() == 1) {
                          mockSpanner.abortNextStatement();
                        }
                        // This update statement will be aborted, but the error will not
                        // propagated to the transaction runner and cause the transaction to
                        // retry. Instead, the commit call will do that.
                        transaction.executeUpdateAsync(UPDATE_STATEMENT);
                        // Resolving this future will not resolve the result of the entire
                        // transaction. The transaction result will be resolved when the commit
                        // has actually finished successfully.
                        return ApiFutures.immediateFuture(null);
                      },
                      executor)
                  .commitAsync();
          assertThat(commitTimestampFuture.get()).isNotNull();
          assertThat(attempt.get()).isEqualTo(2);
          // The server may receive 1 or 2 commit requests depending on whether the call to
          // commitAsync() already knows that the transaction has aborted. If it does, it will not
          // attempt to call the Commit RPC and instead directly propagate the Aborted error.
          if (isMultiplexedSessionsEnabledForRW()) {
            assertThat(mockSpanner.getRequestTypes())
                .containsAtLeast(
                    CreateSessionRequest.class,
                    ExecuteSqlRequest.class,
                    // The retry will use a BeginTransaction RPC.
                    BeginTransactionRequest.class,
                    ExecuteSqlRequest.class,
                    CommitRequest.class);
          } else {
            assertThat(mockSpanner.getRequestTypes())
                .containsAtLeast(
                    BatchCreateSessionsRequest.class,
                    ExecuteSqlRequest.class,
                    // The retry will use a BeginTransaction RPC.
                    BeginTransactionRequest.class,
                    ExecuteSqlRequest.class,
                    CommitRequest.class);
          }
          break;
        } catch (AbortedException e) {
          transactionContextFuture = manager.resetForRetryAsync();
        }
      }
    }
  }

  @Test
  public void asyncTransactionManagerCommitFails() throws Exception {
    mockSpanner.setCommitExecutionTime(
        SimulatedExecutionTime.ofException(
            Status.INVALID_ARGUMENT
                .withDescription("mutation limit exceeded")
                .asRuntimeException()));
    try (AsyncTransactionManager mgr = client().transactionManagerAsync()) {
      TransactionContextFuture txn = mgr.beginAsync();
      SpannerException e =
          assertThrows(
              SpannerException.class,
              () ->
                  get(
                      txn.then(
                              AsyncTransactionManagerHelper.executeUpdateAsync(UPDATE_STATEMENT),
                              executor)
                          .commitAsync()));
      assertThat(e.getErrorCode()).isEqualTo(ErrorCode.INVALID_ARGUMENT);
      assertThat(e.getMessage()).contains("mutation limit exceeded");
    }
  }

  @Test
  public void asyncTransactionManagerWaitsUntilAsyncUpdateHasFinished() throws Exception {
    try (AsyncTransactionManager mgr = clientWithEmptySessionPool().transactionManagerAsync()) {
      TransactionContextFuture txn = mgr.beginAsync();
      while (true) {
        try {
          txn.then(
                  (transaction, input) -> {
                    // Shoot-and-forget update. The commit will still wait for this request to
                    // finish.
                    transaction.executeUpdateAsync(UPDATE_STATEMENT);
                    return ApiFutures.immediateFuture(null);
                  },
                  executor)
              .commitAsync()
              .get();
          if (isMultiplexedSessionsEnabledForRW()) {
<<<<<<< HEAD
=======
            assertThat(mockSpanner.getRequestTypes())
                .containsExactly(
                    CreateSessionRequest.class, ExecuteSqlRequest.class, CommitRequest.class);
          } else if (isMultiplexedSessionsEnabled()) {
>>>>>>> 2d65e88f
            assertThat(mockSpanner.getRequestTypes())
                .containsExactly(
                    CreateSessionRequest.class, ExecuteSqlRequest.class, CommitRequest.class);
          } else {
            assertThat(mockSpanner.getRequestTypes())
                .containsExactly(
                    BatchCreateSessionsRequest.class, ExecuteSqlRequest.class, CommitRequest.class);
          }
          break;
        } catch (AbortedException e) {
          txn = mgr.resetForRetryAsync();
        }
      }
    }
  }

  @Test
  public void asyncTransactionManagerBatchUpdate() throws Exception {
    try (AsyncTransactionManager manager = client().transactionManagerAsync()) {
      TransactionContextFuture transactionContextFuture = manager.beginAsync();
      while (true) {
        try {
          AsyncTransactionStep<Void, long[]> updateCounts =
              transactionContextFuture.then(
                  (transaction, ignored) ->
                      transaction.batchUpdateAsync(
                          ImmutableList.of(UPDATE_STATEMENT, UPDATE_STATEMENT)),
                  executor);
          get(updateCounts.commitAsync());
          assertThat(get(updateCounts)).asList().containsExactly(UPDATE_COUNT, UPDATE_COUNT);
          break;
        } catch (AbortedException e) {
          transactionContextFuture = manager.resetForRetryAsync();
        }
      }
    }
  }

  @Test
  public void asyncTransactionManagerIsNonBlockingWithBatchUpdate() throws Exception {
    // TODO: Remove this condition once DelayedAsyncTransactionManager is made non-blocking with
    // multiplexed sessions.
    assumeFalse(
        "DelayedAsyncTransactionManager is currently blocking with multiplexed sessions.",
        spanner.getOptions().getSessionPoolOptions().getUseMultiplexedSessionForRW());
    mockSpanner.freeze();
    try (AsyncTransactionManager manager = clientWithEmptySessionPool().transactionManagerAsync()) {
      TransactionContextFuture transactionContextFuture = manager.beginAsync();
      while (true) {
        try {
          AsyncTransactionStep<Void, long[]> updateCounts =
              transactionContextFuture.then(
                  (transactionContext, ignored) ->
                      transactionContext.batchUpdateAsync(Collections.singleton(UPDATE_STATEMENT)),
                  executor);
          CommitTimestampFuture commitTimestampFuture = updateCounts.commitAsync();
          mockSpanner.unfreeze();
          assertThat(commitTimestampFuture.get()).isNotNull();
          assertThat(updateCounts.get()).asList().containsExactly(UPDATE_COUNT);
          break;
        } catch (AbortedException e) {
          transactionContextFuture = manager.resetForRetryAsync();
        }
      }
    }
  }

  @Test
  public void asyncTransactionManagerInvalidBatchUpdate() throws Exception {
    try (AsyncTransactionManager manager = client().transactionManagerAsync()) {
      TransactionContextFuture transactionContextFuture = manager.beginAsync();
      SpannerException e =
          assertThrows(
              SpannerException.class,
              () ->
                  get(
                      transactionContextFuture
                          .then(
                              (transactionContext, ignored) ->
                                  transactionContext.batchUpdateAsync(
                                      ImmutableList.of(UPDATE_STATEMENT, INVALID_UPDATE_STATEMENT)),
                              executor)
                          .commitAsync()));
      assertThat(e.getErrorCode()).isEqualTo(ErrorCode.INVALID_ARGUMENT);
      assertThat(e.getMessage()).contains("invalid statement");
    }
  }

  @Test
  public void asyncTransactionManagerFireAndForgetInvalidBatchUpdate() throws Exception {
    try (AsyncTransactionManager manager = clientWithEmptySessionPool().transactionManagerAsync()) {
      TransactionContextFuture transactionContextFuture = manager.beginAsync();
      while (true) {
        try {
          AsyncTransactionStep<Void, long[]> updateCounts =
              transactionContextFuture
                  .then(
                      (transactionContext, ignored) -> {
                        transactionContext.batchUpdateAsync(
                            ImmutableList.of(UPDATE_STATEMENT, INVALID_UPDATE_STATEMENT));
                        return ApiFutures.<Void>immediateFuture(null);
                      },
                      executor)
                  .then(
                      (transactionContext, ignored) ->
                          transactionContext.batchUpdateAsync(
                              ImmutableList.of(UPDATE_STATEMENT, UPDATE_STATEMENT)),
                      executor);
          updateCounts.commitAsync().get();
          assertThat(updateCounts.get()).asList().containsExactly(UPDATE_COUNT, UPDATE_COUNT);
          break;
        } catch (AbortedException e) {
          transactionContextFuture = manager.resetForRetryAsync();
        }
      }
    }
    ImmutableList<Class<? extends Message>> expectedRequestsWithRegularSession =
        ImmutableList.of(
            BatchCreateSessionsRequest.class,
            ExecuteBatchDmlRequest.class,
            ExecuteBatchDmlRequest.class,
            CommitRequest.class);
<<<<<<< HEAD
    ImmutableList<Class<? extends Message>> expectedRequestsWithMultiplexedSession =
=======
    ImmutableList<Class<? extends Message>> expectedRequestsWithMultiplexedSessionsRW =
>>>>>>> 2d65e88f
        ImmutableList.of(
            CreateSessionRequest.class,
            ExecuteBatchDmlRequest.class,
            ExecuteBatchDmlRequest.class,
            CommitRequest.class);
    if (isMultiplexedSessionsEnabledForRW()) {
      assertThat(mockSpanner.getRequestTypes())
<<<<<<< HEAD
          .containsExactlyElementsIn(expectedRequestsWithMultiplexedSession);
=======
          .containsExactlyElementsIn(expectedRequestsWithMultiplexedSessionsRW);
    } else if (isMultiplexedSessionsEnabled()) {
      assertThat(mockSpanner.getRequestTypes()).containsAtLeastElementsIn(expectedRequests);
>>>>>>> 2d65e88f
    } else {
      assertThat(mockSpanner.getRequestTypes())
          .containsExactlyElementsIn(expectedRequestsWithRegularSession);
    }
  }

  @Test
  public void asyncTransactionManagerBatchUpdateAborted() throws Exception {
    final AtomicInteger attempt = new AtomicInteger();
    try (AsyncTransactionManager manager = clientWithEmptySessionPool().transactionManagerAsync()) {
      TransactionContextFuture transactionContextFuture = manager.beginAsync();
      while (true) {
        try {
          transactionContextFuture
              .then(
                  (transaction, ignored) -> {
                    if (attempt.incrementAndGet() == 1) {
                      return transaction.batchUpdateAsync(
                          ImmutableList.of(UPDATE_STATEMENT, UPDATE_ABORTED_STATEMENT));
                    } else {
                      return transaction.batchUpdateAsync(
                          ImmutableList.of(UPDATE_STATEMENT, UPDATE_STATEMENT));
                    }
                  },
                  executor)
              .commitAsync()
              .get();
          break;
        } catch (AbortedException e) {
          transactionContextFuture = manager.resetForRetryAsync();
        }
      }
    }
    assertThat(attempt.get()).isEqualTo(2);
    // There should only be 1 CommitRequest, as the first attempt should abort already after the
    // ExecuteBatchDmlRequest.
    ImmutableList<Class<? extends Message>> expectedRequestsWithRegularSession =
        ImmutableList.of(
            BatchCreateSessionsRequest.class,
            ExecuteBatchDmlRequest.class,
            BeginTransactionRequest.class,
            ExecuteBatchDmlRequest.class,
            CommitRequest.class);
<<<<<<< HEAD
    ImmutableList<Class<? extends Message>> expectedRequestsWithMultiplexedSession =
=======
    ImmutableList<Class<? extends Message>> expectedRequestsWithMultiplexedSessionsRW =
>>>>>>> 2d65e88f
        ImmutableList.of(
            CreateSessionRequest.class,
            ExecuteBatchDmlRequest.class,
            BeginTransactionRequest.class,
            ExecuteBatchDmlRequest.class,
            CommitRequest.class);
    if (isMultiplexedSessionsEnabledForRW()) {
      assertThat(mockSpanner.getRequestTypes())
<<<<<<< HEAD
          .containsExactlyElementsIn(expectedRequestsWithMultiplexedSession);
=======
          .containsExactlyElementsIn(expectedRequestsWithMultiplexedSessionsRW);
    } else if (isMultiplexedSessionsEnabled()) {
      assertThat(mockSpanner.getRequestTypes()).containsAtLeastElementsIn(expectedRequests);
>>>>>>> 2d65e88f
    } else {
      assertThat(mockSpanner.getRequestTypes())
          .containsExactlyElementsIn(expectedRequestsWithRegularSession);
    }
  }

  @Test
  public void asyncTransactionManagerBatchUpdateAbortedBeforeFirstStatement() throws Exception {
    final AtomicInteger attempt = new AtomicInteger();
    try (AsyncTransactionManager manager = clientWithEmptySessionPool().transactionManagerAsync()) {
      TransactionContextFuture transactionContextFuture = manager.beginAsync();
      while (true) {
        try {
          transactionContextFuture
              .then(
                  (transactionContext, ignored) -> {
                    if (attempt.incrementAndGet() == 1) {
                      mockSpanner.abortNextStatement();
                    }
                    return transactionContext.batchUpdateAsync(
                        ImmutableList.of(UPDATE_STATEMENT, UPDATE_STATEMENT));
                  },
                  executor)
              .commitAsync()
              .get();
          break;
        } catch (AbortedException e) {
          transactionContextFuture = manager.resetForRetryAsync();
        }
      }
    }
    assertThat(attempt.get()).isEqualTo(2);
    // There should only be 1 CommitRequest, as the first attempt should abort already after the
    // ExecuteBatchDmlRequest.
    ImmutableList<Class<? extends Message>> expectedRequestsWithRegularSession =
        ImmutableList.of(
            BatchCreateSessionsRequest.class,
            ExecuteBatchDmlRequest.class,
            BeginTransactionRequest.class,
            ExecuteBatchDmlRequest.class,
            CommitRequest.class);
<<<<<<< HEAD
    // There should only be 1 CommitRequest, as the first attempt should abort already after the
    // ExecuteBatchDmlRequest.
    // When requests run using multiplexed session, the BatchCreateSessionsRequest will not be
    // triggered because we are creating an empty pool during initialization.
    ImmutableList<Class<? extends Message>> expectedRequestsWithMultiplexedSession =
=======
    // When requests run using multiplexed session with read-write enabled, the
    // BatchCreateSessionsRequest will not be
    // triggered because we are creating an empty pool during initialization.
    ImmutableList<Class<? extends Message>> expectedRequestsWithMultiplexedSessionsRW =
>>>>>>> 2d65e88f
        ImmutableList.of(
            CreateSessionRequest.class,
            ExecuteBatchDmlRequest.class,
            BeginTransactionRequest.class,
            ExecuteBatchDmlRequest.class,
            CommitRequest.class);
    if (isMultiplexedSessionsEnabledForRW()) {
      assertThat(mockSpanner.getRequestTypes())
<<<<<<< HEAD
          .containsExactlyElementsIn(expectedRequestsWithMultiplexedSession);
=======
          .containsExactlyElementsIn(expectedRequestsWithMultiplexedSessionsRW);
    } else if (isMultiplexedSessionsEnabled()) {
      assertThat(mockSpanner.getRequestTypes()).containsAtLeastElementsIn(expectedRequests);
>>>>>>> 2d65e88f
    } else {
      assertThat(mockSpanner.getRequestTypes())
          .containsExactlyElementsIn(expectedRequestsWithRegularSession);
    }
  }

  @Test
  public void asyncTransactionManagerWithBatchUpdateCommitAborted() throws Exception {
    try (AsyncTransactionManager manager = clientWithEmptySessionPool().transactionManagerAsync()) {
      // Temporarily set the result of the update to 2 rows.
      mockSpanner.putStatementResult(StatementResult.update(UPDATE_STATEMENT, UPDATE_COUNT + 1L));
      final AtomicInteger attempt = new AtomicInteger();
      TransactionContextFuture txn = manager.beginAsync();
      while (true) {
        try {
          AsyncTransactionStep<Void, long[]> updateCounts =
              txn.then(
                      (ignored1, ignored2) -> {
                        if (attempt.get() > 0) {
                          // Set the result of the update statement back to 1 row.
                          mockSpanner.putStatementResult(
                              StatementResult.update(UPDATE_STATEMENT, UPDATE_COUNT));
                        }
                        return ApiFutures.<Void>immediateFuture(null);
                      },
                      executor)
                  .then(
                      (transactionContext, ignored) ->
                          transactionContext.batchUpdateAsync(
                              ImmutableList.of(UPDATE_STATEMENT, UPDATE_STATEMENT)),
                      executor);
          updateCounts
              .then(
                  (transaction, ignored) -> {
                    if (attempt.incrementAndGet() == 1) {
                      mockSpanner.abortTransaction(transaction);
                    }
                    return ApiFutures.immediateFuture(null);
                  },
                  executor)
              .commitAsync()
              .get();
          assertThat(updateCounts.get()).asList().containsExactly(UPDATE_COUNT, UPDATE_COUNT);
          assertThat(attempt.get()).isEqualTo(2);
          break;
        } catch (AbortedException e) {
          txn = manager.resetForRetryAsync();
        }
      }
    } finally {
      mockSpanner.putStatementResult(StatementResult.update(UPDATE_STATEMENT, UPDATE_COUNT));
    }
    ImmutableList<Class<? extends Message>> expectedRequestsWithRegularSession =
        ImmutableList.of(
            BatchCreateSessionsRequest.class,
            ExecuteBatchDmlRequest.class,
            CommitRequest.class,
            BeginTransactionRequest.class,
            ExecuteBatchDmlRequest.class,
            CommitRequest.class);
<<<<<<< HEAD
    ImmutableList<Class<? extends Message>> expectedRequestsWithMultiplexedSession =
=======
    ImmutableList<Class<? extends Message>> expectedRequestsWithMultiplexedSessionsRW =
>>>>>>> 2d65e88f
        ImmutableList.of(
            CreateSessionRequest.class,
            ExecuteBatchDmlRequest.class,
            CommitRequest.class,
            BeginTransactionRequest.class,
            ExecuteBatchDmlRequest.class,
            CommitRequest.class);
    if (isMultiplexedSessionsEnabledForRW()) {
      assertThat(mockSpanner.getRequestTypes())
<<<<<<< HEAD
          .containsExactlyElementsIn(expectedRequestsWithMultiplexedSession);
=======
          .containsExactlyElementsIn(expectedRequestsWithMultiplexedSessionsRW);
    } else if (isMultiplexedSessionsEnabled()) {
      assertThat(mockSpanner.getRequestTypes()).containsAtLeastElementsIn(expectedRequests);
>>>>>>> 2d65e88f
    } else {
      assertThat(mockSpanner.getRequestTypes())
          .containsExactlyElementsIn(expectedRequestsWithRegularSession);
    }
  }

  @Test
  public void asyncTransactionManagerBatchUpdateAbortedWithoutGettingResult() throws Exception {
    final AtomicInteger attempt = new AtomicInteger();
    try (AsyncTransactionManager manager = clientWithEmptySessionPool().transactionManagerAsync()) {
      TransactionContextFuture transactionContextFuture = manager.beginAsync();
      while (true) {
        try {
          transactionContextFuture
              .then(
                  (transactionContext, ignored) -> {
                    if (attempt.incrementAndGet() == 1) {
                      mockSpanner.abortNextStatement();
                    }
                    // This update statement will be aborted, but the error will not propagated
                    // to the transaction manager and cause the transaction to retry. Instead,
                    // the commit call will do that. Depending on the timing, that will happen
                    // directly in the transaction manager if the ABORTED error has already been
                    // returned by the batch update call before the commit call starts.
                    // Otherwise, the backend will return an ABORTED error for the commit call.
                    transactionContext.batchUpdateAsync(
                        ImmutableList.of(UPDATE_STATEMENT, UPDATE_STATEMENT));
                    return ApiFutures.immediateFuture(null);
                  },
                  executor)
              .commitAsync()
              .get();
          break;
        } catch (AbortedException e) {
          transactionContextFuture = manager.resetForRetryAsync();
        }
      }
    }
    assertThat(attempt.get()).isEqualTo(2);
    List<Class<? extends AbstractMessage>> requests = mockSpanner.getRequestTypes();
<<<<<<< HEAD
=======
    // Remove the CreateSession requests for multiplexed sessions, as those are not relevant for
    // this test if multiplexed session for read-write is not enabled.
    if (!isMultiplexedSessionsEnabledForRW()) {
      requests.removeIf(request -> request == CreateSessionRequest.class);
    }
>>>>>>> 2d65e88f
    int size = Iterables.size(requests);
    assertThat(size).isIn(Range.closed(5, 6));
    if (size == 5) {
      if (isMultiplexedSessionsEnabledForRW()) {
        assertThat(requests)
            .containsExactly(
                CreateSessionRequest.class,
                ExecuteBatchDmlRequest.class,
                BeginTransactionRequest.class,
                ExecuteBatchDmlRequest.class,
                CommitRequest.class);
      } else {
        assertThat(requests)
            .containsExactly(
                BatchCreateSessionsRequest.class,
                ExecuteBatchDmlRequest.class,
                BeginTransactionRequest.class,
                ExecuteBatchDmlRequest.class,
                CommitRequest.class);
      }
    } else {
      if (isMultiplexedSessionsEnabledForRW()) {
        assertThat(requests)
            .containsExactly(
                CreateSessionRequest.class,
                ExecuteBatchDmlRequest.class,
                CommitRequest.class,
                BeginTransactionRequest.class,
                ExecuteBatchDmlRequest.class,
                CommitRequest.class);
      } else {
        assertThat(requests)
            .containsExactly(
                BatchCreateSessionsRequest.class,
                ExecuteBatchDmlRequest.class,
                CommitRequest.class,
                BeginTransactionRequest.class,
                ExecuteBatchDmlRequest.class,
                CommitRequest.class);
      }
    }
  }

  @Test
  public void asyncTransactionManagerWithBatchUpdateCommitFails() {
    mockSpanner.setCommitExecutionTime(
        SimulatedExecutionTime.ofException(
            Status.INVALID_ARGUMENT
                .withDescription("mutation limit exceeded")
                .asRuntimeException()));
    try (AsyncTransactionManager manager = clientWithEmptySessionPool().transactionManagerAsync()) {
      TransactionContextFuture transactionContextFuture = manager.beginAsync();
      SpannerException e =
          assertThrows(
              SpannerException.class,
              () ->
                  get(
                      transactionContextFuture
                          .then(
                              (transactionContext, ignored) ->
                                  transactionContext.batchUpdateAsync(
                                      ImmutableList.of(UPDATE_STATEMENT, UPDATE_STATEMENT)),
                              executor)
                          .commitAsync()));
      assertThat(e.getErrorCode()).isEqualTo(ErrorCode.INVALID_ARGUMENT);
      assertThat(e.getMessage()).contains("mutation limit exceeded");
    }
    ImmutableList<Class<? extends Message>> expectedRequestsWithRegularSession =
        ImmutableList.of(
            BatchCreateSessionsRequest.class, ExecuteBatchDmlRequest.class, CommitRequest.class);
<<<<<<< HEAD
    ImmutableList<Class<? extends Message>> expectedRequestsWithMultiplexedSession =
=======
    ImmutableList<Class<? extends Message>> expectedRequestsWithMultiplexedSessionsRW =
>>>>>>> 2d65e88f
        ImmutableList.of(
            CreateSessionRequest.class, ExecuteBatchDmlRequest.class, CommitRequest.class);
    if (isMultiplexedSessionsEnabledForRW()) {
      assertThat(mockSpanner.getRequestTypes())
<<<<<<< HEAD
          .containsExactlyElementsIn(expectedRequestsWithMultiplexedSession);
=======
          .containsExactlyElementsIn(expectedRequestsWithMultiplexedSessionsRW);
    } else if (isMultiplexedSessionsEnabled()) {
      assertThat(mockSpanner.getRequestTypes()).containsAtLeastElementsIn(expectedRequests);
>>>>>>> 2d65e88f
    } else {
      assertThat(mockSpanner.getRequestTypes())
          .containsExactlyElementsIn(expectedRequestsWithRegularSession);
    }
  }

  @Test
  public void asyncTransactionManagerWaitsUntilAsyncBatchUpdateHasFinished() throws Exception {
    try (AsyncTransactionManager manager = clientWithEmptySessionPool().transactionManagerAsync()) {
      TransactionContextFuture transactionContextFuture = manager.beginAsync();
      while (true) {
        try {
          transactionContextFuture
              .then(
                  (transactionContext, ignored) -> {
                    transactionContext.batchUpdateAsync(ImmutableList.of(UPDATE_STATEMENT));
                    return ApiFutures.immediateFuture(null);
                  },
                  executor)
              .commitAsync()
              .get();
          break;
        } catch (AbortedException e) {
          transactionContextFuture = manager.resetForRetryAsync();
        }
      }
    }
    ImmutableList<Class<? extends Message>> expectedRequestsWithRegularSession =
        ImmutableList.of(
            BatchCreateSessionsRequest.class, ExecuteBatchDmlRequest.class, CommitRequest.class);
<<<<<<< HEAD
    ImmutableList<Class<? extends Message>> expectedRequestsWithMultiplexedSession =
        ImmutableList.of(
            CreateSessionRequest.class, ExecuteBatchDmlRequest.class, CommitRequest.class);
    if (isMultiplexedSessionsEnabled()) {
      assertThat(mockSpanner.getRequestTypes())
          .containsExactlyElementsIn(expectedRequestsWithMultiplexedSession);
=======
    ImmutableList<Class<? extends Message>> expectedRequestsWithMultiplexedSessionsRW =
        ImmutableList.of(
            CreateSessionRequest.class, ExecuteBatchDmlRequest.class, CommitRequest.class);
    if (isMultiplexedSessionsEnabledForRW()) {
      assertThat(mockSpanner.getRequestTypes())
          .containsExactlyElementsIn(expectedRequestsWithMultiplexedSessionsRW);
    } else if (isMultiplexedSessionsEnabled()) {
      assertThat(mockSpanner.getRequestTypes()).containsAtLeastElementsIn(expectedRequests);
>>>>>>> 2d65e88f
    } else {
      assertThat(mockSpanner.getRequestTypes())
          .containsExactlyElementsIn(expectedRequestsWithRegularSession);
    }
  }

  @Test
  public void asyncTransactionManagerReadRow() throws Exception {
    try (AsyncTransactionManager manager = client().transactionManagerAsync()) {
      TransactionContextFuture transactionContextFuture = manager.beginAsync();
      while (true) {
        try {
          AsyncTransactionStep<Struct, String> value =
              transactionContextFuture
                  .then(
                      (transactionContext, ignored) ->
                          transactionContext.readRowAsync(
                              READ_TABLE_NAME, Key.of(1L), READ_COLUMN_NAMES),
                      executor)
                  .then(
                      (ignored, input) -> ApiFutures.immediateFuture(input.getString("Value")),
                      executor);
          value.commitAsync().get();
          assertThat(value.get()).isEqualTo("v1");
          break;
        } catch (AbortedException e) {
          transactionContextFuture = manager.resetForRetryAsync();
        }
      }
    }
  }

  @Test
  public void asyncTransactionManagerRead() throws Exception {
    try (AsyncTransactionManager manager = client().transactionManagerAsync()) {
      TransactionContextFuture transactionContextFuture = manager.beginAsync();
      while (true) {
        try {
          AsyncTransactionStep<Void, List<String>> values =
              transactionContextFuture.then(
                  (transactionContext, ignored) ->
                      transactionContext
                          .readAsync(READ_TABLE_NAME, KeySet.all(), READ_COLUMN_NAMES)
                          .toListAsync(
                              input -> input.getString("Value"), MoreExecutors.directExecutor()),
                  executor);
          // Commit the transaction.
          values.commitAsync().get();
          assertThat(values.get()).containsExactly("v1", "v2", "v3");
          break;
        } catch (AbortedException e) {
          transactionContextFuture = manager.resetForRetryAsync();
        }
      }
    }
  }

  @Test
  public void asyncTransactionManagerQuery() throws Exception {
    mockSpanner.putStatementResult(
        StatementResult.query(
            Statement.of("SELECT FirstName FROM Singers WHERE ID=1"),
            MockSpannerTestUtil.READ_FIRST_NAME_SINGERS_RESULTSET));
    final long singerId = 1L;
    try (AsyncTransactionManager manager = client().transactionManagerAsync()) {
      TransactionContextFuture transactionContextFuture = manager.beginAsync();
      while (true) {
        final String column = "FirstName";
        CommitTimestampFuture commitTimestamp =
            transactionContextFuture
                .then(
                    (transactionContext, ignored) ->
                        transactionContext.readRowAsync(
                            "Singers", Key.of(singerId), Collections.singleton(column)),
                    executor)
                .then(
                    (transaction, input) -> {
                      String name = input.getString(column);
                      return transaction.bufferAsync(
                          Mutation.newUpdateBuilder("Singers")
                              .set(column)
                              .to(name.toUpperCase())
                              .build());
                    },
                    executor)
                .commitAsync();
        try {
          commitTimestamp.get();
          break;
        } catch (AbortedException e) {
          transactionContextFuture = manager.resetForRetryAsync();
        }
      }
    }
  }

  @Test
  public void asyncTransactionManager_shouldPropagateStatementFailure()
      throws ExecutionException, InterruptedException, TimeoutException {
    DatabaseClient dbClient = client();
    try (AsyncTransactionManager transactionManager = dbClient.transactionManagerAsync()) {
      TransactionContextFuture txnContextFuture = transactionManager.beginAsync();
      AsyncTransactionStep<Void, Long> updateFuture =
          txnContextFuture.then(
              (transaction, ignored) -> transaction.executeUpdateAsync(INVALID_UPDATE_STATEMENT),
              executor);
      final SettableApiFuture<Void> res = SettableApiFuture.create();
      ApiFutures.addCallback(
          updateFuture,
          new ApiFutureCallback<Long>() {
            @Override
            public void onFailure(Throwable throwable) {
              // Check that we got the expected failure.
              try {
                assertThat(throwable).isInstanceOf(SpannerException.class);
                SpannerException e = (SpannerException) throwable;
                assertThat(e.getErrorCode()).isEqualTo(ErrorCode.INVALID_ARGUMENT);
                assertThat(e.getMessage()).contains("invalid statement");
                res.set(null);
              } catch (Throwable t) {
                res.setException(t);
              }
            }

            @Override
            public void onSuccess(Long aLong) {
              res.setException(new AssertionError("Statement should not succeed."));
            }
          },
          executor);

      assertThat(res.get(10L, TimeUnit.SECONDS)).isNull();
    }
  }

  @Test
  public void testAbandonedAsyncTransactionManager_rollbackFails() throws Exception {
    mockSpanner.setRollbackExecutionTime(
        SimulatedExecutionTime.ofException(Status.PERMISSION_DENIED.asRuntimeException()));

    boolean gotException = false;
    try (AsyncTransactionManager manager = client().transactionManagerAsync()) {
      TransactionContextFuture transactionContextFuture = manager.beginAsync();
      while (true) {
        try {
          AsyncTransactionStep<Void, Long> updateCount =
              transactionContextFuture.then(
                  (transactionContext, ignored) ->
                      transactionContext.executeUpdateAsync(UPDATE_STATEMENT),
                  executor);
          assertEquals(1L, updateCount.get().longValue());
          // Break without committing or rolling back the transaction.
          break;
        } catch (AbortedException e) {
          transactionContextFuture = manager.resetForRetryAsync();
        }
      }
    } catch (SpannerException spannerException) {
      // The error from the automatically executed Rollback is surfaced when the
      // AsyncTransactionManager is closed.
      assertEquals(ErrorCode.PERMISSION_DENIED, spannerException.getErrorCode());
      gotException = true;
    }
    assertTrue(gotException);
  }

  private boolean isMultiplexedSessionsEnabled() {
    if (spanner.getOptions() == null || spanner.getOptions().getSessionPoolOptions() == null) {
      return false;
    }
    return spanner.getOptions().getSessionPoolOptions().getUseMultiplexedSession();
  }

  private boolean isMultiplexedSessionsEnabledForRW() {
    if (spanner.getOptions() == null || spanner.getOptions().getSessionPoolOptions() == null) {
      return false;
    }
    return spanner.getOptions().getSessionPoolOptions().getUseMultiplexedSessionForRW();
  }
}<|MERGE_RESOLUTION|>--- conflicted
+++ resolved
@@ -355,7 +355,7 @@
         }
       }
     }
-    ImmutableList<Class<? extends Message>> expectedRequestsWithRegularSession =
+    ImmutableList<Class<? extends Message>> expectedRequests =
         ImmutableList.of(
             BatchCreateSessionsRequest.class,
             // The first update that fails. This will cause a transaction retry.
@@ -367,11 +367,7 @@
             ExecuteSqlRequest.class,
             ExecuteSqlRequest.class,
             CommitRequest.class);
-<<<<<<< HEAD
-    ImmutableList<Class<? extends Message>> expectedRequestsWithMultiplexedSession =
-=======
     ImmutableList<Class<? extends Message>> expectedRequestsWithMultiplexedSessionForRW =
->>>>>>> 2d65e88f
         ImmutableList.of(
             CreateSessionRequest.class,
             // The first update that fails. This will cause a transaction retry.
@@ -385,16 +381,11 @@
             CommitRequest.class);
     if (isMultiplexedSessionsEnabledForRW()) {
       assertThat(mockSpanner.getRequestTypes())
-<<<<<<< HEAD
-          .containsExactlyElementsIn(expectedRequestsWithMultiplexedSession);
-=======
           .containsExactlyElementsIn(expectedRequestsWithMultiplexedSessionForRW);
     } else if (isMultiplexedSessionsEnabled()) {
       assertThat(mockSpanner.getRequestTypes()).containsAtLeastElementsIn(expectedRequests);
->>>>>>> 2d65e88f
     } else {
-      assertThat(mockSpanner.getRequestTypes())
-          .containsExactlyElementsIn(expectedRequestsWithRegularSession);
+      assertThat(mockSpanner.getRequestTypes()).containsExactlyElementsIn(expectedRequests);
     }
   }
 
@@ -601,16 +592,16 @@
               .commitAsync()
               .get();
           if (isMultiplexedSessionsEnabledForRW()) {
-<<<<<<< HEAD
-=======
             assertThat(mockSpanner.getRequestTypes())
                 .containsExactly(
                     CreateSessionRequest.class, ExecuteSqlRequest.class, CommitRequest.class);
           } else if (isMultiplexedSessionsEnabled()) {
->>>>>>> 2d65e88f
             assertThat(mockSpanner.getRequestTypes())
                 .containsExactly(
-                    CreateSessionRequest.class, ExecuteSqlRequest.class, CommitRequest.class);
+                    CreateSessionRequest.class,
+                    BatchCreateSessionsRequest.class,
+                    ExecuteSqlRequest.class,
+                    CommitRequest.class);
           } else {
             assertThat(mockSpanner.getRequestTypes())
                 .containsExactly(
@@ -724,17 +715,13 @@
         }
       }
     }
-    ImmutableList<Class<? extends Message>> expectedRequestsWithRegularSession =
+    ImmutableList<Class<? extends Message>> expectedRequests =
         ImmutableList.of(
             BatchCreateSessionsRequest.class,
             ExecuteBatchDmlRequest.class,
             ExecuteBatchDmlRequest.class,
             CommitRequest.class);
-<<<<<<< HEAD
-    ImmutableList<Class<? extends Message>> expectedRequestsWithMultiplexedSession =
-=======
     ImmutableList<Class<? extends Message>> expectedRequestsWithMultiplexedSessionsRW =
->>>>>>> 2d65e88f
         ImmutableList.of(
             CreateSessionRequest.class,
             ExecuteBatchDmlRequest.class,
@@ -742,16 +729,11 @@
             CommitRequest.class);
     if (isMultiplexedSessionsEnabledForRW()) {
       assertThat(mockSpanner.getRequestTypes())
-<<<<<<< HEAD
-          .containsExactlyElementsIn(expectedRequestsWithMultiplexedSession);
-=======
           .containsExactlyElementsIn(expectedRequestsWithMultiplexedSessionsRW);
     } else if (isMultiplexedSessionsEnabled()) {
       assertThat(mockSpanner.getRequestTypes()).containsAtLeastElementsIn(expectedRequests);
->>>>>>> 2d65e88f
     } else {
-      assertThat(mockSpanner.getRequestTypes())
-          .containsExactlyElementsIn(expectedRequestsWithRegularSession);
+      assertThat(mockSpanner.getRequestTypes()).containsExactlyElementsIn(expectedRequests);
     }
   }
 
@@ -785,18 +767,14 @@
     assertThat(attempt.get()).isEqualTo(2);
     // There should only be 1 CommitRequest, as the first attempt should abort already after the
     // ExecuteBatchDmlRequest.
-    ImmutableList<Class<? extends Message>> expectedRequestsWithRegularSession =
+    ImmutableList<Class<? extends Message>> expectedRequests =
         ImmutableList.of(
             BatchCreateSessionsRequest.class,
             ExecuteBatchDmlRequest.class,
             BeginTransactionRequest.class,
             ExecuteBatchDmlRequest.class,
             CommitRequest.class);
-<<<<<<< HEAD
-    ImmutableList<Class<? extends Message>> expectedRequestsWithMultiplexedSession =
-=======
     ImmutableList<Class<? extends Message>> expectedRequestsWithMultiplexedSessionsRW =
->>>>>>> 2d65e88f
         ImmutableList.of(
             CreateSessionRequest.class,
             ExecuteBatchDmlRequest.class,
@@ -805,16 +783,11 @@
             CommitRequest.class);
     if (isMultiplexedSessionsEnabledForRW()) {
       assertThat(mockSpanner.getRequestTypes())
-<<<<<<< HEAD
-          .containsExactlyElementsIn(expectedRequestsWithMultiplexedSession);
-=======
           .containsExactlyElementsIn(expectedRequestsWithMultiplexedSessionsRW);
     } else if (isMultiplexedSessionsEnabled()) {
       assertThat(mockSpanner.getRequestTypes()).containsAtLeastElementsIn(expectedRequests);
->>>>>>> 2d65e88f
     } else {
-      assertThat(mockSpanner.getRequestTypes())
-          .containsExactlyElementsIn(expectedRequestsWithRegularSession);
+      assertThat(mockSpanner.getRequestTypes()).containsExactlyElementsIn(expectedRequests);
     }
   }
 
@@ -846,25 +819,17 @@
     assertThat(attempt.get()).isEqualTo(2);
     // There should only be 1 CommitRequest, as the first attempt should abort already after the
     // ExecuteBatchDmlRequest.
-    ImmutableList<Class<? extends Message>> expectedRequestsWithRegularSession =
+    ImmutableList<Class<? extends Message>> expectedRequests =
         ImmutableList.of(
             BatchCreateSessionsRequest.class,
             ExecuteBatchDmlRequest.class,
             BeginTransactionRequest.class,
             ExecuteBatchDmlRequest.class,
             CommitRequest.class);
-<<<<<<< HEAD
-    // There should only be 1 CommitRequest, as the first attempt should abort already after the
-    // ExecuteBatchDmlRequest.
-    // When requests run using multiplexed session, the BatchCreateSessionsRequest will not be
-    // triggered because we are creating an empty pool during initialization.
-    ImmutableList<Class<? extends Message>> expectedRequestsWithMultiplexedSession =
-=======
     // When requests run using multiplexed session with read-write enabled, the
     // BatchCreateSessionsRequest will not be
     // triggered because we are creating an empty pool during initialization.
     ImmutableList<Class<? extends Message>> expectedRequestsWithMultiplexedSessionsRW =
->>>>>>> 2d65e88f
         ImmutableList.of(
             CreateSessionRequest.class,
             ExecuteBatchDmlRequest.class,
@@ -873,16 +838,11 @@
             CommitRequest.class);
     if (isMultiplexedSessionsEnabledForRW()) {
       assertThat(mockSpanner.getRequestTypes())
-<<<<<<< HEAD
-          .containsExactlyElementsIn(expectedRequestsWithMultiplexedSession);
-=======
           .containsExactlyElementsIn(expectedRequestsWithMultiplexedSessionsRW);
     } else if (isMultiplexedSessionsEnabled()) {
       assertThat(mockSpanner.getRequestTypes()).containsAtLeastElementsIn(expectedRequests);
->>>>>>> 2d65e88f
     } else {
-      assertThat(mockSpanner.getRequestTypes())
-          .containsExactlyElementsIn(expectedRequestsWithRegularSession);
+      assertThat(mockSpanner.getRequestTypes()).containsExactlyElementsIn(expectedRequests);
     }
   }
 
@@ -932,7 +892,7 @@
     } finally {
       mockSpanner.putStatementResult(StatementResult.update(UPDATE_STATEMENT, UPDATE_COUNT));
     }
-    ImmutableList<Class<? extends Message>> expectedRequestsWithRegularSession =
+    ImmutableList<Class<? extends Message>> expectedRequests =
         ImmutableList.of(
             BatchCreateSessionsRequest.class,
             ExecuteBatchDmlRequest.class,
@@ -940,11 +900,7 @@
             BeginTransactionRequest.class,
             ExecuteBatchDmlRequest.class,
             CommitRequest.class);
-<<<<<<< HEAD
-    ImmutableList<Class<? extends Message>> expectedRequestsWithMultiplexedSession =
-=======
     ImmutableList<Class<? extends Message>> expectedRequestsWithMultiplexedSessionsRW =
->>>>>>> 2d65e88f
         ImmutableList.of(
             CreateSessionRequest.class,
             ExecuteBatchDmlRequest.class,
@@ -954,16 +910,11 @@
             CommitRequest.class);
     if (isMultiplexedSessionsEnabledForRW()) {
       assertThat(mockSpanner.getRequestTypes())
-<<<<<<< HEAD
-          .containsExactlyElementsIn(expectedRequestsWithMultiplexedSession);
-=======
           .containsExactlyElementsIn(expectedRequestsWithMultiplexedSessionsRW);
     } else if (isMultiplexedSessionsEnabled()) {
       assertThat(mockSpanner.getRequestTypes()).containsAtLeastElementsIn(expectedRequests);
->>>>>>> 2d65e88f
     } else {
-      assertThat(mockSpanner.getRequestTypes())
-          .containsExactlyElementsIn(expectedRequestsWithRegularSession);
+      assertThat(mockSpanner.getRequestTypes()).containsExactlyElementsIn(expectedRequests);
     }
   }
 
@@ -1001,14 +952,11 @@
     }
     assertThat(attempt.get()).isEqualTo(2);
     List<Class<? extends AbstractMessage>> requests = mockSpanner.getRequestTypes();
-<<<<<<< HEAD
-=======
     // Remove the CreateSession requests for multiplexed sessions, as those are not relevant for
     // this test if multiplexed session for read-write is not enabled.
     if (!isMultiplexedSessionsEnabledForRW()) {
       requests.removeIf(request -> request == CreateSessionRequest.class);
     }
->>>>>>> 2d65e88f
     int size = Iterables.size(requests);
     assertThat(size).isIn(Range.closed(5, 6));
     if (size == 5) {
@@ -1076,28 +1024,19 @@
       assertThat(e.getErrorCode()).isEqualTo(ErrorCode.INVALID_ARGUMENT);
       assertThat(e.getMessage()).contains("mutation limit exceeded");
     }
-    ImmutableList<Class<? extends Message>> expectedRequestsWithRegularSession =
+    ImmutableList<Class<? extends Message>> expectedRequests =
         ImmutableList.of(
             BatchCreateSessionsRequest.class, ExecuteBatchDmlRequest.class, CommitRequest.class);
-<<<<<<< HEAD
-    ImmutableList<Class<? extends Message>> expectedRequestsWithMultiplexedSession =
-=======
     ImmutableList<Class<? extends Message>> expectedRequestsWithMultiplexedSessionsRW =
->>>>>>> 2d65e88f
         ImmutableList.of(
             CreateSessionRequest.class, ExecuteBatchDmlRequest.class, CommitRequest.class);
     if (isMultiplexedSessionsEnabledForRW()) {
       assertThat(mockSpanner.getRequestTypes())
-<<<<<<< HEAD
-          .containsExactlyElementsIn(expectedRequestsWithMultiplexedSession);
-=======
           .containsExactlyElementsIn(expectedRequestsWithMultiplexedSessionsRW);
     } else if (isMultiplexedSessionsEnabled()) {
       assertThat(mockSpanner.getRequestTypes()).containsAtLeastElementsIn(expectedRequests);
->>>>>>> 2d65e88f
     } else {
-      assertThat(mockSpanner.getRequestTypes())
-          .containsExactlyElementsIn(expectedRequestsWithRegularSession);
+      assertThat(mockSpanner.getRequestTypes()).containsExactlyElementsIn(expectedRequests);
     }
   }
 
@@ -1122,17 +1061,9 @@
         }
       }
     }
-    ImmutableList<Class<? extends Message>> expectedRequestsWithRegularSession =
+    ImmutableList<Class<? extends Message>> expectedRequests =
         ImmutableList.of(
             BatchCreateSessionsRequest.class, ExecuteBatchDmlRequest.class, CommitRequest.class);
-<<<<<<< HEAD
-    ImmutableList<Class<? extends Message>> expectedRequestsWithMultiplexedSession =
-        ImmutableList.of(
-            CreateSessionRequest.class, ExecuteBatchDmlRequest.class, CommitRequest.class);
-    if (isMultiplexedSessionsEnabled()) {
-      assertThat(mockSpanner.getRequestTypes())
-          .containsExactlyElementsIn(expectedRequestsWithMultiplexedSession);
-=======
     ImmutableList<Class<? extends Message>> expectedRequestsWithMultiplexedSessionsRW =
         ImmutableList.of(
             CreateSessionRequest.class, ExecuteBatchDmlRequest.class, CommitRequest.class);
@@ -1141,10 +1072,8 @@
           .containsExactlyElementsIn(expectedRequestsWithMultiplexedSessionsRW);
     } else if (isMultiplexedSessionsEnabled()) {
       assertThat(mockSpanner.getRequestTypes()).containsAtLeastElementsIn(expectedRequests);
->>>>>>> 2d65e88f
     } else {
-      assertThat(mockSpanner.getRequestTypes())
-          .containsExactlyElementsIn(expectedRequestsWithRegularSession);
+      assertThat(mockSpanner.getRequestTypes()).containsExactlyElementsIn(expectedRequests);
     }
   }
 
