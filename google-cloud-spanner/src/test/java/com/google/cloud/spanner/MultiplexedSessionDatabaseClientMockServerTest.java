--- conflicted
+++ resolved
@@ -16,10 +16,7 @@
 
 package com.google.cloud.spanner;
 
-<<<<<<< HEAD
 import static com.google.cloud.spanner.MockSpannerTestUtil.INVALID_UPDATE_STATEMENT;
-=======
->>>>>>> 1f53d388
 import static com.google.cloud.spanner.MockSpannerTestUtil.UPDATE_COUNT;
 import static com.google.cloud.spanner.MockSpannerTestUtil.UPDATE_STATEMENT;
 import static com.google.common.truth.Truth.assertThat;
@@ -57,13 +54,10 @@
 import java.util.List;
 import java.util.Set;
 import java.util.UUID;
-<<<<<<< HEAD
-import java.util.concurrent.atomic.AtomicReference;
-=======
 import java.util.concurrent.CountDownLatch;
 import java.util.concurrent.TimeUnit;
 import java.util.concurrent.atomic.AtomicInteger;
->>>>>>> 1f53d388
+import java.util.concurrent.atomic.AtomicReference;
 import java.util.stream.Collectors;
 import org.junit.Before;
 import org.junit.BeforeClass;
@@ -79,16 +73,11 @@
   public static void setupResults() {
     mockSpanner.putStatementResults(
         StatementResult.query(STATEMENT, new RandomResultSetGenerator(1).generate()));
-<<<<<<< HEAD
-
     mockSpanner.putStatementResult(StatementResult.update(UPDATE_STATEMENT, UPDATE_COUNT));
     mockSpanner.putStatementResult(
         StatementResult.exception(
             INVALID_UPDATE_STATEMENT,
             Status.INVALID_ARGUMENT.withDescription("invalid statement").asRuntimeException()));
-=======
-    mockSpanner.putStatementResult(StatementResult.update(UPDATE_STATEMENT, UPDATE_COUNT));
->>>>>>> 1f53d388
   }
 
   @Before
@@ -500,10 +489,6 @@
   }
 
   @Test
-<<<<<<< HEAD
-  public void testAbortedReadWriteTxnUsesPreviousTxnIdOnRetryWithInlineBegin()
-      throws InterruptedException {
-=======
   public void testReadWriteTransactionUsingTransactionRunner() {
     // Queries executed within a R/W transaction via TransactionRunner should use a multiplexed
     // session.
@@ -551,7 +536,6 @@
     // session.
     // During a retry (due to an ABORTED error), the transaction should use the same multiplexed
     // session as before, assuming the maintainer hasn't run in the meantime.
->>>>>>> 1f53d388
     DatabaseClientImpl client =
         (DatabaseClientImpl) spanner.getDatabaseClient(DatabaseId.of("p", "i", "d"));
     // Force the Commit RPC to return Aborted the first time it is called. The exception is cleared
@@ -559,25 +543,6 @@
     mockSpanner.setCommitExecutionTime(
         SimulatedExecutionTime.ofException(
             mockSpanner.createAbortedException(ByteString.copyFromUtf8("test"))));
-<<<<<<< HEAD
-    Thread.sleep(10000);
-    TransactionRunner runner = client.readWriteTransaction();
-    AtomicReference<ByteString> validTransactionId = new AtomicReference<>();
-    runner.run(
-        transaction -> {
-          try (ResultSet resultSet = transaction.executeQuery(STATEMENT)) {
-            while (resultSet.next()) {}
-          }
-
-          TransactionContextImpl impl = (TransactionContextImpl) transaction;
-          if (validTransactionId.get() == null) {
-            // Track the first not-null transactionId. This transaction gets ABORTED during commit
-            // operation and gets retried.
-            validTransactionId.set(impl.transactionId);
-          }
-          return null;
-        });
-=======
 
     try (TransactionManager manager = client.transactionManager()) {
       TransactionContext transaction = manager.begin();
@@ -597,22 +562,234 @@
         }
       }
     }
->>>>>>> 1f53d388
 
     List<ExecuteSqlRequest> executeSqlRequests =
         mockSpanner.getRequestsOfType(ExecuteSqlRequest.class);
     assertEquals(2, executeSqlRequests.size());
-<<<<<<< HEAD
-=======
     assertEquals(executeSqlRequests.get(0).getSession(), executeSqlRequests.get(1).getSession());
->>>>>>> 1f53d388
 
     // Verify the requests are executed using multiplexed sessions
     for (ExecuteSqlRequest request : executeSqlRequests) {
       assertTrue(mockSpanner.getSession(request.getSession()).getMultiplexed());
     }
 
-<<<<<<< HEAD
+    assertNotNull(client.multiplexedSessionDatabaseClient);
+    assertEquals(1L, client.multiplexedSessionDatabaseClient.getNumSessionsAcquired().get());
+    assertEquals(1L, client.multiplexedSessionDatabaseClient.getNumSessionsReleased().get());
+  }
+
+  @Test
+  public void testMutationUsingWrite() {
+    DatabaseClientImpl client =
+        (DatabaseClientImpl) spanner.getDatabaseClient(DatabaseId.of("p", "i", "d"));
+    // Force the Commit RPC to return Aborted the first time it is called. The exception is cleared
+    // after the first call, so the retry should succeed.
+    mockSpanner.setCommitExecutionTime(
+        SimulatedExecutionTime.ofException(
+            mockSpanner.createAbortedException(ByteString.copyFromUtf8("test"))));
+    Timestamp timestamp =
+        client.write(
+            Collections.singletonList(
+                Mutation.newInsertBuilder("FOO").set("ID").to(1L).set("NAME").to("Bar").build()));
+    assertNotNull(timestamp);
+
+    List<CommitRequest> commitRequests = mockSpanner.getRequestsOfType(CommitRequest.class);
+    assertEquals(2, commitRequests.size());
+    for (CommitRequest request : commitRequests) {
+      assertTrue(mockSpanner.getSession(request.getSession()).getMultiplexed());
+    }
+
+    assertNotNull(client.multiplexedSessionDatabaseClient);
+    assertEquals(1L, client.multiplexedSessionDatabaseClient.getNumSessionsAcquired().get());
+    assertEquals(1L, client.multiplexedSessionDatabaseClient.getNumSessionsReleased().get());
+  }
+
+  @Test
+  public void testMutationUsingWriteWithOptions() {
+    DatabaseClientImpl client =
+        (DatabaseClientImpl) spanner.getDatabaseClient(DatabaseId.of("p", "i", "d"));
+    CommitResponse response =
+        client.writeWithOptions(
+            Collections.singletonList(
+                Mutation.newInsertBuilder("FOO").set("ID").to(1L).set("NAME").to("Bar").build()),
+            Options.tag("app=spanner,env=test"));
+    assertNotNull(response);
+    assertNotNull(response.getCommitTimestamp());
+
+    List<CommitRequest> commitRequests = mockSpanner.getRequestsOfType(CommitRequest.class);
+    assertEquals(1L, commitRequests.size());
+    CommitRequest commit = commitRequests.get(0);
+    assertNotNull(commit.getRequestOptions());
+    assertEquals("app=spanner,env=test", commit.getRequestOptions().getTransactionTag());
+    assertTrue(mockSpanner.getSession(commit.getSession()).getMultiplexed());
+
+    assertNotNull(client.multiplexedSessionDatabaseClient);
+    assertEquals(1L, client.multiplexedSessionDatabaseClient.getNumSessionsAcquired().get());
+    assertEquals(1L, client.multiplexedSessionDatabaseClient.getNumSessionsReleased().get());
+  }
+
+  @Test
+  public void testReadWriteTransactionUsingAsyncTransactionManager() throws Exception {
+    // Updates executed within a R/W transaction via AsyncTransactionManager should use a
+    // multiplexed session.
+    // During a retry (due to an ABORTED error), the transaction should use the same multiplexed
+    // session as before, assuming the maintainer hasn't run in the meantime.
+    final AtomicInteger attempt = new AtomicInteger();
+    CountDownLatch abortedLatch = new CountDownLatch(1);
+    DatabaseClientImpl client =
+        (DatabaseClientImpl) spanner.getDatabaseClient(DatabaseId.of("p", "i", "d"));
+    try (AsyncTransactionManager manager = client.transactionManagerAsync()) {
+      TransactionContextFuture transactionContextFuture = manager.beginAsync();
+      while (true) {
+        try {
+          attempt.incrementAndGet();
+          AsyncTransactionStep<Void, Long> updateCount =
+              transactionContextFuture.then(
+                  (transaction, ignored) -> transaction.executeUpdateAsync(UPDATE_STATEMENT),
+                  MoreExecutors.directExecutor());
+          updateCount.then(
+              (transaction, ignored) -> {
+                if (attempt.get() == 1) {
+                  mockSpanner.abortTransaction(transaction);
+                  abortedLatch.countDown();
+                }
+                return ApiFutures.immediateFuture(null);
+              },
+              MoreExecutors.directExecutor());
+          abortedLatch.await(10L, TimeUnit.SECONDS);
+          CommitTimestampFuture commitTimestamp = updateCount.commitAsync();
+          assertEquals(UPDATE_COUNT, updateCount.get().longValue());
+          assertNotNull(commitTimestamp.get());
+          assertEquals(2L, attempt.get());
+          break;
+        } catch (AbortedException e) {
+          transactionContextFuture = manager.resetForRetryAsync();
+        }
+      }
+    }
+
+    List<ExecuteSqlRequest> executeSqlRequests =
+        mockSpanner.getRequestsOfType(ExecuteSqlRequest.class);
+    assertEquals(2, executeSqlRequests.size());
+    assertEquals(executeSqlRequests.get(0).getSession(), executeSqlRequests.get(1).getSession());
+
+    // Verify the requests are executed using multiplexed sessions
+    for (ExecuteSqlRequest request : executeSqlRequests) {
+      assertTrue(mockSpanner.getSession(request.getSession()).getMultiplexed());
+    }
+
+    assertNotNull(client.multiplexedSessionDatabaseClient);
+    assertEquals(1L, client.multiplexedSessionDatabaseClient.getNumSessionsAcquired().get());
+    assertEquals(1L, client.multiplexedSessionDatabaseClient.getNumSessionsReleased().get());
+  }
+
+  @Test
+  public void testReadWriteTransactionUsingAsyncRunner() throws Exception {
+    // Updates executed within a R/W transaction via AsyncRunner should use a multiplexed
+    // session.
+    // During a retry (due to an ABORTED error), the transaction should use the same multiplexed
+    // session as before, assuming the maintainer hasn't run in the meantime.
+    final AtomicInteger attempt = new AtomicInteger();
+    DatabaseClientImpl client =
+        (DatabaseClientImpl) spanner.getDatabaseClient(DatabaseId.of("p", "i", "d"));
+    AsyncRunner runner = client.runAsync();
+    ApiFuture<Long> updateCount =
+        runner.runAsync(
+            txn -> {
+              ApiFuture<Long> updateCount1 = txn.executeUpdateAsync(UPDATE_STATEMENT);
+              if (attempt.incrementAndGet() == 1) {
+                mockSpanner.abortTransaction(txn);
+              }
+              return updateCount1;
+            },
+            MoreExecutors.directExecutor());
+    assertEquals(UPDATE_COUNT, updateCount.get().longValue());
+    assertEquals(2L, attempt.get());
+
+    List<ExecuteSqlRequest> executeSqlRequests =
+        mockSpanner.getRequestsOfType(ExecuteSqlRequest.class);
+    assertEquals(2L, executeSqlRequests.size());
+    assertEquals(executeSqlRequests.get(0).getSession(), executeSqlRequests.get(1).getSession());
+
+    // Verify the requests are executed using multiplexed sessions
+    for (ExecuteSqlRequest request : executeSqlRequests) {
+      assertTrue(mockSpanner.getSession(request.getSession()).getMultiplexed());
+    }
+
+    assertNotNull(client.multiplexedSessionDatabaseClient);
+    assertEquals(1L, client.multiplexedSessionDatabaseClient.getNumSessionsAcquired().get());
+    assertEquals(1L, client.multiplexedSessionDatabaseClient.getNumSessionsReleased().get());
+  }
+
+  @Test
+  public void testAsyncRunnerIsNonBlockingWithMultiplexedSession() throws Exception {
+    mockSpanner.freeze();
+    DatabaseClientImpl client =
+        (DatabaseClientImpl) spanner.getDatabaseClient(DatabaseId.of("p", "i", "d"));
+    AsyncRunner runner = client.runAsync();
+    ApiFuture<Void> res =
+        runner.runAsync(
+            txn -> {
+              txn.executeUpdateAsync(UPDATE_STATEMENT);
+              return ApiFutures.immediateFuture(null);
+            },
+            MoreExecutors.directExecutor());
+    ApiFuture<Timestamp> ts = runner.getCommitTimestamp();
+    mockSpanner.unfreeze();
+    assertThat(res.get()).isNull();
+    assertThat(ts.get()).isNotNull();
+
+    List<ExecuteSqlRequest> executeSqlRequests =
+        mockSpanner.getRequestsOfType(ExecuteSqlRequest.class);
+    assertEquals(1L, executeSqlRequests.size());
+
+    // Verify the requests are executed using multiplexed sessions
+    for (ExecuteSqlRequest request : executeSqlRequests) {
+      assertTrue(mockSpanner.getSession(request.getSession()).getMultiplexed());
+    }
+
+    assertNotNull(client.multiplexedSessionDatabaseClient);
+    assertEquals(1L, client.multiplexedSessionDatabaseClient.getNumSessionsAcquired().get());
+    assertEquals(1L, client.multiplexedSessionDatabaseClient.getNumSessionsReleased().get());
+  }
+  
+  @Test
+  public void testAbortedReadWriteTxnUsesPreviousTxnIdOnRetryWithInlineBegin()
+      throws InterruptedException {
+    DatabaseClientImpl client =
+        (DatabaseClientImpl) spanner.getDatabaseClient(DatabaseId.of("p", "i", "d"));
+    // Force the Commit RPC to return Aborted the first time it is called. The exception is cleared
+    // after the first call, so the retry should succeed.
+    mockSpanner.setCommitExecutionTime(
+        SimulatedExecutionTime.ofException(
+            mockSpanner.createAbortedException(ByteString.copyFromUtf8("test"))));
+    Thread.sleep(10000);
+    TransactionRunner runner = client.readWriteTransaction();
+    AtomicReference<ByteString> validTransactionId = new AtomicReference<>();
+    runner.run(
+        transaction -> {
+          try (ResultSet resultSet = transaction.executeQuery(STATEMENT)) {
+            while (resultSet.next()) {}
+          }
+
+          TransactionContextImpl impl = (TransactionContextImpl) transaction;
+          if (validTransactionId.get() == null) {
+            // Track the first not-null transactionId. This transaction gets ABORTED during commit
+            // operation and gets retried.
+            validTransactionId.set(impl.transactionId);
+          }
+          return null;
+        });
+
+    List<ExecuteSqlRequest> executeSqlRequests =
+        mockSpanner.getRequestsOfType(ExecuteSqlRequest.class);
+    assertEquals(2, executeSqlRequests.size());
+
+    // Verify the requests are executed using multiplexed sessions
+    for (ExecuteSqlRequest request : executeSqlRequests) {
+      assertTrue(mockSpanner.getSession(request.getSession()).getMultiplexed());
+    }
+
     // Verify that the first request uses inline begin, and the previous transaction ID is set to
     // ByteString.EMPTY
     assertTrue(executeSqlRequests.get(0).hasTransaction());
@@ -663,19 +840,10 @@
             .getReadWrite()
             .getMultiplexedSessionPreviousTransactionId());
   }
-
+  
   @Test
   public void testAbortedReadWriteTxnUsesPreviousTxnIdOnRetryWithExplicitBegin()
       throws InterruptedException {
-=======
-    assertNotNull(client.multiplexedSessionDatabaseClient);
-    assertEquals(1L, client.multiplexedSessionDatabaseClient.getNumSessionsAcquired().get());
-    assertEquals(1L, client.multiplexedSessionDatabaseClient.getNumSessionsReleased().get());
-  }
-
-  @Test
-  public void testMutationUsingWrite() {
->>>>>>> 1f53d388
     DatabaseClientImpl client =
         (DatabaseClientImpl) spanner.getDatabaseClient(DatabaseId.of("p", "i", "d"));
     // Force the Commit RPC to return Aborted the first time it is called. The exception is cleared
@@ -683,7 +851,6 @@
     mockSpanner.setCommitExecutionTime(
         SimulatedExecutionTime.ofException(
             mockSpanner.createAbortedException(ByteString.copyFromUtf8("test"))));
-<<<<<<< HEAD
     Thread.sleep(10000);
     TransactionRunner runner = client.readWriteTransaction();
     AtomicReference<ByteString> validTransactionId = new AtomicReference<>();
@@ -761,172 +928,6 @@
             .getOptions()
             .getReadWrite()
             .getMultiplexedSessionPreviousTransactionId());
-=======
-    Timestamp timestamp =
-        client.write(
-            Collections.singletonList(
-                Mutation.newInsertBuilder("FOO").set("ID").to(1L).set("NAME").to("Bar").build()));
-    assertNotNull(timestamp);
-
-    List<CommitRequest> commitRequests = mockSpanner.getRequestsOfType(CommitRequest.class);
-    assertEquals(2, commitRequests.size());
-    for (CommitRequest request : commitRequests) {
-      assertTrue(mockSpanner.getSession(request.getSession()).getMultiplexed());
-    }
-
-    assertNotNull(client.multiplexedSessionDatabaseClient);
-    assertEquals(1L, client.multiplexedSessionDatabaseClient.getNumSessionsAcquired().get());
-    assertEquals(1L, client.multiplexedSessionDatabaseClient.getNumSessionsReleased().get());
-  }
-
-  @Test
-  public void testMutationUsingWriteWithOptions() {
-    DatabaseClientImpl client =
-        (DatabaseClientImpl) spanner.getDatabaseClient(DatabaseId.of("p", "i", "d"));
-    CommitResponse response =
-        client.writeWithOptions(
-            Collections.singletonList(
-                Mutation.newInsertBuilder("FOO").set("ID").to(1L).set("NAME").to("Bar").build()),
-            Options.tag("app=spanner,env=test"));
-    assertNotNull(response);
-    assertNotNull(response.getCommitTimestamp());
-
-    List<CommitRequest> commitRequests = mockSpanner.getRequestsOfType(CommitRequest.class);
-    assertEquals(1L, commitRequests.size());
-    CommitRequest commit = commitRequests.get(0);
-    assertNotNull(commit.getRequestOptions());
-    assertEquals("app=spanner,env=test", commit.getRequestOptions().getTransactionTag());
-    assertTrue(mockSpanner.getSession(commit.getSession()).getMultiplexed());
-
-    assertNotNull(client.multiplexedSessionDatabaseClient);
-    assertEquals(1L, client.multiplexedSessionDatabaseClient.getNumSessionsAcquired().get());
-    assertEquals(1L, client.multiplexedSessionDatabaseClient.getNumSessionsReleased().get());
-  }
-
-  @Test
-  public void testReadWriteTransactionUsingAsyncTransactionManager() throws Exception {
-    // Updates executed within a R/W transaction via AsyncTransactionManager should use a
-    // multiplexed session.
-    // During a retry (due to an ABORTED error), the transaction should use the same multiplexed
-    // session as before, assuming the maintainer hasn't run in the meantime.
-    final AtomicInteger attempt = new AtomicInteger();
-    CountDownLatch abortedLatch = new CountDownLatch(1);
-    DatabaseClientImpl client =
-        (DatabaseClientImpl) spanner.getDatabaseClient(DatabaseId.of("p", "i", "d"));
-    try (AsyncTransactionManager manager = client.transactionManagerAsync()) {
-      TransactionContextFuture transactionContextFuture = manager.beginAsync();
-      while (true) {
-        try {
-          attempt.incrementAndGet();
-          AsyncTransactionStep<Void, Long> updateCount =
-              transactionContextFuture.then(
-                  (transaction, ignored) -> transaction.executeUpdateAsync(UPDATE_STATEMENT),
-                  MoreExecutors.directExecutor());
-          updateCount.then(
-              (transaction, ignored) -> {
-                if (attempt.get() == 1) {
-                  mockSpanner.abortTransaction(transaction);
-                  abortedLatch.countDown();
-                }
-                return ApiFutures.immediateFuture(null);
-              },
-              MoreExecutors.directExecutor());
-          abortedLatch.await(10L, TimeUnit.SECONDS);
-          CommitTimestampFuture commitTimestamp = updateCount.commitAsync();
-          assertEquals(UPDATE_COUNT, updateCount.get().longValue());
-          assertNotNull(commitTimestamp.get());
-          assertEquals(2L, attempt.get());
-          break;
-        } catch (AbortedException e) {
-          transactionContextFuture = manager.resetForRetryAsync();
-        }
-      }
-    }
-
-    List<ExecuteSqlRequest> executeSqlRequests =
-        mockSpanner.getRequestsOfType(ExecuteSqlRequest.class);
-    assertEquals(2, executeSqlRequests.size());
-    assertEquals(executeSqlRequests.get(0).getSession(), executeSqlRequests.get(1).getSession());
-
-    // Verify the requests are executed using multiplexed sessions
-    for (ExecuteSqlRequest request : executeSqlRequests) {
-      assertTrue(mockSpanner.getSession(request.getSession()).getMultiplexed());
-    }
-
-    assertNotNull(client.multiplexedSessionDatabaseClient);
-    assertEquals(1L, client.multiplexedSessionDatabaseClient.getNumSessionsAcquired().get());
-    assertEquals(1L, client.multiplexedSessionDatabaseClient.getNumSessionsReleased().get());
-  }
-
-  @Test
-  public void testReadWriteTransactionUsingAsyncRunner() throws Exception {
-    // Updates executed within a R/W transaction via AsyncRunner should use a multiplexed
-    // session.
-    // During a retry (due to an ABORTED error), the transaction should use the same multiplexed
-    // session as before, assuming the maintainer hasn't run in the meantime.
-    final AtomicInteger attempt = new AtomicInteger();
-    DatabaseClientImpl client =
-        (DatabaseClientImpl) spanner.getDatabaseClient(DatabaseId.of("p", "i", "d"));
-    AsyncRunner runner = client.runAsync();
-    ApiFuture<Long> updateCount =
-        runner.runAsync(
-            txn -> {
-              ApiFuture<Long> updateCount1 = txn.executeUpdateAsync(UPDATE_STATEMENT);
-              if (attempt.incrementAndGet() == 1) {
-                mockSpanner.abortTransaction(txn);
-              }
-              return updateCount1;
-            },
-            MoreExecutors.directExecutor());
-    assertEquals(UPDATE_COUNT, updateCount.get().longValue());
-    assertEquals(2L, attempt.get());
-
-    List<ExecuteSqlRequest> executeSqlRequests =
-        mockSpanner.getRequestsOfType(ExecuteSqlRequest.class);
-    assertEquals(2L, executeSqlRequests.size());
-    assertEquals(executeSqlRequests.get(0).getSession(), executeSqlRequests.get(1).getSession());
-
-    // Verify the requests are executed using multiplexed sessions
-    for (ExecuteSqlRequest request : executeSqlRequests) {
-      assertTrue(mockSpanner.getSession(request.getSession()).getMultiplexed());
-    }
-
-    assertNotNull(client.multiplexedSessionDatabaseClient);
-    assertEquals(1L, client.multiplexedSessionDatabaseClient.getNumSessionsAcquired().get());
-    assertEquals(1L, client.multiplexedSessionDatabaseClient.getNumSessionsReleased().get());
-  }
-
-  @Test
-  public void testAsyncRunnerIsNonBlockingWithMultiplexedSession() throws Exception {
-    mockSpanner.freeze();
-    DatabaseClientImpl client =
-        (DatabaseClientImpl) spanner.getDatabaseClient(DatabaseId.of("p", "i", "d"));
-    AsyncRunner runner = client.runAsync();
-    ApiFuture<Void> res =
-        runner.runAsync(
-            txn -> {
-              txn.executeUpdateAsync(UPDATE_STATEMENT);
-              return ApiFutures.immediateFuture(null);
-            },
-            MoreExecutors.directExecutor());
-    ApiFuture<Timestamp> ts = runner.getCommitTimestamp();
-    mockSpanner.unfreeze();
-    assertThat(res.get()).isNull();
-    assertThat(ts.get()).isNotNull();
-
-    List<ExecuteSqlRequest> executeSqlRequests =
-        mockSpanner.getRequestsOfType(ExecuteSqlRequest.class);
-    assertEquals(1L, executeSqlRequests.size());
-
-    // Verify the requests are executed using multiplexed sessions
-    for (ExecuteSqlRequest request : executeSqlRequests) {
-      assertTrue(mockSpanner.getSession(request.getSession()).getMultiplexed());
-    }
-
-    assertNotNull(client.multiplexedSessionDatabaseClient);
-    assertEquals(1L, client.multiplexedSessionDatabaseClient.getNumSessionsAcquired().get());
-    assertEquals(1L, client.multiplexedSessionDatabaseClient.getNumSessionsReleased().get());
->>>>>>> 1f53d388
   }
 
   private void waitForSessionToBeReplaced(DatabaseClientImpl client) {
