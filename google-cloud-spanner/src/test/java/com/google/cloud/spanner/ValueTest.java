/*
 * Copyright 2017 Google LLC
 *
 * Licensed under the Apache License, Version 2.0 (the "License");
 * you may not use this file except in compliance with the License.
 * You may obtain a copy of the License at
 *
 *       http://www.apache.org/licenses/LICENSE-2.0
 *
 * Unless required by applicable law or agreed to in writing, software
 * distributed under the License is distributed on an "AS IS" BASIS,
 * WITHOUT WARRANTIES OR CONDITIONS OF ANY KIND, either express or implied.
 * See the License for the specific language governing permissions and
 * limitations under the License.
 */

package com.google.cloud.spanner;

import static com.google.common.testing.SerializableTester.reserializeAndAssert;
import static com.google.common.truth.Truth.assertThat;
import static com.google.common.truth.Truth.assertWithMessage;
import static org.junit.Assert.assertEquals;
<<<<<<< HEAD
import static org.junit.Assert.assertFalse;
import static org.junit.Assert.assertTrue;
=======
>>>>>>> 641f04c4
import static org.junit.Assert.fail;

import com.google.cloud.ByteArray;
import com.google.cloud.Date;
import com.google.cloud.Timestamp;
import com.google.cloud.spanner.Type.StructField;
import com.google.common.base.Strings;
import com.google.common.collect.ForwardingList;
import com.google.common.collect.Lists;
import com.google.common.testing.EqualsTester;
import com.google.protobuf.ListValue;
import com.google.protobuf.NullValue;
import java.io.Serializable;
import java.math.BigDecimal;
import java.util.ArrayList;
import java.util.Arrays;
import java.util.Iterator;
import java.util.List;
import org.junit.Test;
import org.junit.runner.RunWith;
import org.junit.runners.JUnit4;

/** Unit tests for {@link com.google.cloud.spanner.Value}. */
@RunWith(JUnit4.class)
public class ValueTest {
  private static final String NULL_STRING = "NULL";

  private static ByteArray newByteArray(String data) {
    return ByteArray.copyFrom(data);
  }

  /** Returns an {@code Iterable} over {@code values} that is not a {@code Collection}. */
  @SafeVarargs
  private static <T> Iterable<T> plainIterable(T... values) {
    final List<T> list = Lists.newArrayList(values);
    return new Iterable<T>() {
      @Override
      public Iterator<T> iterator() {
        return list.iterator();
      }
    };
  }

  @Test
  public void bool() {
    Value v = Value.bool(true);
    assertThat(v.getType()).isEqualTo(Type.bool());
    assertThat(v.isNull()).isFalse();
    assertThat(v.getBool()).isTrue();
    assertThat(v.toString()).isEqualTo("true");
  }

  @Test
  public void boolWrapper() {
    Value v = Value.bool(Boolean.FALSE);
    assertThat(v.getType()).isEqualTo(Type.bool());
    assertThat(v.isNull()).isFalse();
    assertThat(v.getBool()).isFalse();
    assertThat(v.toString()).isEqualTo("false");
  }

  @Test
  public void boolWrapperNull() {
    Value v = Value.bool(null);
    assertThat(v.getType()).isEqualTo(Type.bool());
    assertThat(v.isNull()).isTrue();
    assertThat(v.toString()).isEqualTo(NULL_STRING);
    try {
      v.getBool();
      fail("Expected exception");
    } catch (IllegalStateException ex) {
      assertThat(ex.getMessage()).contains("null value");
    }
  }

  @Test
  public void int64() {
    Value v = Value.int64(123);
    assertThat(v.getType()).isEqualTo(Type.int64());
    assertThat(v.isNull()).isFalse();
    assertThat(v.getInt64()).isEqualTo(123);
    assertThat(v.toString()).isEqualTo("123");
  }

  @Test
  public void int64TryGetBool() {
    Value value = Value.int64(1234);
    try {
      value.getBool();
      fail("Expected exception");
    } catch (IllegalStateException e) {
      assertThat(e.getMessage()).contains("Expected: BOOL actual: INT64");
    }
  }

  @Test
  public void int64NullTryGetBool() {
    Value value = Value.int64(null);
    try {
      value.getBool();
      fail("Expected exception");
    } catch (IllegalStateException e) {
      assertThat(e.getMessage()).contains("Expected: BOOL actual: INT64");
    }
  }

  @Test
  public void int64TryGetInt64Array() {
    Value value = Value.int64(1234);
    try {
      value.getInt64Array();
      fail("Expected exception");
    } catch (IllegalStateException e) {
      assertThat(e.getMessage()).contains("Expected: ARRAY<INT64> actual: INT64");
    }
  }

  @Test
  public void int64Wrapper() {
    Value v = Value.int64(Long.valueOf(123));
    assertThat(v.getType()).isEqualTo(Type.int64());
    assertThat(v.isNull()).isFalse();
    assertThat(v.getInt64()).isEqualTo(123);
    assertThat(v.toString()).isEqualTo("123");
  }

  @Test
  public void int64WrapperNull() {
    Value v = Value.int64(null);
    assertThat(v.getType()).isEqualTo(Type.int64());
    assertThat(v.isNull()).isTrue();
    assertThat(v.toString()).isEqualTo(NULL_STRING);
    try {
      v.getInt64();
      fail("Expected exception");
    } catch (IllegalStateException e) {
      assertThat(e.getMessage()).contains("null value");
    }
  }

  @Test
  public void float64() {
    Value v = Value.float64(1.23);
    assertThat(v.getType()).isEqualTo(Type.float64());
    assertThat(v.isNull()).isFalse();
    assertThat(v.getFloat64()).isWithin(0.0001).of(1.23);
    assertThat(v.toString()).isEqualTo("1.23");
  }

  @Test
  public void float64Wrapper() {
    Value v = Value.float64(Double.valueOf(1.23));
    assertThat(v.getType()).isEqualTo(Type.float64());
    assertThat(v.isNull()).isFalse();
    assertThat(v.getFloat64()).isWithin(0.0001).of(1.23);
    assertThat(v.toString()).isEqualTo("1.23");
  }

  @Test
  public void float64WrapperNull() {
    Value v = Value.float64(null);
    assertThat(v.getType()).isEqualTo(Type.float64());
    assertThat(v.isNull()).isTrue();
    assertThat(v.toString()).isEqualTo(NULL_STRING);
    try {
      v.getFloat64();
      fail("Expected exception");
    } catch (IllegalStateException e) {
      assertThat(e.getMessage()).contains("null value");
    }
  }

  @Test
  public void numeric() {
    Value v = Value.numeric(new BigDecimal("1.23"));
    assertThat(v.getType()).isEqualTo(Type.numeric());
    assertThat(v.isNull()).isFalse();
    assertThat(v.getNumeric()).isEqualTo(BigDecimal.valueOf(123, 2));
    assertThat(v.toString()).isEqualTo("1.23");
  }

  @Test
  public void testNumericFormats() {
    // The following is copied from the Numeric proto documentation.
    // Encoded as `string`, in decimal format or scientific notation format.
    // <br>Decimal format:
    // <br>`[+-]Digits[.[Digits]]` or
    // <br>`[+-][Digits].Digits`
    //
    // Scientific notation:
    // <br>`[+-]Digits[.[Digits]][ExponentIndicator[+-]Digits]` or
    // <br>`[+-][Digits].Digits[ExponentIndicator[+-]Digits]`
    // <br>(ExponentIndicator is `"e"` or `"E"`)

    // The following is copied from the BigDecimal#toString() documentation.
    // <li>There is a one-to-one mapping between the distinguishable
    // {@code BigDecimal} values and the result of this conversion.
    // That is, every distinguishable {@code BigDecimal} value
    // (unscaled value and scale) has a unique string representation
    // as a result of using {@code toString}.  If that string
    // representation is converted back to a {@code BigDecimal} using
    // the {@link #BigDecimal(String)} constructor, then the original
    // value will be recovered.
    //
    // <li>The string produced for a given number is always the same;
    // it is not affected by locale.  This means that it can be used
    // as a canonical string representation for exchanging decimal
    // data, or as a key for a Hashtable, etc.  Locale-sensitive
    // number formatting and parsing is handled by the {@link
    // java.text.NumberFormat} class and its subclasses.

    // Test that BigDecimal supports all formats that are supported by Cloud Spanner.
    assertThat(new BigDecimal("1").toString()).isEqualTo("1");
    assertThat(new BigDecimal("01").toString()).isEqualTo("1");
    assertThat(new BigDecimal("1.").toString()).isEqualTo("1");
    assertThat(new BigDecimal("+1").toString()).isEqualTo("1");
    assertThat(new BigDecimal("+1.").toString()).isEqualTo("1");
    assertThat(new BigDecimal("-1").toString()).isEqualTo("-1");
    assertThat(new BigDecimal("-1.").toString()).isEqualTo("-1");

    assertThat(new BigDecimal("0.1").toString()).isEqualTo("0.1");
    assertThat(new BigDecimal("00.1").toString()).isEqualTo("0.1");
    assertThat(new BigDecimal(".1").toString()).isEqualTo("0.1");
    assertThat(new BigDecimal("+0.1").toString()).isEqualTo("0.1");
    assertThat(new BigDecimal("+.1").toString()).isEqualTo("0.1");
    assertThat(new BigDecimal("-0.1").toString()).isEqualTo("-0.1");
    assertThat(new BigDecimal("-.1").toString()).isEqualTo("-0.1");

    assertThat(new BigDecimal("1E+1").toString()).isEqualTo("1E+1");
    assertThat(new BigDecimal("1e+1").toString()).isEqualTo("1E+1");
    assertThat(new BigDecimal("1E1").toString()).isEqualTo("1E+1");
    assertThat(new BigDecimal("1e1").toString()).isEqualTo("1E+1");
    assertThat(new BigDecimal("01E+1").toString()).isEqualTo("1E+1");
    assertThat(new BigDecimal("01e+1").toString()).isEqualTo("1E+1");
    assertThat(new BigDecimal("01E1").toString()).isEqualTo("1E+1");
    assertThat(new BigDecimal("01e1").toString()).isEqualTo("1E+1");
    assertThat(new BigDecimal("1E+01").toString()).isEqualTo("1E+1");
    assertThat(new BigDecimal("1e+01").toString()).isEqualTo("1E+1");
    assertThat(new BigDecimal("1E01").toString()).isEqualTo("1E+1");
    assertThat(new BigDecimal("1e01").toString()).isEqualTo("1E+1");

    assertThat(new BigDecimal("1E-1").toString()).isEqualTo("0.1");
    assertThat(new BigDecimal("1e-1").toString()).isEqualTo("0.1");
    assertThat(new BigDecimal("01E-1").toString()).isEqualTo("0.1");
    assertThat(new BigDecimal("01e-1").toString()).isEqualTo("0.1");
    assertThat(new BigDecimal("1E-01").toString()).isEqualTo("0.1");
    assertThat(new BigDecimal("1e-01").toString()).isEqualTo("0.1");
  }

  @Test
  public void numericPrecisionAndScale() {
    for (long s : new long[] {1L, -1L}) {
      BigDecimal sign = new BigDecimal(s);
      assertThat(Value.numeric(new BigDecimal(Strings.repeat("9", 29)).multiply(sign)).toString())
          .isEqualTo((s == -1L ? "-" : "") + Strings.repeat("9", 29));
      try {
        Value.numeric(new BigDecimal(Strings.repeat("9", 30)).multiply(sign));
        fail("Missing expected exception");
      } catch (SpannerException e) {
        assertThat(e.getErrorCode()).isEqualTo(ErrorCode.OUT_OF_RANGE);
      }
      try {
        Value.numeric(new BigDecimal("1" + Strings.repeat("0", 29)).multiply(sign));
        fail("Missing expected exception");
      } catch (SpannerException e) {
        assertThat(e.getErrorCode()).isEqualTo(ErrorCode.OUT_OF_RANGE);
      }

      assertThat(
              Value.numeric(new BigDecimal("0." + Strings.repeat("9", 9)).multiply(sign))
                  .toString())
          .isEqualTo((s == -1L ? "-" : "") + "0." + Strings.repeat("9", 9));
      assertThat(
              Value.numeric(new BigDecimal("0.1" + Strings.repeat("0", 8)).multiply(sign))
                  .toString())
          .isEqualTo((s == -1L ? "-" : "") + "0.1" + Strings.repeat("0", 8));
      // Cloud Spanner does not store precision and considers 0.1 to be equal to 0.10.
      // 0.100000000000000000000000000 is therefore also a valid value, as it will be capped to 0.1.
      assertThat(
              Value.numeric(new BigDecimal("0.1" + Strings.repeat("0", 20)).multiply(sign))
                  .toString())
          .isEqualTo((s == -1L ? "-" : "") + "0.1" + Strings.repeat("0", 20));
      try {
        Value.numeric(new BigDecimal("0." + Strings.repeat("9", 10)).multiply(sign));
        fail("Missing expected exception");
      } catch (SpannerException e) {
        assertThat(e.getErrorCode()).isEqualTo(ErrorCode.OUT_OF_RANGE);
      }

      assertThat(
              Value.numeric(
                      new BigDecimal(Strings.repeat("9", 29) + "." + Strings.repeat("9", 9))
                          .multiply(sign))
                  .toString())
          .isEqualTo(
              (s == -1L ? "-" : "") + Strings.repeat("9", 29) + "." + Strings.repeat("9", 9));

      try {
        Value.numeric(
            new BigDecimal(Strings.repeat("9", 30) + "." + Strings.repeat("9", 9)).multiply(sign));
        fail("Missing expected exception");
      } catch (SpannerException e) {
        assertThat(e.getErrorCode()).isEqualTo(ErrorCode.OUT_OF_RANGE);
      }
      try {
        Value.numeric(
            new BigDecimal("1" + Strings.repeat("0", 29) + "." + Strings.repeat("9", 9))
                .multiply(sign));
        fail("Missing expected exception");
      } catch (SpannerException e) {
        assertThat(e.getErrorCode()).isEqualTo(ErrorCode.OUT_OF_RANGE);
      }

      try {
        Value.numeric(
            new BigDecimal(Strings.repeat("9", 29) + "." + Strings.repeat("9", 10)).multiply(sign));
        fail("Missing expected exception");
      } catch (SpannerException e) {
        assertThat(e.getErrorCode()).isEqualTo(ErrorCode.OUT_OF_RANGE);
      }
      try {
        Value.numeric(new BigDecimal("1." + Strings.repeat("9", 10)).multiply(sign));
        fail("Missing expected exception");
      } catch (SpannerException e) {
        assertThat(e.getErrorCode()).isEqualTo(ErrorCode.OUT_OF_RANGE);
      }
    }
  }

  @Test
  public void numericNull() {
    Value v = Value.numeric(null);
    assertThat(v.getType()).isEqualTo(Type.numeric());
    assertThat(v.isNull()).isTrue();
    assertThat(v.toString()).isEqualTo(NULL_STRING);

    try {
      v.getNumeric();
      fail("missing expected IllegalStateException");
    } catch (IllegalStateException e) {
      assertThat(e.getMessage()).contains("null value");
    }
  }

  @Test
  public void string() {
    Value v = Value.string("abc");
    assertThat(v.getType()).isEqualTo(Type.string());
    assertThat(v.isNull()).isFalse();
    assertThat(v.getString()).isEqualTo("abc");
  }

  @Test
  public void stringNull() {
    Value v = Value.string(null);
    assertThat(v.getType()).isEqualTo(Type.string());
    assertThat(v.isNull()).isTrue();
    assertThat(v.toString()).isEqualTo(NULL_STRING);
    try {
      v.getString();
      fail("Expected exception");
    } catch (IllegalStateException e) {
      assertThat(e.getMessage().contains("null value"));
    }
  }

  @Test
  public void stringLong() {
    String str = "aaaaaaaaaabbbbbbbbbbccccccccccddddddddddeee";
    Value v = Value.string(str);
    assertThat(v.getString()).isEqualTo(str);
    assertThat(v.toString()).hasLength(36);
    assertThat(v.toString()).startsWith(str.substring(0, 36 - 3));
    assertThat(v.toString()).endsWith("...");
  }

  @Test
  public void json() {
    String json = "{\"color\":\"red\",\"value\":\"#f00\"}";
    Value v = Value.json(json);
    assertEquals(Type.json(), v.getType());
    assertFalse(v.isNull());
    assertEquals(json, v.getJson());
  }

  @Test
  public void jsonNull() {
    Value v = Value.json(null);
    assertEquals(Type.json(), v.getType());
    assertTrue(v.isNull());
    assertEquals(NULL_STRING, v.toString());
    try {
      v.getJson();
      fail("Expected exception");
    } catch (IllegalStateException e) {
      assertThat(e.getMessage().contains("null value"));
    }
  }

  @Test
  public void jsonEmpty() {
    String json = "{}";
    Value v = Value.json(json);
    assertEquals(json, v.getJson());
  }

  @Test
  public void jsonWithEmptyArray() {
    String json = "[]";
    Value v = Value.json(json);
    assertEquals(json, v.getJson());
  }

  @Test
  public void jsonWithArray() {
    String json =
        "[{\"color\":\"red\",\"value\":\"#f00\"},{\"color\":\"green\",\"value\":\"#0f0\"},{\"color\":\"blue\",\"value\":\"#00f\"},{\"color\":\"cyan\",\"value\":\"#0ff\"},{\"color\":\"magenta\",\"value\":\"#f0f\"},{\"color\":\"yellow\",\"value\":\"#ff0\"},{\"color\":\"black\",\"value\":\"#000\"}]";
    Value v = Value.json(json);
    assertEquals(json, v.getJson());
  }

  @Test
  public void jsonNested() {
    String json =
        "[{\"id\":\"0001\",\"type\":\"donut\",\"name\":\"Cake\",\"ppu\":0.55,\"batters\":{\"batter\":[{\"id\":\"1001\",\"type\":\"Regular\"},{\"id\":\"1002\",\"type\":\"Chocolate\"},{\"id\":\"1003\",\"type\":\"Blueberry\"},{\"id\":\"1004\",\"type\":\"Devil's Food\"}]},\"topping\":[{\"id\":\"5001\",\"type\":\"None\"},{\"id\":\"5002\",\"type\":\"Glazed\"},{\"id\":\"5005\",\"type\":\"Sugar\"},{\"id\":\"5007\",\"type\":\"Powdered Sugar\"},{\"id\":\"5006\",\"type\":\"Chocolate with Sprinkles\"},{\"id\":\"5003\",\"type\":\"Chocolate\"},{\"id\":\"5004\",\"type\":\"Maple\"}]},{\"id\":\"0002\",\"type\":\"donut\",\"name\":\"Raised\",\"ppu\":0.55,\"batters\":{\"batter\":[{\"id\":\"1001\",\"type\":\"Regular\"}]},\"topping\":[{\"id\":\"5001\",\"type\":\"None\"},{\"id\":\"5002\",\"type\":\"Glazed\"},{\"id\":\"5005\",\"type\":\"Sugar\"},{\"id\":\"5003\",\"type\":\"Chocolate\"},{\"id\":\"5004\",\"type\":\"Maple\"}]},{\"id\":\"0003\",\"type\":\"donut\",\"name\":\"Old Fashioned\",\"ppu\":0.55,\"batters\":{\"batter\":[{\"id\":\"1001\",\"type\":\"Regular\"},{\"id\":\"1002\",\"type\":\"Chocolate\"}]},\"topping\":[{\"id\":\"5001\",\"type\":\"None\"},{\"id\":\"5002\",\"type\":\"Glazed\"},{\"id\":\"5003\",\"type\":\"Chocolate\"},{\"id\":\"5004\",\"type\":\"Maple\"}]}]";
    Value v = Value.json(json);
    assertEquals(json, v.getJson());
  }

  @Test
  public void bytes() {
    ByteArray bytes = newByteArray("abc");
    Value v = Value.bytes(bytes);
    assertThat(v.getType()).isEqualTo(Type.bytes());
    assertThat(v.isNull()).isFalse();
    assertThat(v.getBytes()).isSameInstanceAs(bytes);
    assertThat(v.toString()).isEqualTo(bytes.toString());
  }

  @Test
  public void bytesUnprintable() {
    ByteArray bytes = ByteArray.copyFrom(new byte[] {'a', 0, 15, -1, 'e'});
    Value v = Value.bytes(bytes);
    assertThat(v.getBytes()).isSameInstanceAs(bytes);
    assertThat(v.toString()).isEqualTo(bytes.toString());
  }

  @Test
  public void bytesNull() {
    Value v = Value.bytes(null);
    assertThat(v.getType()).isEqualTo(Type.bytes());
    assertThat(v.isNull()).isTrue();
    assertThat(v.toString()).isEqualTo(NULL_STRING);
    try {
      v.getBytes();
      fail("Expected exception");
    } catch (IllegalStateException e) {
      assertThat(e.getMessage().contains("null value"));
    }
  }

  @Test
  public void timestamp() {
    String timestamp = "2016-09-15T00:00:00Z";
    Timestamp t = Timestamp.parseTimestamp(timestamp);
    Value v = Value.timestamp(t);
    assertThat(v.getType()).isEqualTo(Type.timestamp());
    assertThat(v.isNull()).isFalse();
    assertThat(v.isCommitTimestamp()).isFalse();
    assertThat(v.getTimestamp()).isSameInstanceAs(t);
    assertThat(v.toString()).isEqualTo(timestamp);
  }

  @Test
  public void timestampNull() {
    Value v = Value.timestamp(null);
    assertThat(v.getType()).isEqualTo(Type.timestamp());
    assertThat(v.isNull()).isTrue();
    assertThat(v.toString()).isEqualTo(NULL_STRING);
    assertThat(v.isCommitTimestamp()).isFalse();
    try {
      v.getTimestamp();
      fail("Expected exception");
    } catch (IllegalStateException e) {
      assertThat(e.getMessage().contains("null value"));
    }
  }

  @Test
  public void commitTimestamp() {
    Value v = Value.timestamp(Value.COMMIT_TIMESTAMP);
    assertThat(v.getType()).isEqualTo(Type.timestamp());
    assertThat(v.isNull()).isFalse();
    assertThat(v.isCommitTimestamp()).isTrue();
    assertThat(v.toString()).isEqualTo("spanner.commit_timestamp()");
    assertThat(v.toProto())
        .isEqualTo(
            com.google.protobuf.Value.newBuilder()
                .setStringValue("spanner.commit_timestamp()")
                .build());
    try {
      v.getTimestamp();
      fail("Expected exception");
    } catch (IllegalStateException e) {
      assertThat(e.getMessage().contains("Commit timestamp value"));
    }
  }

  @Test
  public void date() {
    String date = "2016-09-15";
    Date t = Date.parseDate(date);
    Value v = Value.date(t);
    assertThat(v.getType()).isEqualTo(Type.date());
    assertThat(v.isNull()).isFalse();
    assertThat(v.getDate()).isSameInstanceAs(t);
    assertThat(v.toString()).isEqualTo(date);
  }

  @Test
  public void dateNull() {
    Value v = Value.date(null);
    assertThat(v.getType()).isEqualTo(Type.date());
    assertThat(v.isNull()).isTrue();
    assertThat(v.toString()).isEqualTo(NULL_STRING);
    try {
      v.getDate();
      fail("Expected exception");
    } catch (IllegalStateException e) {
      assertThat(e.getMessage().contains("null value"));
    }
  }

  @Test
  public void boolArray() {
    Value v = Value.boolArray(new boolean[] {true, false});
    assertThat(v.isNull()).isFalse();
    assertThat(v.getBoolArray()).containsExactly(true, false).inOrder();
    assertThat(v.toString()).isEqualTo("[true,false]");
  }

  @Test
  public void boolArrayRange() {
    Value v = Value.boolArray(new boolean[] {true, false, false, true, false}, 1, 3);
    assertThat(v.isNull()).isFalse();
    assertThat(v.getBoolArray()).containsExactly(false, false, true).inOrder();
    assertThat(v.toString()).isEqualTo("[false,false,true]");
  }

  @Test
  public void boolArrayNull() {
    Value v = Value.boolArray((boolean[]) null);
    assertThat(v.isNull()).isTrue();
    assertThat(v.toString()).isEqualTo(NULL_STRING);
    try {
      v.getBoolArray();
      fail("Expected exception");
    } catch (IllegalStateException e) {
      assertThat(e.getMessage().contains("null value"));
    }
  }

  @Test
  public void boolArrayFromList() {
    Value v = Value.boolArray(Arrays.asList(true, null, false));
    assertThat(v.isNull()).isFalse();
    assertThat(v.getBoolArray()).containsExactly(true, null, false).inOrder();
    assertThat(v.toString()).isEqualTo("[true,NULL,false]");
  }

  @Test
  public void boolArrayFromListNull() {
    Value v = Value.boolArray((Iterable<Boolean>) null);
    assertThat(v.isNull()).isTrue();
    assertThat(v.toString()).isEqualTo(NULL_STRING);
    try {
      v.getBoolArray();
      fail("Expected exception");
    } catch (IllegalStateException e) {
      assertThat(e.getMessage().contains("null value"));
    }
  }

  @Test
  public void boolArrayFromPlainIterable() {
    // Test to ensure that PrimitiveArrayFactory understands how to create an appropriate backing
    // arrays from various sizes of plain Iterable input.  This test also covers the code paths
    // used by int64Array() and float64Array().
    for (int i = 0; i < 50; ++i) {
      Boolean[] data = new Boolean[i];
      for (int j = 0; j < data.length; ++j) {
        data[j] = (j % 3 == 2) ? null : ((j % 3) == 1);
      }
      String name = "boolArray() of length " + i;
      Value v = Value.boolArray(plainIterable(data));
      assertWithMessage(name).that(v.isNull()).isFalse();
      assertWithMessage(name).that(v.getBoolArray()).containsExactly((Object[]) data).inOrder();
    }
  }

  @Test
  public void boolArrayTryGetInt64Array() {
    Value value = Value.boolArray(Arrays.asList(true));
    try {
      value.getInt64Array();
      fail("Expected exception");
    } catch (IllegalStateException e) {
      assertThat(e.getMessage().contains("Expected: ARRAY<INT64> actual: ARRAY<BOOL>"));
    }
  }

  @Test
  public void int64Array() {
    Value v = Value.int64Array(new long[] {1, 2});
    assertThat(v.isNull()).isFalse();
    assertThat(v.getInt64Array()).containsExactly(1L, 2L).inOrder();
    assertThat(v.toString()).isEqualTo("[1,2]");
  }

  @Test
  public void int64ArrayRange() {
    Value v = Value.int64Array(new long[] {1, 2, 3, 4, 5}, 1, 3);
    assertThat(v.isNull()).isFalse();
    assertThat(v.getInt64Array()).containsExactly(2L, 3L, 4L).inOrder();
    assertThat(v.toString()).isEqualTo("[2,3,4]");
  }

  @Test
  public void int64ArrayNull() {
    Value v = Value.int64Array((long[]) null);
    assertThat(v.isNull()).isTrue();
    assertThat(v.toString()).isEqualTo(NULL_STRING);
    try {
      v.getInt64Array();
      fail("Expected exception");
    } catch (IllegalStateException e) {
      assertThat(e.getMessage().contains("null value"));
    }
  }

  @Test
  public void int64ArrayWrapper() {
    Value v = Value.int64Array(Arrays.asList(1L, null, 3L));
    assertThat(v.isNull()).isFalse();
    assertThat(v.getInt64Array()).containsExactly(1L, null, 3L).inOrder();
    assertThat(v.toString()).isEqualTo("[1,NULL,3]");
  }

  @Test
  public void int64ArrayWrapperNull() {
    Value v = Value.int64Array((Iterable<Long>) null);
    assertThat(v.isNull()).isTrue();
    assertThat(v.toString()).isEqualTo(NULL_STRING);
    try {
      v.getInt64Array();
      fail("Expected exception");
    } catch (IllegalStateException e) {
      assertThat(e.getMessage().contains("null value"));
    }
  }

  @Test
  public void int64ArrayTryGetBool() {
    Value value = Value.int64Array(Arrays.asList(1234L));
    try {
      value.getBool();
      fail("Expected exception");
    } catch (IllegalStateException e) {
      assertThat(e.getMessage().contains("Expected: BOOL actual: ARRAY<INT64>"));
    }
  }

  @Test
  public void int64ArrayNullTryGetBool() {
    Value value = Value.int64Array((Iterable<Long>) null);
    try {
      value.getBool();
      fail("Expected exception");
    } catch (IllegalStateException e) {
      assertThat(e.getMessage().contains("Expected: BOOL actual: ARRAY<INT64>"));
    }
  }

  @Test
  public void float64Array() {
    Value v = Value.float64Array(new double[] {.1, .2});
    assertThat(v.isNull()).isFalse();
    assertThat(v.getFloat64Array()).containsExactly(.1d, .2d).inOrder();
    assertThat(v.toString()).isEqualTo("[0.1,0.2]");
  }

  @Test
  public void float64ArrayRange() {
    Value v = Value.float64Array(new double[] {.1, .2, .3, .4, .5}, 1, 3);
    assertThat(v.isNull()).isFalse();
    assertThat(v.getFloat64Array()).containsExactly(.2d, .3d, .4d).inOrder();
    assertThat(v.toString()).isEqualTo("[0.2,0.3,0.4]");
  }

  @Test
  public void float64ArrayNull() {
    Value v = Value.float64Array((double[]) null);
    assertThat(v.isNull()).isTrue();
    assertThat(v.toString()).isEqualTo(NULL_STRING);
    try {
      v.getFloat64Array();
      fail("Expected exception");
    } catch (IllegalStateException e) {
      assertThat(e.getMessage().contains("null value"));
    }
  }

  @Test
  public void float64ArrayWrapper() {
    Value v = Value.float64Array(Arrays.asList(.1, null, .3));
    assertThat(v.isNull()).isFalse();
    assertThat(v.getFloat64Array()).containsExactly(.1d, null, .3d).inOrder();
    assertThat(v.toString()).isEqualTo("[0.1,NULL,0.3]");
  }

  @Test
  public void float64ArrayWrapperNull() {
    Value v = Value.float64Array((Iterable<Double>) null);
    assertThat(v.isNull()).isTrue();
    assertThat(v.toString()).isEqualTo(NULL_STRING);
    try {
      v.getFloat64Array();
      fail("Expected exception");
    } catch (IllegalStateException e) {
      assertThat(e.getMessage().contains("null value"));
    }
  }

  @Test
  public void float64ArrayTryGetInt64Array() {
    Value value = Value.float64Array(Arrays.asList(.1));
    try {
      value.getInt64Array();
      fail("Expected exception");
    } catch (IllegalStateException e) {
      assertThat(e.getMessage().contains("Expected: ARRAY<INT64> actual: ARRAY<FLOAT64>"));
    }
  }

  @Test
  public void numericArray() {
    Value v =
        Value.numericArray(Arrays.asList(BigDecimal.valueOf(1, 1), null, BigDecimal.valueOf(3, 1)));
    assertThat(v.isNull()).isFalse();
    assertThat(v.getNumericArray())
        .containsExactly(new BigDecimal("0.1"), null, new BigDecimal("0.3"))
        .inOrder();
    assertThat(v.toString()).isEqualTo("[0.1,NULL,0.3]");
  }

  @Test
  public void numericArrayNull() {
    Value v = Value.numericArray((Iterable<BigDecimal>) null);
    assertThat(v.isNull()).isTrue();
    assertThat(v.toString()).isEqualTo(NULL_STRING);

    try {
      v.getNumericArray();
      fail("Expected exception");
    } catch (IllegalStateException e) {
      assertThat(e.getMessage().contains("Expected: ARRAY<INT64> actual: ARRAY<FLOAT64>"));
    }
  }

  @Test
  public void numericArrayTryGetInt64Array() {
    Value value = Value.numericArray(Arrays.asList(BigDecimal.valueOf(1, 1)));

    try {
      value.getInt64Array();
      fail("Expected exception");
    } catch (IllegalStateException e) {
      assertThat(e.getMessage().contains("Expected: ARRAY<INT64> actual: ARRAY<NUMERIC>"));
    }
  }

  @Test
  public void stringArray() {
    Value v = Value.stringArray(Arrays.asList("a", null, "c"));
    assertThat(v.isNull()).isFalse();
    assertThat(v.getStringArray()).containsExactly("a", null, "c").inOrder();
    assertThat(v.toString()).isEqualTo("[a,NULL,c]");
  }

  @Test
  public void stringArrayNull() {
    Value v = Value.stringArray(null);
    assertThat(v.isNull()).isTrue();
    assertThat(v.toString()).isEqualTo(NULL_STRING);
    try {
      v.getStringArray();
      fail("Expected exception");
    } catch (IllegalStateException e) {
      assertThat(e.getMessage().contains("null value"));
    }
  }

  @Test
  public void stringArrayTryGetBytesArray() {
    Value value = Value.stringArray(Arrays.asList("a"));
    try {
      value.getBytesArray();
      fail("Expected exception");
    } catch (IllegalStateException e) {
      assertThat(e.getMessage().contains("Expected: ARRAY<BYTES> actual: ARRAY<STRING>"));
    }
  }

  @Test
  public void jsonArray() {
    String one = "{}";
    String two = null;
    String three = "{\"color\":\"red\",\"value\":\"#f00\"}";
    Value v = Value.jsonArray(Arrays.asList(one, two, three));
    assertFalse(v.isNull());
    assertThat(v.getJsonArray()).containsExactly(one, two, three).inOrder();
    assertEquals("[{},NULL,{\"color\":\"red\",\"value\":\"#f00\"}]", v.toString());
  }

  @Test
  public void jsonArrayNull() {
    Value v = Value.jsonArray(null);
    assertTrue(v.isNull());
    assertEquals(NULL_STRING, v.toString());
    try {
      v.getJsonArray();
      fail("Expected exception");
    } catch (IllegalStateException e) {
      assertThat(e.getMessage().contains("null value"));
    }
  }

  @Test
  public void jsonArrayTryGetBytesArray() {
    Value value = Value.jsonArray(Arrays.asList("{}"));
    try {
      value.getBytesArray();
      fail("Expected exception");
    } catch (IllegalStateException e) {
      assertThat(e.getMessage().contains("Expected: ARRAY<BYTES> actual: ARRAY<JSON>"));
    }
  }

  @Test
  public void jsonArrayTryGetStringArray() {
    Value value = Value.jsonArray(Arrays.asList("{}"));
    try {
      value.getStringArray();
      fail("Expected exception");
    } catch (IllegalStateException e) {
      assertThat(e.getMessage().contains("Expected: ARRAY<STRING> actual: ARRAY<JSON>"));
    }
  }

  @Test
  public void bytesArray() {
    ByteArray a = newByteArray("a");
    ByteArray c = newByteArray("c");
    Value v = Value.bytesArray(Arrays.asList(a, null, c));
    assertThat(v.isNull()).isFalse();
    assertThat(v.getBytesArray()).containsExactly(a, null, c).inOrder();
    assertThat(v.toString()).isEqualTo(String.format("[%s,NULL,%s]", a, c));
  }

  @Test
  public void bytesArrayNull() {
    Value v = Value.bytesArray(null);
    assertThat(v.isNull()).isTrue();
    assertThat(v.toString()).isEqualTo(NULL_STRING);
    try {
      v.getBytesArray();
      fail("Expected exception");
    } catch (IllegalStateException e) {
      assertThat(e.getMessage().contains("null value"));
    }
  }

  @Test
  public void bytesArrayTryGetStringArray() {
    Value value = Value.bytesArray(Arrays.asList(newByteArray("a")));
    try {
      value.getStringArray();
      fail("Expected exception");
    } catch (IllegalStateException e) {
      assertThat(e.getMessage().contains("Expected: ARRAY<STRING> actual: ARRAY<BYTES>"));
    }
  }

  @Test
  public void timestampArray() {
    String t1 = "2015-09-15T00:00:00Z";
    String t2 = "2015-09-14T00:00:00Z";
    Value v =
        Value.timestampArray(
            Arrays.asList(Timestamp.parseTimestamp(t1), null, Timestamp.parseTimestamp(t2)));
    assertThat(v.isNull()).isFalse();
    assertThat(v.getTimestampArray())
        .containsExactly(Timestamp.parseTimestamp(t1), null, Timestamp.parseTimestamp(t2))
        .inOrder();
    assertThat(v.toString()).isEqualTo("[" + t1 + ",NULL," + t2 + "]");
  }

  @Test
  public void timestampArrayNull() {
    Value v = Value.timestampArray(null);
    assertThat(v.isNull()).isTrue();
    assertThat(v.toString()).isEqualTo(NULL_STRING);
    try {
      v.getTimestampArray();
      fail("Expected exception");
    } catch (IllegalStateException e) {
      assertThat(e.getMessage().contains("null value"));
    }
  }

  @Test
  public void dateArray() {
    String d1 = "2016-09-15";
    String d2 = "2016-09-14";

    Value v = Value.dateArray(Arrays.asList(Date.parseDate(d1), null, Date.parseDate(d2)));
    assertThat(v.isNull()).isFalse();
    assertThat(v.getDateArray())
        .containsExactly(Date.parseDate(d1), null, Date.parseDate(d2))
        .inOrder();
    assertThat(v.toString()).isEqualTo("[" + d1 + ",NULL," + d2 + "]");
  }

  @Test
  public void dateArrayNull() {
    Value v = Value.dateArray(null);
    assertThat(v.isNull()).isTrue();
    assertThat(v.toString()).isEqualTo(NULL_STRING);
    try {
      v.getDateArray();
      fail("Expected exception");
    } catch (IllegalStateException e) {
      assertThat(e.getMessage().contains("null value"));
    }
  }

  @Test
  public void struct() {
    Struct struct = Struct.newBuilder().set("f1").to("v1").set("f2").to(30).build();
    Value v1 = Value.struct(struct);
    assertThat(v1.getType()).isEqualTo(struct.getType());
    assertThat(v1.isNull()).isFalse();
    assertThat(v1.getStruct()).isEqualTo(struct);
    assertThat(v1.toString()).isEqualTo("[v1, 30]");

    Value v2 = Value.struct(struct.getType(), struct);
    assertThat(v2).isEqualTo(v1);
    try {
      Value.struct(Type.struct(Arrays.asList(StructField.of("f3", Type.string()))), struct);
      fail("Expected exception");
    } catch (IllegalArgumentException e) {
      assertThat(e.getMessage().contains("Mismatch between struct value and type."));
    }
  }

  @Test
  public void nullStruct() {
    List<Type.StructField> fieldTypes =
        Arrays.asList(
            Type.StructField.of("f1", Type.string()), Type.StructField.of("f2", Type.int64()));

    Value v = Value.struct(Type.struct(fieldTypes), null);
    assertThat(v.getType().getStructFields()).isEqualTo(fieldTypes);
    assertThat(v.isNull()).isTrue();
    assertThat(v.toString()).isEqualTo(NULL_STRING);
    try {
      Value.struct(null);
      fail("Expected exception");
    } catch (NullPointerException e) {
      assertThat(e.getMessage().contains("Illegal call to create a NULL struct value."));
    }
  }

  @Test
  public void nullStructGetter() {
    List<Type.StructField> fieldTypes =
        Arrays.asList(
            Type.StructField.of("f1", Type.string()), Type.StructField.of("f2", Type.int64()));

    Value v = Value.struct(Type.struct(fieldTypes), null);
    assertThat(v.isNull()).isTrue();
    try {
      v.getStruct();
      fail("Expected exception");
    } catch (IllegalStateException e) {
      assertThat(e.getMessage()).contains("Illegal call to getter of null value.");
    }
  }

  @Test
  public void structArrayField() {
    Type elementType =
        Type.struct(
            Arrays.asList(
                Type.StructField.of("ff1", Type.string()),
                Type.StructField.of("ff2", Type.int64())));
    List<Struct> arrayElements =
        Arrays.asList(
            Struct.newBuilder().set("ff1").to("v1").set("ff2").to(1).build(),
            null,
            Struct.newBuilder().set("ff1").to("v3").set("ff2").to(3).build());
    Struct struct =
        Struct.newBuilder()
            .set("f1")
            .to("x")
            .set("f2")
            .toStructArray(elementType, arrayElements)
            .build();
    assertThat(struct.getType())
        .isEqualTo(
            Type.struct(
                Type.StructField.of("f1", Type.string()),
                Type.StructField.of("f2", Type.array(elementType))));
    assertThat(struct.isNull(0)).isFalse();
    assertThat(struct.isNull(1)).isFalse();
    assertThat(struct.getString(0)).isEqualTo("x");
    assertThat(struct.getStructList(1)).isEqualTo(arrayElements);
  }

  @Test
  public void structArrayFieldNull() {
    Type elementType =
        Type.struct(
            Arrays.asList(
                Type.StructField.of("ff1", Type.string()),
                Type.StructField.of("ff2", Type.int64())));
    Struct struct =
        Struct.newBuilder().set("f1").to("x").set("f2").toStructArray(elementType, null).build();
    assertThat(struct.getType())
        .isEqualTo(
            Type.struct(
                Type.StructField.of("f1", Type.string()),
                Type.StructField.of("f2", Type.array(elementType))));
    assertThat(struct.isNull(0)).isFalse();
    assertThat(struct.isNull(1)).isTrue();
  }

  @Test
  public void structArray() {
    Type elementType =
        Type.struct(
            Arrays.asList(
                Type.StructField.of("ff1", Type.string()),
                Type.StructField.of("ff2", Type.int64())));
    List<Struct> arrayElements =
        Arrays.asList(
            Struct.newBuilder().set("ff1").to("v1").set("ff2").to(1).build(),
            null,
            null,
            Struct.newBuilder().set("ff1").to("v3").set("ff2").to(3).build());
    Value v = Value.structArray(elementType, arrayElements);
    assertThat(v.isNull()).isFalse();
    assertThat(v.getType().getArrayElementType()).isEqualTo(elementType);
    assertThat(v.getStructArray()).isEqualTo(arrayElements);
    assertThat(v.toString()).isEqualTo("[[v1, 1],NULL,NULL,[v3, 3]]");
  }

  @Test
  public void structArrayNull() {
    Type elementType =
        Type.struct(
            Arrays.asList(
                Type.StructField.of("ff1", Type.string()),
                Type.StructField.of("ff2", Type.int64())));
    Value v = Value.structArray(elementType, null);
    assertThat(v.isNull()).isTrue();
    assertThat(v.getType().getArrayElementType()).isEqualTo(elementType);
    assertThat(v.toString()).isEqualTo(NULL_STRING);
    try {
      v.getStructArray();
      fail("Expected exception");
    } catch (IllegalStateException e) {
      assertThat(e.getMessage()).contains("Illegal call to getter of null value");
    }
  }

  @Test
  public void structArrayInvalidType() {
    Type elementType =
        Type.struct(
            Arrays.asList(
                Type.StructField.of("ff1", Type.string()),
                Type.StructField.of("ff2", Type.int64())));
    // Second element has INT64 first field, not STRING.
    List<Struct> arrayElements =
        Arrays.asList(
            Struct.newBuilder().set("ff1").to("1").set("ff2").to(1).build(),
            Struct.newBuilder().set("ff1").to(2).set("ff2").to(3).build());
    try {
      Value.structArray(elementType, arrayElements);
      fail("Expected exception");
    } catch (IllegalArgumentException e) {
      assertThat(e.getMessage()).contains("must have type STRUCT<ff1 STRING, ff2 INT64>");
    }
  }

  @Test
  public void testValueToProto() {
    // BASE types.
    assertEquals(
        com.google.protobuf.Value.newBuilder().setBoolValue(true).build(),
        Value.bool(true).toProto());
    assertEquals(
        com.google.protobuf.Value.newBuilder().setBoolValue(false).build(),
        Value.bool(false).toProto());
    assertEquals(
        com.google.protobuf.Value.newBuilder().setNullValue(NullValue.NULL_VALUE).build(),
        Value.bool(null).toProto());

    assertEquals(
        com.google.protobuf.Value.newBuilder().setStringValue("1").build(),
        Value.int64(1L).toProto());
    assertEquals(
        com.google.protobuf.Value.newBuilder().setNullValue(NullValue.NULL_VALUE).build(),
        Value.int64(null).toProto());

    assertEquals(
        com.google.protobuf.Value.newBuilder().setNumberValue(3.14d).build(),
        Value.float64(3.14d).toProto());
    assertEquals(
        com.google.protobuf.Value.newBuilder().setNullValue(NullValue.NULL_VALUE).build(),
        Value.float64(null).toProto());

    assertEquals(
        com.google.protobuf.Value.newBuilder().setStringValue("test").build(),
        Value.string("test").toProto());
    assertEquals(
        com.google.protobuf.Value.newBuilder().setNullValue(NullValue.NULL_VALUE).build(),
        Value.string(null).toProto());

    assertEquals(
        com.google.protobuf.Value.newBuilder()
            .setStringValue(ByteArray.copyFrom("test").toBase64())
            .build(),
        Value.bytes(ByteArray.copyFrom("test")).toProto());
    assertEquals(
        com.google.protobuf.Value.newBuilder().setNullValue(NullValue.NULL_VALUE).build(),
        Value.bytes(null).toProto());

    assertEquals(
        com.google.protobuf.Value.newBuilder().setStringValue("3.14").build(),
        Value.numeric(new BigDecimal("3.14")).toProto());
    assertEquals(
        com.google.protobuf.Value.newBuilder().setNullValue(NullValue.NULL_VALUE).build(),
        Value.numeric(null).toProto());

    assertEquals(
        com.google.protobuf.Value.newBuilder().setStringValue("2010-02-28").build(),
        Value.date(Date.fromYearMonthDay(2010, 2, 28)).toProto());
    assertEquals(
        com.google.protobuf.Value.newBuilder().setNullValue(NullValue.NULL_VALUE).build(),
        Value.date(null).toProto());

    assertEquals(
        com.google.protobuf.Value.newBuilder()
            .setStringValue("2012-04-10T15:16:17.123456789Z")
            .build(),
        Value.timestamp(Timestamp.parseTimestamp("2012-04-10T15:16:17.123456789Z")).toProto());
    assertEquals(
        com.google.protobuf.Value.newBuilder().setNullValue(NullValue.NULL_VALUE).build(),
        Value.timestamp(null).toProto());

    // ARRAY types.
    assertEquals(
        com.google.protobuf.Value.newBuilder()
            .setListValue(
                ListValue.newBuilder()
                    .addAllValues(
                        Arrays.asList(
                            com.google.protobuf.Value.newBuilder().setBoolValue(true).build(),
                            com.google.protobuf.Value.newBuilder().setBoolValue(false).build(),
                            com.google.protobuf.Value.newBuilder()
                                .setNullValue(NullValue.NULL_VALUE)
                                .build())))
            .build(),
        Value.boolArray(Arrays.asList(true, false, null)).toProto());
    assertEquals(
        com.google.protobuf.Value.newBuilder()
            .setListValue(
                ListValue.newBuilder()
                    .addAllValues(
                        Arrays.asList(
                            com.google.protobuf.Value.newBuilder().setStringValue("1").build(),
                            com.google.protobuf.Value.newBuilder()
                                .setNullValue(NullValue.NULL_VALUE)
                                .build())))
            .build(),
        Value.int64Array(Arrays.asList(1L, null)).toProto());
    assertEquals(
        com.google.protobuf.Value.newBuilder()
            .setListValue(
                ListValue.newBuilder()
                    .addAllValues(
                        Arrays.asList(
                            com.google.protobuf.Value.newBuilder().setNumberValue(3.14d).build(),
                            com.google.protobuf.Value.newBuilder()
                                .setNullValue(NullValue.NULL_VALUE)
                                .build())))
            .build(),
        Value.float64Array(Arrays.asList(3.14d, null)).toProto());
    assertEquals(
        com.google.protobuf.Value.newBuilder()
            .setListValue(
                ListValue.newBuilder()
                    .addAllValues(
                        Arrays.asList(
                            com.google.protobuf.Value.newBuilder().setStringValue("test").build(),
                            com.google.protobuf.Value.newBuilder()
                                .setNullValue(NullValue.NULL_VALUE)
                                .build())))
            .build(),
        Value.stringArray(Arrays.asList("test", null)).toProto());
    assertEquals(
        com.google.protobuf.Value.newBuilder()
            .setListValue(
                ListValue.newBuilder()
                    .addAllValues(
                        Arrays.asList(
                            com.google.protobuf.Value.newBuilder()
                                .setStringValue(ByteArray.copyFrom("test").toBase64())
                                .build(),
                            com.google.protobuf.Value.newBuilder()
                                .setNullValue(NullValue.NULL_VALUE)
                                .build())))
            .build(),
        Value.bytesArray(Arrays.asList(ByteArray.copyFrom("test"), null)).toProto());
    assertEquals(
        com.google.protobuf.Value.newBuilder()
            .setListValue(
                ListValue.newBuilder()
                    .addAllValues(
                        Arrays.asList(
                            com.google.protobuf.Value.newBuilder().setStringValue("3.14").build(),
                            com.google.protobuf.Value.newBuilder()
                                .setNullValue(NullValue.NULL_VALUE)
                                .build())))
            .build(),
        Value.numericArray(Arrays.asList(new BigDecimal("3.14"), null)).toProto());
    assertEquals(
        com.google.protobuf.Value.newBuilder()
            .setListValue(
                ListValue.newBuilder()
                    .addAllValues(
                        Arrays.asList(
                            com.google.protobuf.Value.newBuilder()
                                .setStringValue("2010-02-28")
                                .build(),
                            com.google.protobuf.Value.newBuilder()
                                .setNullValue(NullValue.NULL_VALUE)
                                .build())))
            .build(),
        Value.dateArray(Arrays.asList(Date.fromYearMonthDay(2010, 2, 28), null)).toProto());
    assertEquals(
        com.google.protobuf.Value.newBuilder()
            .setListValue(
                ListValue.newBuilder()
                    .addAllValues(
                        Arrays.asList(
                            com.google.protobuf.Value.newBuilder()
                                .setStringValue("2012-04-10T15:16:17.123456789Z")
                                .build(),
                            com.google.protobuf.Value.newBuilder()
                                .setNullValue(NullValue.NULL_VALUE)
                                .build())))
            .build(),
        Value.timestampArray(
                Arrays.asList(Timestamp.parseTimestamp("2012-04-10T15:16:17.123456789Z"), null))
            .toProto());

    // STRUCT type with array field.
    assertEquals(
        com.google.protobuf.Value.newBuilder()
            .setListValue(
                ListValue.newBuilder()
                    .addValues(
                        com.google.protobuf.Value.newBuilder()
                            .setListValue(
                                ListValue.newBuilder()
                                    .addAllValues(
                                        Arrays.asList(
                                            com.google.protobuf.Value.newBuilder()
                                                .setBoolValue(true)
                                                .build(),
                                            com.google.protobuf.Value.newBuilder()
                                                .setBoolValue(false)
                                                .build(),
                                            com.google.protobuf.Value.newBuilder()
                                                .setNullValue(NullValue.NULL_VALUE)
                                                .build()))
                                    .build())
                            .build())
                    .build())
            .build(),
        Value.struct(
                Struct.newBuilder().add(Value.boolArray(Arrays.asList(true, false, null))).build())
            .toProto());
    assertEquals(
        com.google.protobuf.Value.newBuilder()
            .setListValue(
                ListValue.newBuilder()
                    .addValues(
                        com.google.protobuf.Value.newBuilder()
                            .setListValue(
                                ListValue.newBuilder()
                                    .addAllValues(
                                        Arrays.asList(
                                            com.google.protobuf.Value.newBuilder()
                                                .setStringValue("1")
                                                .build(),
                                            com.google.protobuf.Value.newBuilder()
                                                .setNullValue(NullValue.NULL_VALUE)
                                                .build()))
                                    .build())
                            .build())
                    .build())
            .build(),
        Value.struct(Struct.newBuilder().add(Value.int64Array(Arrays.asList(1L, null))).build())
            .toProto());
    assertEquals(
        com.google.protobuf.Value.newBuilder()
            .setListValue(
                ListValue.newBuilder()
                    .addValues(
                        com.google.protobuf.Value.newBuilder()
                            .setListValue(
                                ListValue.newBuilder()
                                    .addAllValues(
                                        Arrays.asList(
                                            com.google.protobuf.Value.newBuilder()
                                                .setNumberValue(3.14d)
                                                .build(),
                                            com.google.protobuf.Value.newBuilder()
                                                .setNullValue(NullValue.NULL_VALUE)
                                                .build()))
                                    .build())
                            .build())
                    .build())
            .build(),
        Value.struct(
                Struct.newBuilder().add(Value.float64Array(Arrays.asList(3.14d, null))).build())
            .toProto());
    assertEquals(
        com.google.protobuf.Value.newBuilder()
            .setListValue(
                ListValue.newBuilder()
                    .addValues(
                        com.google.protobuf.Value.newBuilder()
                            .setListValue(
                                ListValue.newBuilder()
                                    .addAllValues(
                                        Arrays.asList(
                                            com.google.protobuf.Value.newBuilder()
                                                .setStringValue("test")
                                                .build(),
                                            com.google.protobuf.Value.newBuilder()
                                                .setNullValue(NullValue.NULL_VALUE)
                                                .build()))
                                    .build())
                            .build())
                    .build())
            .build(),
        Value.struct(
                Struct.newBuilder().add(Value.stringArray(Arrays.asList("test", null))).build())
            .toProto());
    assertEquals(
        com.google.protobuf.Value.newBuilder()
            .setListValue(
                ListValue.newBuilder()
                    .addValues(
                        com.google.protobuf.Value.newBuilder()
                            .setListValue(
                                ListValue.newBuilder()
                                    .addAllValues(
                                        Arrays.asList(
                                            com.google.protobuf.Value.newBuilder()
                                                .setStringValue(
                                                    ByteArray.copyFrom("test").toBase64())
                                                .build(),
                                            com.google.protobuf.Value.newBuilder()
                                                .setNullValue(NullValue.NULL_VALUE)
                                                .build()))
                                    .build())
                            .build())
                    .build())
            .build(),
        Value.struct(
                Struct.newBuilder()
                    .add(Value.bytesArray(Arrays.asList(ByteArray.copyFrom("test"), null)))
                    .build())
            .toProto());
    assertEquals(
        com.google.protobuf.Value.newBuilder()
            .setListValue(
                ListValue.newBuilder()
                    .addValues(
                        com.google.protobuf.Value.newBuilder()
                            .setListValue(
                                ListValue.newBuilder()
                                    .addAllValues(
                                        Arrays.asList(
                                            com.google.protobuf.Value.newBuilder()
                                                .setStringValue("3.14")
                                                .build(),
                                            com.google.protobuf.Value.newBuilder()
                                                .setNullValue(NullValue.NULL_VALUE)
                                                .build()))
                                    .build())
                            .build())
                    .build())
            .build(),
        Value.struct(
                Struct.newBuilder()
                    .add(Value.numericArray(Arrays.asList(new BigDecimal("3.14"), null)))
                    .build())
            .toProto());
    assertEquals(
        com.google.protobuf.Value.newBuilder()
            .setListValue(
                ListValue.newBuilder()
                    .addValues(
                        com.google.protobuf.Value.newBuilder()
                            .setListValue(
                                ListValue.newBuilder()
                                    .addAllValues(
                                        Arrays.asList(
                                            com.google.protobuf.Value.newBuilder()
                                                .setStringValue("2010-02-28")
                                                .build(),
                                            com.google.protobuf.Value.newBuilder()
                                                .setNullValue(NullValue.NULL_VALUE)
                                                .build()))
                                    .build())
                            .build())
                    .build())
            .build(),
        Value.struct(
                Struct.newBuilder()
                    .add(Value.dateArray(Arrays.asList(Date.fromYearMonthDay(2010, 2, 28), null)))
                    .build())
            .toProto());
    assertEquals(
        com.google.protobuf.Value.newBuilder()
            .setListValue(
                ListValue.newBuilder()
                    .addValues(
                        com.google.protobuf.Value.newBuilder()
                            .setListValue(
                                ListValue.newBuilder()
                                    .addAllValues(
                                        Arrays.asList(
                                            com.google.protobuf.Value.newBuilder()
                                                .setStringValue("2012-04-10T15:16:17.123456789Z")
                                                .build(),
                                            com.google.protobuf.Value.newBuilder()
                                                .setNullValue(NullValue.NULL_VALUE)
                                                .build()))
                                    .build())
                            .build())
                    .build())
            .build(),
        Value.struct(
                Struct.newBuilder()
                    .add(
                        Value.timestampArray(
                            Arrays.asList(
                                Timestamp.parseTimestamp("2012-04-10T15:16:17.123456789Z"), null)))
                    .build())
            .toProto());
  }

  @Test
  public void testEqualsHashCode() {
    EqualsTester tester = new EqualsTester();
    String emptyJson = "{}";
    String simpleJson = "{\"color\":\"red\",\"value\":\"#f00\"}";

    tester.addEqualityGroup(Value.bool(true), Value.bool(Boolean.TRUE));
    tester.addEqualityGroup(Value.bool(false));
    tester.addEqualityGroup(Value.bool(null));

    tester.addEqualityGroup(Value.int64(123), Value.int64(Long.valueOf(123)));
    tester.addEqualityGroup(Value.int64(456));
    tester.addEqualityGroup(Value.int64(null));

    tester.addEqualityGroup(Value.float64(1.23), Value.float64(Double.valueOf(1.23)));
    tester.addEqualityGroup(Value.float64(4.56));
    tester.addEqualityGroup(Value.float64(null));

    tester.addEqualityGroup(
        Value.numeric(BigDecimal.valueOf(123, 2)), Value.numeric(new BigDecimal("1.23")));
    tester.addEqualityGroup(Value.numeric(BigDecimal.valueOf(456, 2)));
    tester.addEqualityGroup(Value.numeric(null));

    tester.addEqualityGroup(Value.string("abc"), Value.string("abc"));
    tester.addEqualityGroup(Value.string("def"));
    tester.addEqualityGroup(Value.string(null));

    tester.addEqualityGroup(Value.json(simpleJson), Value.json(simpleJson));
    tester.addEqualityGroup(Value.json("{}"));
    tester.addEqualityGroup(Value.json("[]"));
    tester.addEqualityGroup(Value.json(null));

    tester.addEqualityGroup(Value.bytes(newByteArray("abc")), Value.bytes(newByteArray("abc")));
    tester.addEqualityGroup(Value.bytes(newByteArray("def")));
    tester.addEqualityGroup(Value.bytes(null));

    tester.addEqualityGroup(Value.timestamp(null), Value.timestamp(null));
    tester.addEqualityGroup(
        Value.timestamp(Value.COMMIT_TIMESTAMP), Value.timestamp(Value.COMMIT_TIMESTAMP));
    Timestamp now = Timestamp.now();
    tester.addEqualityGroup(Value.timestamp(now), Value.timestamp(now));
    tester.addEqualityGroup(Value.timestamp(Timestamp.ofTimeMicroseconds(0)));

    tester.addEqualityGroup(Value.date(null), Value.date(null));
    tester.addEqualityGroup(
        Value.date(Date.fromYearMonthDay(2018, 2, 26)),
        Value.date(Date.fromYearMonthDay(2018, 2, 26)));
    tester.addEqualityGroup(Value.date(Date.fromYearMonthDay(2018, 2, 27)));

    Struct structValue1 = Struct.newBuilder().set("f1").to(20).set("f2").to("def").build();
    Struct structValue2 = Struct.newBuilder().set("f1").to(20).set("f2").to("def").build();
    assertThat(Value.struct(structValue1).equals(Value.struct(structValue2))).isTrue();
    tester.addEqualityGroup(Value.struct(structValue1), Value.struct(structValue2));

    Type structType1 = structValue1.getType();
    Type structType2 = Type.struct(Arrays.asList(StructField.of("f1", Type.string())));
    tester.addEqualityGroup(Value.struct(structType1, null), Value.struct(structType1, null));
    tester.addEqualityGroup(Value.struct(structType2, null), Value.struct(structType2, null));

    tester.addEqualityGroup(
        Value.boolArray(Arrays.asList(false, true)),
        Value.boolArray(new boolean[] {false, true}),
        Value.boolArray(new boolean[] {true, false, true, false}, 1, 2),
        Value.boolArray(plainIterable(false, true)));
    tester.addEqualityGroup(Value.boolArray(Arrays.asList(false)));
    tester.addEqualityGroup(Value.boolArray((Iterable<Boolean>) null));

    tester.addEqualityGroup(
        Value.int64Array(Arrays.asList(1L, 2L)),
        Value.int64Array(new long[] {1L, 2L}),
        Value.int64Array(new long[] {0L, 1L, 2L, 3L}, 1, 2),
        Value.int64Array(plainIterable(1L, 2L)));
    tester.addEqualityGroup(Value.int64Array(Arrays.asList(3L)));
    tester.addEqualityGroup(Value.int64Array((Iterable<Long>) null));

    tester.addEqualityGroup(
        Value.float64Array(Arrays.asList(.1, .2)),
        Value.float64Array(new double[] {.1, .2}),
        Value.float64Array(new double[] {.0, .1, .2, .3}, 1, 2),
        Value.float64Array(plainIterable(.1, .2)));
    tester.addEqualityGroup(Value.float64Array(Arrays.asList(.3)));
    tester.addEqualityGroup(Value.float64Array((Iterable<Double>) null));

    tester.addEqualityGroup(
        Value.numericArray(Arrays.asList(BigDecimal.valueOf(1, 1), BigDecimal.valueOf(2, 1))));
    tester.addEqualityGroup(Value.numericArray(Arrays.asList(BigDecimal.valueOf(3, 1))));
    tester.addEqualityGroup(Value.numericArray((Iterable<BigDecimal>) null));

    tester.addEqualityGroup(
        Value.stringArray(Arrays.asList("a", "b")), Value.stringArray(Arrays.asList("a", "b")));
    tester.addEqualityGroup(Value.stringArray(Arrays.asList("c")));
    tester.addEqualityGroup(Value.stringArray(null));

    tester.addEqualityGroup(
        Value.jsonArray(Arrays.asList(emptyJson, simpleJson)),
        Value.jsonArray(Arrays.asList(emptyJson, simpleJson)));
    tester.addEqualityGroup(Value.jsonArray(Arrays.asList("[]")));
    tester.addEqualityGroup(Value.jsonArray(null));

    tester.addEqualityGroup(
        Value.bytesArray(Arrays.asList(newByteArray("a"), newByteArray("b"))),
        Value.bytesArray(Arrays.asList(newByteArray("a"), newByteArray("b"))));
    tester.addEqualityGroup(Value.bytesArray(Arrays.asList(newByteArray("c"))));
    tester.addEqualityGroup(Value.bytesArray(null));

    tester.addEqualityGroup(
        Value.timestampArray(Arrays.asList(null, now)),
        Value.timestampArray(Arrays.asList(null, now)));
    tester.addEqualityGroup(Value.timestampArray(null));

    tester.addEqualityGroup(
        Value.dateArray(Arrays.asList(null, Date.fromYearMonthDay(2018, 2, 26))),
        Value.dateArray(Arrays.asList(null, Date.fromYearMonthDay(2018, 2, 26))));
    tester.addEqualityGroup(Value.dateArray(null));

    tester.addEqualityGroup(
        Value.structArray(structType1, Arrays.asList(structValue1, null)),
        Value.structArray(structType1, Arrays.asList(structValue2, null)));
    tester.addEqualityGroup(
        Value.structArray(structType1, Arrays.asList((Struct) null)),
        Value.structArray(structType1, Arrays.asList((Struct) null)));
    tester.addEqualityGroup(
        Value.structArray(structType1, null), Value.structArray(structType1, null));
    tester.addEqualityGroup(
        Value.structArray(structType1, new ArrayList<>()),
        Value.structArray(structType1, new ArrayList<>()));

    tester.testEquals();
  }

  @Test
  public void serialization() {

    reserializeAndAssert(Value.bool(true));
    reserializeAndAssert(Value.bool(false));
    reserializeAndAssert(Value.bool(null));

    reserializeAndAssert(Value.int64(123));
    reserializeAndAssert(Value.int64(null));

    reserializeAndAssert(Value.float64(1.23));
    reserializeAndAssert(Value.float64(null));

    reserializeAndAssert(Value.numeric(BigDecimal.valueOf(123, 2)));
    reserializeAndAssert(Value.numeric(null));

    reserializeAndAssert(Value.string("abc"));
    reserializeAndAssert(Value.string(null));

    reserializeAndAssert(Value.json("{\"color\":\"red\",\"value\":\"#f00\"}"));
    reserializeAndAssert(Value.json(null));

    reserializeAndAssert(Value.bytes(newByteArray("abc")));
    reserializeAndAssert(Value.bytes(null));

    reserializeAndAssert(
        Value.struct(Struct.newBuilder().set("f").to(3).set("f").to((Date) null).build()));
    reserializeAndAssert(
        Value.struct(
            Type.struct(
                Arrays.asList(
                    Type.StructField.of("a", Type.string()),
                    Type.StructField.of("b", Type.int64()))),
            null));

    reserializeAndAssert(Value.boolArray(new boolean[] {false, true}));
    reserializeAndAssert(Value.boolArray(BrokenSerializationList.of(true, false)));
    reserializeAndAssert(Value.boolArray((Iterable<Boolean>) null));

    reserializeAndAssert(Value.int64Array(BrokenSerializationList.of(1L, 2L)));
    reserializeAndAssert(Value.int64Array(new long[] {1L, 2L}));
    reserializeAndAssert(Value.int64Array((Iterable<Long>) null));

    reserializeAndAssert(Value.float64Array(new double[] {.1, .2}));
    reserializeAndAssert(Value.float64Array(BrokenSerializationList.of(.1, .2, .3)));
    reserializeAndAssert(Value.float64Array((Iterable<Double>) null));

    reserializeAndAssert(
        Value.numericArray(
            Arrays.asList(BigDecimal.valueOf(1, 1), null, BigDecimal.valueOf(2, 1))));
    reserializeAndAssert(
        Value.numericArray(
            BrokenSerializationList.of(
                BigDecimal.valueOf(1, 1), BigDecimal.valueOf(2, 1), BigDecimal.valueOf(3, 1))));
    reserializeAndAssert(Value.numericArray((Iterable<BigDecimal>) null));

    reserializeAndAssert(Value.timestamp(null));
    reserializeAndAssert(Value.timestamp(Value.COMMIT_TIMESTAMP));
    reserializeAndAssert(Value.timestamp(Timestamp.now()));
    reserializeAndAssert(Value.timestampArray(Arrays.asList(null, Timestamp.now())));

    reserializeAndAssert(Value.date(null));
    reserializeAndAssert(Value.date(Date.fromYearMonthDay(2018, 2, 26)));
    reserializeAndAssert(Value.dateArray(Arrays.asList(null, Date.fromYearMonthDay(2018, 2, 26))));

    BrokenSerializationList<String> of = BrokenSerializationList.of("a", "b");
    reserializeAndAssert(Value.stringArray(of));
    reserializeAndAssert(Value.stringArray(null));

    BrokenSerializationList<String> json =
        BrokenSerializationList.of("{}", "{\"color\":\"red\",\"value\":\"#f00\"}");
    reserializeAndAssert(Value.jsonArray(json));
    reserializeAndAssert(Value.jsonArray(null));

    reserializeAndAssert(
        Value.bytesArray(BrokenSerializationList.of(newByteArray("a"), newByteArray("b"))));
    reserializeAndAssert(Value.bytesArray(null));

    Struct s1 = Struct.newBuilder().set("f1").to(1).build();
    Struct s2 = Struct.newBuilder().set("f1").to(2).build();
    reserializeAndAssert(Value.structArray(s1.getType(), BrokenSerializationList.of(s1, null, s2)));
    reserializeAndAssert(Value.structArray(s1.getType(), null));
  }

  @Test(expected = IllegalStateException.class)
  public void verifyBrokenSerialization() {
    reserializeAndAssert(BrokenSerializationList.of(1, 2, 3));
  }

  private static class BrokenSerializationList<T> extends ForwardingList<T>
      implements Serializable {
    private static final long serialVersionUID = 1L;
    private final List<T> delegate;

    public static <T> BrokenSerializationList<T> of(T... values) {
      return new BrokenSerializationList<>(Arrays.asList(values));
    }

    private BrokenSerializationList(List<T> delegate) {
      this.delegate = delegate;
    }

    @Override
    protected List<T> delegate() {
      return delegate;
    }

    private void readObject(@SuppressWarnings("unused") java.io.ObjectInputStream unusedStream) {
      throw new IllegalStateException("Serialization disabled");
    }

    private void writeObject(@SuppressWarnings("unused") java.io.ObjectOutputStream unusedStream) {
      throw new IllegalStateException("Serialization disabled");
    }
  }
}<|MERGE_RESOLUTION|>--- conflicted
+++ resolved
@@ -20,11 +20,8 @@
 import static com.google.common.truth.Truth.assertThat;
 import static com.google.common.truth.Truth.assertWithMessage;
 import static org.junit.Assert.assertEquals;
-<<<<<<< HEAD
 import static org.junit.Assert.assertFalse;
 import static org.junit.Assert.assertTrue;
-=======
->>>>>>> 641f04c4
 import static org.junit.Assert.fail;
 
 import com.google.cloud.ByteArray;
@@ -1166,6 +1163,13 @@
         Value.string(null).toProto());
 
     assertEquals(
+        com.google.protobuf.Value.newBuilder().setStringValue("{}").build(),
+        Value.json("{}").toProto());
+    assertEquals(
+        com.google.protobuf.Value.newBuilder().setNullValue(NullValue.NULL_VALUE).build(),
+        Value.json(null).toProto());
+
+    assertEquals(
         com.google.protobuf.Value.newBuilder()
             .setStringValue(ByteArray.copyFrom("test").toBase64())
             .build(),
@@ -1247,6 +1251,18 @@
                                 .build())))
             .build(),
         Value.stringArray(Arrays.asList("test", null)).toProto());
+    assertEquals(
+        com.google.protobuf.Value.newBuilder()
+            .setListValue(
+                ListValue.newBuilder()
+                    .addAllValues(
+                        Arrays.asList(
+                            com.google.protobuf.Value.newBuilder().setStringValue("{}").build(),
+                            com.google.protobuf.Value.newBuilder()
+                                .setNullValue(NullValue.NULL_VALUE)
+                                .build())))
+            .build(),
+        Value.jsonArray(Arrays.asList("{}", null)).toProto());
     assertEquals(
         com.google.protobuf.Value.newBuilder()
             .setListValue(
