/*
 * Copyright 2017 Google LLC
 *
 * Licensed under the Apache License, Version 2.0 (the "License");
 * you may not use this file except in compliance with the License.
 * You may obtain a copy of the License at
 *
 *       http://www.apache.org/licenses/LICENSE-2.0
 *
 * Unless required by applicable law or agreed to in writing, software
 * distributed under the License is distributed on an "AS IS" BASIS,
 * WITHOUT WARRANTIES OR CONDITIONS OF ANY KIND, either express or implied.
 * See the License for the specific language governing permissions and
 * limitations under the License.
 */

package com.google.cloud.spanner;

import static com.google.common.testing.SerializableTester.reserializeAndAssert;
import static com.google.common.truth.Truth.assertThat;
import static com.google.common.truth.Truth.assertWithMessage;
import static org.junit.Assert.assertArrayEquals;
import static org.junit.Assert.assertEquals;
import static org.junit.Assert.assertFalse;
import static org.junit.Assert.assertNotEquals;
import static org.junit.Assert.assertNull;
import static org.junit.Assert.assertSame;
import static org.junit.Assert.assertThrows;
import static org.junit.Assert.assertTrue;
import static org.junit.Assert.fail;

import com.google.cloud.ByteArray;
import com.google.cloud.Date;
import com.google.cloud.Timestamp;
import com.google.cloud.spanner.AbstractResultSet.LazyByteArray;
import com.google.cloud.spanner.SingerProto.Genre;
import com.google.cloud.spanner.SingerProto.SingerInfo;
import com.google.cloud.spanner.Type.StructField;
import com.google.common.base.Strings;
import com.google.common.collect.ForwardingList;
import com.google.common.collect.Lists;
import com.google.common.testing.EqualsTester;
import com.google.protobuf.ListValue;
import com.google.protobuf.NullValue;
import com.google.protobuf.ProtocolMessageEnum;
import com.google.spanner.v1.PartialResultSet;
import com.google.spanner.v1.TransactionOptions.IsolationLevel;
import java.io.Serializable;
import java.math.BigDecimal;
import java.math.BigInteger;
import java.nio.charset.StandardCharsets;
import java.time.LocalDate;
import java.time.LocalDateTime;
import java.time.OffsetDateTime;
import java.time.ZoneId;
import java.time.ZoneOffset;
import java.time.ZonedDateTime;
import java.util.ArrayList;
import java.util.Arrays;
import java.util.Base64;
import java.util.Collections;
import java.util.HashSet;
import java.util.List;
import java.util.Random;
<<<<<<< HEAD
import java.util.UUID;
=======
import java.util.Set;
import java.util.TimeZone;
>>>>>>> a8dba0a8
import java.util.function.Supplier;
import java.util.stream.Collectors;
import org.junit.Test;
import org.junit.runner.RunWith;
import org.junit.runners.JUnit4;

/** Unit tests for {@link com.google.cloud.spanner.Value}. */
@RunWith(JUnit4.class)
public class ValueTest {
  private static final String NULL_STRING = "NULL";

  private static ByteArray newByteArray(String data) {
    return ByteArray.copyFrom(data);
  }

  /** Returns an {@code Iterable} over {@code values} that is not a {@code Collection}. */
  @SafeVarargs
  private static <T> Iterable<T> plainIterable(T... values) {
    return Lists.newArrayList(values);
  }

  @Test
  public void untyped() {
    com.google.protobuf.Value proto =
        com.google.protobuf.Value.newBuilder().setStringValue("test").build();
    Value v = Value.untyped(proto);
    assertNull(v.getType());
    assertFalse(v.isNull());
    assertSame(proto, v.toProto());

    assertEquals(
        v, Value.untyped(com.google.protobuf.Value.newBuilder().setStringValue("test").build()));
    assertEquals(
        Value.untyped(com.google.protobuf.Value.newBuilder().setNumberValue(3.14d).build()),
        Value.untyped(com.google.protobuf.Value.newBuilder().setNumberValue(3.14d).build()));
    assertEquals(
        Value.untyped(com.google.protobuf.Value.newBuilder().setBoolValue(true).build()),
        Value.untyped(com.google.protobuf.Value.newBuilder().setBoolValue(true).build()));

    assertNotEquals(
        v, Value.untyped(com.google.protobuf.Value.newBuilder().setStringValue("foo").build()));
    assertNotEquals(
        Value.untyped(com.google.protobuf.Value.newBuilder().setNumberValue(3.14d).build()),
        Value.untyped(com.google.protobuf.Value.newBuilder().setNumberValue(0.14d).build()));
    assertNotEquals(
        Value.untyped(com.google.protobuf.Value.newBuilder().setBoolValue(false).build()),
        Value.untyped(com.google.protobuf.Value.newBuilder().setBoolValue(true).build()));

    assertEquals("test", v.getAsString());
  }

  @Test
  public void bool() {
    Value v = Value.bool(true);
    assertThat(v.getType()).isEqualTo(Type.bool());
    assertThat(v.isNull()).isFalse();
    assertThat(v.getBool()).isTrue();
    assertThat(v.toString()).isEqualTo("true");
    assertEquals("true", v.getAsString());
  }

  @Test
  public void boolWrapper() {
    Value v = Value.bool(Boolean.FALSE);
    assertThat(v.getType()).isEqualTo(Type.bool());
    assertThat(v.isNull()).isFalse();
    assertThat(v.getBool()).isFalse();
    assertThat(v.toString()).isEqualTo("false");
    assertEquals("false", v.getAsString());
  }

  @Test
  public void boolWrapperNull() {
    Value v = Value.bool(null);
    assertThat(v.getType()).isEqualTo(Type.bool());
    assertThat(v.isNull()).isTrue();
    assertThat(v.toString()).isEqualTo(NULL_STRING);
    IllegalStateException e = assertThrows(IllegalStateException.class, v::getBool);
    assertThat(e.getMessage()).contains("null value");
    assertEquals("NULL", v.getAsString());
  }

  @Test
  public void int64() {
    Value v = Value.int64(123);
    assertThat(v.getType()).isEqualTo(Type.int64());
    assertThat(v.isNull()).isFalse();
    assertThat(v.getInt64()).isEqualTo(123);
    assertThat(v.toString()).isEqualTo("123");
    assertEquals("123", v.getAsString());
  }

  @Test
  public void int64TryGetBool() {
    Value value = Value.int64(1234);
    IllegalStateException e = assertThrows(IllegalStateException.class, value::getBool);
    assertThat(e.getMessage()).contains("Expected: BOOL actual: INT64");
  }

  @Test
  public void int64NullTryGetBool() {
    Value value = Value.int64(null);
    IllegalStateException e = assertThrows(IllegalStateException.class, value::getBool);
    assertThat(e.getMessage()).contains("Expected: BOOL actual: INT64");
  }

  @Test
  public void int64TryGetInt64Array() {
    Value value = Value.int64(1234);
    IllegalStateException e = assertThrows(IllegalStateException.class, value::getInt64Array);
    assertThat(e.getMessage()).contains("Expected: ARRAY<INT64> actual: INT64");
  }

  @Test
  public void int64Wrapper() {
    Value v = Value.int64(Long.valueOf(123));
    assertThat(v.getType()).isEqualTo(Type.int64());
    assertThat(v.isNull()).isFalse();
    assertThat(v.getInt64()).isEqualTo(123);
    assertThat(v.toString()).isEqualTo("123");
    assertEquals("123", v.getAsString());
  }

  @Test
  public void int64WrapperNull() {
    Value v = Value.int64(null);
    assertThat(v.getType()).isEqualTo(Type.int64());
    assertThat(v.isNull()).isTrue();
    assertThat(v.toString()).isEqualTo(NULL_STRING);
    IllegalStateException e = assertThrows(IllegalStateException.class, v::getInt64);
    assertThat(e.getMessage()).contains("null value");
    assertEquals("NULL", v.getAsString());
  }

  @Test
  public void float32() {
    Value v = Value.float32(1.23f);
    assertThat(v.getType()).isEqualTo(Type.float32());
    assertThat(v.isNull()).isFalse();
    assertThat(v.getFloat32()).isWithin(0.0001f).of(1.23f);
    assertThat(v.toString()).isEqualTo("1.23");
    assertEquals("1.23", v.getAsString());
    assertEquals(Value.float32(Float.NaN), Value.float32(Float.NaN));
  }

  @Test
  public void float32Wrapper() {
    Value v = Value.float32(Float.valueOf(1.23f));
    assertThat(v.getType()).isEqualTo(Type.float32());
    assertThat(v.isNull()).isFalse();
    assertThat(v.getFloat32()).isWithin(0.0001f).of(1.23f);
    assertThat(v.toString()).isEqualTo("1.23");
    assertEquals("1.23", v.getAsString());
  }

  @Test
  public void float32WrapperNull() {
    Value v = Value.float32(null);
    assertThat(v.getType()).isEqualTo(Type.float32());
    assertThat(v.isNull()).isTrue();
    assertThat(v.toString()).isEqualTo(NULL_STRING);
    IllegalStateException e = assertThrows(IllegalStateException.class, v::getFloat32);
    assertThat(e.getMessage()).contains("null value");
    assertEquals("NULL", v.getAsString());
  }

  @Test
  public void float64() {
    Value v = Value.float64(1.23);
    assertThat(v.getType()).isEqualTo(Type.float64());
    assertThat(v.isNull()).isFalse();
    assertThat(v.getFloat64()).isWithin(0.0001).of(1.23);
    assertThat(v.toString()).isEqualTo("1.23");
    assertEquals("1.23", v.getAsString());
    assertEquals(Value.float64(Double.NaN), Value.float64(Double.NaN));
  }

  @Test
  public void float64Wrapper() {
    Value v = Value.float64(Double.valueOf(1.23));
    assertThat(v.getType()).isEqualTo(Type.float64());
    assertThat(v.isNull()).isFalse();
    assertThat(v.getFloat64()).isWithin(0.0001).of(1.23);
    assertThat(v.toString()).isEqualTo("1.23");
    assertEquals("1.23", v.getAsString());
  }

  @Test
  public void float64WrapperNull() {
    Value v = Value.float64(null);
    assertThat(v.getType()).isEqualTo(Type.float64());
    assertThat(v.isNull()).isTrue();
    assertThat(v.toString()).isEqualTo(NULL_STRING);
    IllegalStateException e = assertThrows(IllegalStateException.class, v::getFloat64);
    assertThat(e.getMessage()).contains("null value");
    assertEquals("NULL", v.getAsString());
  }

  @Test
  public void numeric() {
    Value v = Value.numeric(new BigDecimal("1.23"));
    assertThat(v.getType()).isEqualTo(Type.numeric());
    assertThat(v.isNull()).isFalse();
    assertThat(v.getNumeric()).isEqualTo(BigDecimal.valueOf(123, 2));
    assertThat(v.toString()).isEqualTo("1.23");
    assertEquals("1.23", v.getAsString());
  }

  @Test
  public void pgNumeric() {
    final Value value = Value.pgNumeric("1234.5678");
    assertEquals(Type.pgNumeric(), value.getType());
    assertFalse("pgNumeric value should not be null", value.isNull());
    assertEquals("1234.5678", value.getString());
    assertEquals(BigDecimal.valueOf(12345678, 4), value.getNumeric());
    assertEquals(1234.5678D, value.getFloat64(), 0.00001);
    assertEquals("1234.5678", value.toString());
    assertEquals("1234.5678", value.getAsString());
    assertEquals(Value.pgNumeric("NaN"), Value.pgNumeric("NaN"));
  }

  @Test
  public void pgNumericNaN() {
    final Value value = Value.pgNumeric("NaN");
    assertEquals(Type.pgNumeric(), value.getType());
    assertFalse("pgNumeric value should not be null", value.isNull());
    assertEquals("NaN", value.getString());
    assertThrows(NumberFormatException.class, value::getNumeric);
    assertEquals(Double.NaN, value.getFloat64(), 0.00001);
    assertEquals("NaN", value.toString());
    assertEquals("NaN", value.getAsString());
  }

  @Test
  public void testNumericFormats() {
    // The following is copied from the Numeric proto documentation.
    // Encoded as `string`, in decimal format or scientific notation format.
    // <br>Decimal format:
    // <br>`[+-]Digits[.[Digits]]` or
    // <br>`[+-][Digits].Digits`
    //
    // Scientific notation:
    // <br>`[+-]Digits[.[Digits]][ExponentIndicator[+-]Digits]` or
    // <br>`[+-][Digits].Digits[ExponentIndicator[+-]Digits]`
    // <br>(ExponentIndicator is `"e"` or `"E"`)

    // The following is copied from the BigDecimal#toString() documentation.
    // <li>There is a one-to-one mapping between the distinguishable
    // {@code BigDecimal} values and the result of this conversion.
    // That is, every distinguishable {@code BigDecimal} value
    // (unscaled value and scale) has a unique string representation
    // as a result of using {@code toString}.  If that string
    // representation is converted back to a {@code BigDecimal} using
    // the {@link #BigDecimal(String)} constructor, then the original
    // value will be recovered.
    //
    // <li>The string produced for a given number is always the same;
    // it is not affected by locale.  This means that it can be used
    // as a canonical string representation for exchanging decimal
    // data, or as a key for a Hashtable, etc.  Locale-sensitive
    // number formatting and parsing is handled by the {@link
    // java.text.NumberFormat} class and its subclasses.

    // Test that BigDecimal supports all formats that are supported by Cloud Spanner.
    assertThat(new BigDecimal("1").toString()).isEqualTo("1");
    assertThat(new BigDecimal("01").toString()).isEqualTo("1");
    assertThat(new BigDecimal("1.").toString()).isEqualTo("1");
    assertThat(new BigDecimal("+1").toString()).isEqualTo("1");
    assertThat(new BigDecimal("+1.").toString()).isEqualTo("1");
    assertThat(new BigDecimal("-1").toString()).isEqualTo("-1");
    assertThat(new BigDecimal("-1.").toString()).isEqualTo("-1");

    assertThat(new BigDecimal("0.1").toString()).isEqualTo("0.1");
    assertThat(new BigDecimal("00.1").toString()).isEqualTo("0.1");
    assertThat(new BigDecimal(".1").toString()).isEqualTo("0.1");
    assertThat(new BigDecimal("+0.1").toString()).isEqualTo("0.1");
    assertThat(new BigDecimal("+.1").toString()).isEqualTo("0.1");
    assertThat(new BigDecimal("-0.1").toString()).isEqualTo("-0.1");
    assertThat(new BigDecimal("-.1").toString()).isEqualTo("-0.1");

    assertThat(new BigDecimal("1E+1").toString()).isEqualTo("1E+1");
    assertThat(new BigDecimal("1e+1").toString()).isEqualTo("1E+1");
    assertThat(new BigDecimal("1E1").toString()).isEqualTo("1E+1");
    assertThat(new BigDecimal("1e1").toString()).isEqualTo("1E+1");
    assertThat(new BigDecimal("01E+1").toString()).isEqualTo("1E+1");
    assertThat(new BigDecimal("01e+1").toString()).isEqualTo("1E+1");
    assertThat(new BigDecimal("01E1").toString()).isEqualTo("1E+1");
    assertThat(new BigDecimal("01e1").toString()).isEqualTo("1E+1");
    assertThat(new BigDecimal("1E+01").toString()).isEqualTo("1E+1");
    assertThat(new BigDecimal("1e+01").toString()).isEqualTo("1E+1");
    assertThat(new BigDecimal("1E01").toString()).isEqualTo("1E+1");
    assertThat(new BigDecimal("1e01").toString()).isEqualTo("1E+1");

    assertThat(new BigDecimal("1E-1").toString()).isEqualTo("0.1");
    assertThat(new BigDecimal("1e-1").toString()).isEqualTo("0.1");
    assertThat(new BigDecimal("01E-1").toString()).isEqualTo("0.1");
    assertThat(new BigDecimal("01e-1").toString()).isEqualTo("0.1");
    assertThat(new BigDecimal("1E-01").toString()).isEqualTo("0.1");
    assertThat(new BigDecimal("1e-01").toString()).isEqualTo("0.1");
  }

  @Test
  public void numericPrecisionAndScale() {
    for (long s : new long[] {1L, -1L}) {
      BigDecimal sign = new BigDecimal(s);
      assertThat(Value.numeric(new BigDecimal(Strings.repeat("9", 29)).multiply(sign)).toString())
          .isEqualTo((s == -1L ? "-" : "") + Strings.repeat("9", 29));
      SpannerException e1 =
          assertThrows(
              SpannerException.class,
              () -> Value.numeric(new BigDecimal(Strings.repeat("9", 30)).multiply(sign)));
      assertThat(e1.getErrorCode()).isEqualTo(ErrorCode.OUT_OF_RANGE);
      SpannerException e2 =
          assertThrows(
              SpannerException.class,
              () -> Value.numeric(new BigDecimal("1" + Strings.repeat("0", 29)).multiply(sign)));
      assertThat(e2.getErrorCode()).isEqualTo(ErrorCode.OUT_OF_RANGE);

      assertThat(
              Value.numeric(new BigDecimal("0." + Strings.repeat("9", 9)).multiply(sign))
                  .toString())
          .isEqualTo((s == -1L ? "-" : "") + "0." + Strings.repeat("9", 9));
      assertThat(
              Value.numeric(new BigDecimal("0.1" + Strings.repeat("0", 8)).multiply(sign))
                  .toString())
          .isEqualTo((s == -1L ? "-" : "") + "0.1" + Strings.repeat("0", 8));
      // Cloud Spanner does not store precision and considers 0.1 to be equal to 0.10.
      // 0.100000000000000000000000000 is therefore also a valid value, as it will be capped to 0.1.
      assertThat(
              Value.numeric(new BigDecimal("0.1" + Strings.repeat("0", 20)).multiply(sign))
                  .toString())
          .isEqualTo((s == -1L ? "-" : "") + "0.1" + Strings.repeat("0", 20));
      SpannerException e3 =
          assertThrows(
              SpannerException.class,
              () -> Value.numeric(new BigDecimal("0." + Strings.repeat("9", 10)).multiply(sign)));
      assertThat(e3.getErrorCode()).isEqualTo(ErrorCode.OUT_OF_RANGE);

      assertThat(
              Value.numeric(
                      new BigDecimal(Strings.repeat("9", 29) + "." + Strings.repeat("9", 9))
                          .multiply(sign))
                  .toString())
          .isEqualTo(
              (s == -1L ? "-" : "") + Strings.repeat("9", 29) + "." + Strings.repeat("9", 9));

      SpannerException e4 =
          assertThrows(
              SpannerException.class,
              () ->
                  Value.numeric(
                      new BigDecimal(Strings.repeat("9", 30) + "." + Strings.repeat("9", 9))
                          .multiply(sign)));
      assertThat(e4.getErrorCode()).isEqualTo(ErrorCode.OUT_OF_RANGE);
      SpannerException e5 =
          assertThrows(
              SpannerException.class,
              () ->
                  Value.numeric(
                      new BigDecimal("1" + Strings.repeat("0", 29) + "." + Strings.repeat("9", 9))
                          .multiply(sign)));
      assertThat(e5.getErrorCode()).isEqualTo(ErrorCode.OUT_OF_RANGE);

      SpannerException e6 =
          assertThrows(
              SpannerException.class,
              () ->
                  Value.numeric(
                      new BigDecimal(Strings.repeat("9", 29) + "." + Strings.repeat("9", 10))
                          .multiply(sign)));
      assertThat(e6.getErrorCode()).isEqualTo(ErrorCode.OUT_OF_RANGE);
      SpannerException e7 =
          assertThrows(
              SpannerException.class,
              () -> Value.numeric(new BigDecimal("1." + Strings.repeat("9", 10)).multiply(sign)));
      assertThat(e7.getErrorCode()).isEqualTo(ErrorCode.OUT_OF_RANGE);
    }
  }

  @Test
  public void numericNull() {
    Value v = Value.numeric(null);
    assertThat(v.getType()).isEqualTo(Type.numeric());
    assertThat(v.isNull()).isTrue();
    assertThat(v.toString()).isEqualTo(NULL_STRING);

    IllegalStateException e = assertThrows(IllegalStateException.class, v::getNumeric);
    assertThat(e.getMessage()).contains("null value");
    assertEquals("NULL", v.getAsString());
  }

  @Test
  public void pgNumericNull() {
    final Value value = Value.pgNumeric(null);
    assertEquals(Type.pgNumeric(), value.getType());
    assertTrue("pgNumeric value should be null", value.isNull());
    assertEquals(NULL_STRING, value.toString());

    final IllegalStateException e1 = assertThrows(IllegalStateException.class, value::getString);
    assertTrue("exception should mention value is null", e1.getMessage().contains("null value"));
    final IllegalStateException e2 = assertThrows(IllegalStateException.class, value::getNumeric);
    assertTrue("exception should mention value is null", e2.getMessage().contains("null value"));
    final IllegalStateException e3 = assertThrows(IllegalStateException.class, value::getFloat64);
    assertTrue("exception should mention value is null", e3.getMessage().contains("null value"));
    assertEquals("NULL", value.getAsString());
  }

  @Test
  public void pgNumericInvalid() {
    final Value value = Value.pgNumeric("INVALID");
    assertEquals(Type.pgNumeric(), value.getType());
    assertFalse("pgNumeric value should not be null", value.isNull());
    assertEquals("INVALID", value.toString());

    assertEquals("INVALID", value.getString());
    assertThrows(NumberFormatException.class, value::getNumeric);
    assertThrows(NumberFormatException.class, value::getFloat64);
    assertEquals("INVALID", value.getAsString());
  }

  @Test
  public void string() {
    Value v = Value.string("abc");
    assertThat(v.getType()).isEqualTo(Type.string());
    assertThat(v.isNull()).isFalse();
    assertThat(v.getString()).isEqualTo("abc");
    assertEquals("abc", v.getAsString());
  }

  @Test
  public void stringNull() {
    Value v = Value.string(null);
    assertThat(v.getType()).isEqualTo(Type.string());
    assertThat(v.isNull()).isTrue();
    assertThat(v.toString()).isEqualTo(NULL_STRING);
    IllegalStateException e = assertThrows(IllegalStateException.class, v::getString);
    assertThat(e.getMessage()).contains("null value");
    assertEquals("NULL", v.getAsString());
  }

  @Test
  public void stringLong() {
    String str = "aaaaaaaaaabbbbbbbbbbccccccccccddddddddddeee";
    Value v = Value.string(str);
    assertThat(v.getString()).isEqualTo(str);
    assertThat(v.toString()).hasLength(36);
    assertThat(v.toString()).startsWith(str.substring(0, 36 - 3));
    assertThat(v.toString()).endsWith("...");
    assertEquals(str, v.getAsString());
  }

  @Test
  public void json() {
    String json = "{\"color\":\"red\",\"value\":\"#f00\"}";
    Value v = Value.json(json);
    assertEquals(Type.json(), v.getType());
    assertFalse(v.isNull());
    assertEquals(json, v.getJson());
    assertEquals(json, v.getString());
    assertEquals(json, v.getAsString());
  }

  @Test
  public void jsonNull() {
    Value v = Value.json(null);
    assertEquals(Type.json(), v.getType());
    assertTrue(v.isNull());
    assertEquals(NULL_STRING, v.toString());
    assertThrowsWithMessage(v::getJson, "null value");
    assertThrowsWithMessage(v::getString, "null value");
    assertEquals("NULL", v.getAsString());
  }

  @Test
  public void jsonEmpty() {
    String json = "{}";
    Value v = Value.json(json);
    assertEquals(json, v.getJson());
    assertEquals(json, v.getAsString());
  }

  @Test
  public void jsonWithEmptyArray() {
    String json = "[]";
    Value v = Value.json(json);
    assertEquals(json, v.getJson());
    assertEquals(json, v.getAsString());
  }

  @Test
  public void jsonWithArray() {
    String json =
        "[{\"color\":\"red\",\"value\":\"#f00\"},{\"color\":\"green\",\"value\":\"#0f0\"},{\"color\":\"blue\",\"value\":\"#00f\"},{\"color\":\"cyan\",\"value\":\"#0ff\"},{\"color\":\"magenta\",\"value\":\"#f0f\"},{\"color\":\"yellow\",\"value\":\"#ff0\"},{\"color\":\"black\",\"value\":\"#000\"}]";
    Value v = Value.json(json);
    assertEquals(json, v.getJson());
    assertEquals(json, v.getAsString());
  }

  @Test
  public void jsonNested() {
    String json =
        "[{\"id\":\"0001\",\"type\":\"donut\",\"name\":\"Cake\",\"ppu\":0.55,\"batters\":{\"batter\":[{\"id\":\"1001\",\"type\":\"Regular\"},{\"id\":\"1002\",\"type\":\"Chocolate\"},{\"id\":\"1003\",\"type\":\"Blueberry\"},{\"id\":\"1004\",\"type\":\"Devil's Food\"}]},\"topping\":[{\"id\":\"5001\",\"type\":\"None\"},{\"id\":\"5002\",\"type\":\"Glazed\"},{\"id\":\"5005\",\"type\":\"Sugar\"},{\"id\":\"5007\",\"type\":\"Powdered Sugar\"},{\"id\":\"5006\",\"type\":\"Chocolate with Sprinkles\"},{\"id\":\"5003\",\"type\":\"Chocolate\"},{\"id\":\"5004\",\"type\":\"Maple\"}]},{\"id\":\"0002\",\"type\":\"donut\",\"name\":\"Raised\",\"ppu\":0.55,\"batters\":{\"batter\":[{\"id\":\"1001\",\"type\":\"Regular\"}]},\"topping\":[{\"id\":\"5001\",\"type\":\"None\"},{\"id\":\"5002\",\"type\":\"Glazed\"},{\"id\":\"5005\",\"type\":\"Sugar\"},{\"id\":\"5003\",\"type\":\"Chocolate\"},{\"id\":\"5004\",\"type\":\"Maple\"}]},{\"id\":\"0003\",\"type\":\"donut\",\"name\":\"Old Fashioned\",\"ppu\":0.55,\"batters\":{\"batter\":[{\"id\":\"1001\",\"type\":\"Regular\"},{\"id\":\"1002\",\"type\":\"Chocolate\"}]},\"topping\":[{\"id\":\"5001\",\"type\":\"None\"},{\"id\":\"5002\",\"type\":\"Glazed\"},{\"id\":\"5003\",\"type\":\"Chocolate\"},{\"id\":\"5004\",\"type\":\"Maple\"}]}]";
    Value v = Value.json(json);
    assertEquals(json, v.getJson());
    assertEquals(json, v.getAsString());
  }

  @Test
  public void testPgJsonb() {
    String json = "{\"color\":\"red\",\"value\":\"#f00\"}";
    Value v = Value.pgJsonb(json);
    assertEquals(Type.pgJsonb(), v.getType());
    assertFalse(v.isNull());
    assertEquals(json, v.getPgJsonb());
    assertEquals(json, v.getString());
    assertEquals(json, v.getAsString());
  }

  @Test
  public void testPgJsonbNull() {
    Value v = Value.pgJsonb(null);
    assertEquals(Type.pgJsonb(), v.getType());
    assertTrue(v.isNull());
    assertEquals(NULL_STRING, v.toString());
    assertThrowsWithMessage(v::getPgJsonb, "null value");
    assertThrowsWithMessage(v::getString, "null value");
    assertEquals("NULL", v.getAsString());
  }

  @Test
  public void testPgJsonbEmpty() {
    String json = "{}";
    Value v = Value.pgJsonb(json);
    assertEquals(json, v.getPgJsonb());
    assertEquals(json, v.getAsString());
  }

  @Test
  public void testPgJsonbWithEmptyArray() {
    String json = "[]";
    Value v = Value.pgJsonb(json);
    assertEquals(json, v.getPgJsonb());
    assertEquals(json, v.getAsString());
  }

  @Test
  public void testPgJsonbWithArray() {
    String json =
        "[{\"color\":\"red\",\"value\":\"#f00\"},{\"color\":\"green\",\"value\":\"#0f0\"},{\"color\":\"blue\",\"value\":\"#00f\"},{\"color\":\"cyan\",\"value\":\"#0ff\"},{\"color\":\"magenta\",\"value\":\"#f0f\"},{\"color\":\"yellow\",\"value\":\"#ff0\"},{\"color\":\"black\",\"value\":\"#000\"}]";
    Value v = Value.pgJsonb(json);
    assertEquals(json, v.getPgJsonb());
    assertEquals(json, v.getAsString());
  }

  @Test
  public void testPgJsonbNested() {
    String json =
        "[{\"id\":\"0001\",\"type\":\"donut\",\"name\":\"Cake\",\"ppu\":0.55,\"batters\":{\"batter\":[{\"id\":\"1001\",\"type\":\"Regular\"},{\"id\":\"1002\",\"type\":\"Chocolate\"},{\"id\":\"1003\",\"type\":\"Blueberry\"},{\"id\":\"1004\",\"type\":\"Devil's Food\"}]},\"topping\":[{\"id\":\"5001\",\"type\":\"None\"},{\"id\":\"5002\",\"type\":\"Glazed\"},{\"id\":\"5005\",\"type\":\"Sugar\"},{\"id\":\"5007\",\"type\":\"Powdered Sugar\"},{\"id\":\"5006\",\"type\":\"Chocolate with Sprinkles\"},{\"id\":\"5003\",\"type\":\"Chocolate\"},{\"id\":\"5004\",\"type\":\"Maple\"}]},{\"id\":\"0002\",\"type\":\"donut\",\"name\":\"Raised\",\"ppu\":0.55,\"batters\":{\"batter\":[{\"id\":\"1001\",\"type\":\"Regular\"}]},\"topping\":[{\"id\":\"5001\",\"type\":\"None\"},{\"id\":\"5002\",\"type\":\"Glazed\"},{\"id\":\"5005\",\"type\":\"Sugar\"},{\"id\":\"5003\",\"type\":\"Chocolate\"},{\"id\":\"5004\",\"type\":\"Maple\"}]},{\"id\":\"0003\",\"type\":\"donut\",\"name\":\"Old Fashioned\",\"ppu\":0.55,\"batters\":{\"batter\":[{\"id\":\"1001\",\"type\":\"Regular\"},{\"id\":\"1002\",\"type\":\"Chocolate\"}]},\"topping\":[{\"id\":\"5001\",\"type\":\"None\"},{\"id\":\"5002\",\"type\":\"Glazed\"},{\"id\":\"5003\",\"type\":\"Chocolate\"},{\"id\":\"5004\",\"type\":\"Maple\"}]}]";
    Value v = Value.pgJsonb(json);
    assertEquals(json, v.getPgJsonb());
    assertEquals(json, v.getAsString());
  }

  @Test
  public void testPgOid() {
    Value v = Value.pgOid(Long.valueOf(123));
    assertThat(v.getType()).isEqualTo(Type.pgOid());
    assertThat(v.isNull()).isFalse();
    assertThat(v.getInt64()).isEqualTo(123);
    assertThat(v.toString()).isEqualTo("123");
    assertEquals("123", v.getAsString());
  }

  @Test
  public void testPgOidNull() {
    Value v = Value.pgOid(null);
    assertThat(v.getType()).isEqualTo(Type.pgOid());
    assertThat(v.isNull()).isTrue();
    assertThat(v.toString()).isEqualTo(NULL_STRING);
    IllegalStateException e = assertThrows(IllegalStateException.class, v::getInt64);
    assertThat(e.getMessage()).contains("null value");
    assertEquals("NULL", v.getAsString());
  }

  @Test
  public void bytes() {
    ByteArray bytes = newByteArray("abc");
    Value v = Value.bytes(bytes);
    assertThat(v.getType()).isEqualTo(Type.bytes());
    assertThat(v.isNull()).isFalse();
    assertThat(v.getBytes()).isSameInstanceAs(bytes);
    assertThat(v.toString()).isEqualTo(bytes.toBase64());
    assertEquals(Base64.getEncoder().encodeToString(bytes.toByteArray()), v.getAsString());
  }

  @Test
  public void bytesUnprintable() {
    ByteArray bytes = ByteArray.copyFrom(new byte[] {'a', 0, 15, -1, 'e'});
    Value v = Value.bytes(bytes);
    assertThat(v.getBytes()).isSameInstanceAs(bytes);
    assertThat(v.toString()).isEqualTo(bytes.toBase64());
    assertEquals(Base64.getEncoder().encodeToString(bytes.toByteArray()), v.getAsString());
  }

  @Test
  public void bytesNull() {
    Value v = Value.bytes(null);
    assertThat(v.getType()).isEqualTo(Type.bytes());
    assertThat(v.isNull()).isTrue();
    assertThat(v.toString()).isEqualTo(NULL_STRING);
    IllegalStateException e = assertThrows(IllegalStateException.class, v::getBytes);
    assertThat(e.getMessage()).contains("null value");
    assertEquals("NULL", v.getAsString());
  }

  @Test
  public void timestamp() {
    String timestamp = "2016-09-15T00:00:00Z";
    Timestamp t = Timestamp.parseTimestamp(timestamp);
    Value v = Value.timestamp(t);
    assertThat(v.getType()).isEqualTo(Type.timestamp());
    assertThat(v.isNull()).isFalse();
    assertThat(v.isCommitTimestamp()).isFalse();
    assertThat(v.getTimestamp()).isSameInstanceAs(t);
    assertThat(v.toString()).isEqualTo(timestamp);
    assertEquals(timestamp, v.getAsString());
  }

  @Test
  public void timestampNull() {
    Value v = Value.timestamp(null);
    assertThat(v.getType()).isEqualTo(Type.timestamp());
    assertThat(v.isNull()).isTrue();
    assertThat(v.toString()).isEqualTo(NULL_STRING);
    assertThat(v.isCommitTimestamp()).isFalse();
    IllegalStateException e = assertThrows(IllegalStateException.class, v::getTimestamp);
    assertThat(e.getMessage()).contains("null value");
    assertEquals("NULL", v.getAsString());
  }

  @Test
  public void commitTimestamp() {
    Value v = Value.timestamp(Value.COMMIT_TIMESTAMP);
    assertThat(v.getType()).isEqualTo(Type.timestamp());
    assertThat(v.isNull()).isFalse();
    assertThat(v.isCommitTimestamp()).isTrue();
    assertThat(v.toString()).isEqualTo("spanner.commit_timestamp()");
    assertThat(v.toProto())
        .isEqualTo(
            com.google.protobuf.Value.newBuilder()
                .setStringValue("spanner.commit_timestamp()")
                .build());
    IllegalStateException e = assertThrows(IllegalStateException.class, v::getTimestamp);
    assertThat(e.getMessage()).contains("Commit timestamp value");
    assertEquals("spanner.commit_timestamp()", v.getAsString());
  }

  @Test
  public void date() {
    String date = "2016-09-15";
    Date t = Date.parseDate(date);
    Value v = Value.date(t);
    assertThat(v.getType()).isEqualTo(Type.date());
    assertThat(v.isNull()).isFalse();
    assertThat(v.getDate()).isSameInstanceAs(t);
    assertThat(v.toString()).isEqualTo(date);
    assertEquals(date, v.getAsString());
  }

  @Test
  public void dateNull() {
    Value v = Value.date(null);
    assertThat(v.getType()).isEqualTo(Type.date());
    assertThat(v.isNull()).isTrue();
    assertThat(v.toString()).isEqualTo(NULL_STRING);
    IllegalStateException e = assertThrows(IllegalStateException.class, v::getDate);
    assertThat(e.getMessage()).contains("null value");
    assertEquals("NULL", v.getAsString());
  }

  @Test
  public void uuid() {
    UUID uuid = UUID.randomUUID();
    Value v = Value.uuid(uuid);
    assertThat(v.getType()).isEqualTo(Type.uuid());
    assertThat(v.isNull()).isFalse();
    assertThat(v.getUuid()).isSameInstanceAs(uuid);
    assertThat(v.toString()).isEqualTo(uuid.toString());
    assertEquals(uuid.toString(), v.getAsString());
  }

  @Test
  public void uuidNull() {
    Value v = Value.uuid(null);
    assertThat(v.getType()).isEqualTo(Type.uuid());
    assertThat(v.isNull()).isTrue();
    assertThat(v.toString()).isEqualTo(NULL_STRING);
    IllegalStateException e = assertThrows(IllegalStateException.class, v::getUuid);
  }

  public void interval() {
    String interval = "P1Y2M3DT67H45M5.123478678S";
    Interval t = Interval.parseFromString(interval);
    Value v = Value.interval(t);
    assertThat(v.getType()).isEqualTo(Type.interval());
    assertThat(v.isNull()).isFalse();
    assertThat(v.getInterval()).isSameInstanceAs(t);
    assertThat(v.toString()).isEqualTo(interval);
    assertEquals(interval, v.getAsString());
  }

  @Test
  public void intervalNull() {
    Value v = Value.interval(null);
    assertThat(v.getType()).isEqualTo(Type.interval());
    assertThat(v.isNull()).isTrue();
    assertThat(v.toString()).isEqualTo(NULL_STRING);
    IllegalStateException e = assertThrows(IllegalStateException.class, v::getInterval);
    assertThat(e.getMessage()).contains("null value");
    assertEquals("NULL", v.getAsString());
  }

  @Test
  public void protoMessage() {
    SingerInfo singerInfo = SingerInfo.newBuilder().setSingerId(111).setGenre(Genre.FOLK).build();
    Value v = Value.protoMessage(singerInfo);
    assertThat(v.getType()).isEqualTo(Type.proto(SingerInfo.getDescriptor().getFullName()));
    assertThat(v.isNull()).isFalse();
    assertThat(v.getProtoMessage(SingerInfo.getDefaultInstance())).isEqualTo(singerInfo);
    assertThat(v.getBytes().toByteArray()).isEqualTo(singerInfo.toByteArray());
  }

  @Test
  public void protoMessageNull() {
    Value v = Value.protoMessage(null, SingerInfo.getDescriptor().getFullName());
    assertThat(v.getType()).isEqualTo(Type.proto(SingerInfo.getDescriptor().getFullName()));
    assertThat(v.isNull()).isTrue();
    assertThat(v.toString()).isEqualTo(NULL_STRING);
    IllegalStateException e =
        assertThrows(
            IllegalStateException.class,
            () -> {
              v.getProtoMessage(SingerInfo.getDefaultInstance());
            });
    assertThat(e.getMessage()).contains("null value");
  }

  @Test
  public void protoEnum() {
    Genre genre = Genre.FOLK;
    Value v = Value.protoEnum(genre);
    assertThat(v.getType()).isEqualTo(Type.protoEnum(Genre.getDescriptor().getFullName()));
    assertThat(v.isNull()).isFalse();
    assertThat(v.getInt64()).isEqualTo(genre.getNumber());
    assertEquals(genre, v.getProtoEnum(Genre::forNumber));
  }

  @Test
  public void protoEnumNull() {
    Value v = Value.protoEnum(null, Genre.getDescriptor().getFullName());
    assertThat(v.getType()).isEqualTo(Type.protoEnum(Genre.getDescriptor().getFullName()));
    assertThat(v.isNull()).isTrue();
    assertThat(v.toString()).isEqualTo(NULL_STRING);
    IllegalStateException e =
        assertThrows(
            IllegalStateException.class,
            () -> {
              v.getProtoEnum(Genre::forNumber);
            });
    assertThat(e.getMessage()).contains("null value");
  }

  @Test
  public void boolArray() {
    Value v = Value.boolArray(new boolean[] {true, false});
    assertThat(v.isNull()).isFalse();
    assertThat(v.getBoolArray()).containsExactly(true, false).inOrder();
    assertThat(v.toString()).isEqualTo("[true,false]");
    assertEquals("[true,false]", v.getAsString());
  }

  @Test
  public void boolArrayRange() {
    Value v = Value.boolArray(new boolean[] {true, false, false, true, false}, 1, 3);
    assertThat(v.isNull()).isFalse();
    assertThat(v.getBoolArray()).containsExactly(false, false, true).inOrder();
    assertThat(v.toString()).isEqualTo("[false,false,true]");
    assertEquals("[false,false,true]", v.getAsString());
  }

  @Test
  public void boolArrayNull() {
    Value v = Value.boolArray((boolean[]) null);
    assertThat(v.isNull()).isTrue();
    assertThat(v.toString()).isEqualTo(NULL_STRING);
    IllegalStateException e = assertThrows(IllegalStateException.class, v::getBoolArray);
    assertThat(e.getMessage()).contains("null value");
    assertEquals("NULL", v.getAsString());
  }

  @Test
  public void boolArrayFromList() {
    Value v = Value.boolArray(Arrays.asList(true, null, false));
    assertThat(v.isNull()).isFalse();
    assertThat(v.getBoolArray()).containsExactly(true, null, false).inOrder();
    assertThat(v.toString()).isEqualTo("[true,NULL,false]");
    assertEquals("[true,NULL,false]", v.getAsString());
  }

  @Test
  public void boolArrayFromListNull() {
    Value v = Value.boolArray((Iterable<Boolean>) null);
    assertThat(v.isNull()).isTrue();
    assertThat(v.toString()).isEqualTo(NULL_STRING);
    IllegalStateException e = assertThrows(IllegalStateException.class, v::getBoolArray);
    assertThat(e.getMessage()).contains("null value");
    assertEquals("NULL", v.getAsString());
  }

  @Test
  public void boolArrayFromPlainIterable() {
    // Test to ensure that PrimitiveArrayFactory understands how to create an appropriate backing
    // arrays from various sizes of plain Iterable input.  This test also covers the code paths
    // used by int64Array() and float64Array().
    for (int i = 0; i < 50; ++i) {
      Boolean[] data = new Boolean[i];
      for (int j = 0; j < data.length; ++j) {
        data[j] = (j % 3 == 2) ? null : ((j % 3) == 1);
      }
      String name = "boolArray() of length " + i;
      Value v = Value.boolArray(plainIterable(data));
      assertWithMessage(name).that(v.isNull()).isFalse();
      assertWithMessage(name).that(v.getBoolArray()).containsExactly((Object[]) data).inOrder();
      assertEquals(
          Arrays.stream(data)
              .map(element -> String.valueOf(element).replace("null", "NULL"))
              .collect(Collectors.joining(",", "[", "]")),
          v.getAsString());
    }
  }

  @Test
  public void boolArrayTryGetInt64Array() {
    Value value = Value.boolArray(Collections.singletonList(true));
    IllegalStateException e = assertThrows(IllegalStateException.class, value::getInt64Array);
    assertThat(e.getMessage()).contains("Expected: ARRAY<INT64> actual: ARRAY<BOOL>");
  }

  @Test
  public void int64Array() {
    Value v = Value.int64Array(new long[] {1, 2});
    assertThat(v.isNull()).isFalse();
    assertThat(v.getInt64Array()).containsExactly(1L, 2L).inOrder();
    assertThat(v.toString()).isEqualTo("[1,2]");
    assertEquals("[1,2]", v.getAsString());
  }

  @Test
  public void int64ArrayRange() {
    Value v = Value.int64Array(new long[] {1, 2, 3, 4, 5}, 1, 3);
    assertThat(v.isNull()).isFalse();
    assertThat(v.getInt64Array()).containsExactly(2L, 3L, 4L).inOrder();
    assertThat(v.toString()).isEqualTo("[2,3,4]");
    assertEquals("[2,3,4]", v.getAsString());
  }

  @Test
  public void int64ArrayNull() {
    Value v = Value.int64Array((long[]) null);
    assertThat(v.isNull()).isTrue();
    assertThat(v.toString()).isEqualTo(NULL_STRING);
    IllegalStateException e = assertThrows(IllegalStateException.class, v::getInt64Array);
    assertThat(e.getMessage()).contains("null value");
    assertEquals("NULL", v.getAsString());
  }

  @Test
  public void int64ArrayWrapper() {
    Value v = Value.int64Array(Arrays.asList(1L, null, 3L));
    assertThat(v.isNull()).isFalse();
    assertThat(v.getInt64Array()).containsExactly(1L, null, 3L).inOrder();
    assertThat(v.toString()).isEqualTo("[1,NULL,3]");
    assertEquals("[1,NULL,3]", v.getAsString());
  }

  @Test
  public void int64ArrayWrapperNull() {
    Value v = Value.int64Array((Iterable<Long>) null);
    assertThat(v.isNull()).isTrue();
    assertThat(v.toString()).isEqualTo(NULL_STRING);
    IllegalStateException e = assertThrows(IllegalStateException.class, v::getInt64Array);
    assertThat(e.getMessage()).contains("null value");
    assertEquals("NULL", v.getAsString());
  }

  @Test
  public void int64ArrayTryGetBool() {
    Value value = Value.int64Array(Collections.singletonList(1234L));
    IllegalStateException e = assertThrows(IllegalStateException.class, value::getBool);
    assertThat(e.getMessage()).contains("Expected: BOOL actual: ARRAY<INT64>");
  }

  @Test
  public void int64ArrayNullTryGetBool() {
    Value value = Value.int64Array((Iterable<Long>) null);
    IllegalStateException e = assertThrows(IllegalStateException.class, value::getBool);
    assertThat(e.getMessage()).contains("Expected: BOOL actual: ARRAY<INT64>");
  }

  @Test
  public void float32Array() {
    Value v = Value.float32Array(new float[] {.1f, .2f});
    assertThat(v.isNull()).isFalse();
    assertThat(v.getFloat32Array()).containsExactly(.1f, .2f).inOrder();
    assertThat(v.toString()).isEqualTo("[0.1,0.2]");
    assertEquals("[0.1,0.2]", v.getAsString());
  }

  @Test
  public void float32ArrayRange() {
    Value v = Value.float32Array(new float[] {.1f, .2f, .3f, .4f, .5f}, 1, 3);
    assertThat(v.isNull()).isFalse();
    assertThat(v.getFloat32Array()).containsExactly(.2f, .3f, .4f).inOrder();
    assertThat(v.toString()).isEqualTo("[0.2,0.3,0.4]");
    assertEquals("[0.2,0.3,0.4]", v.getAsString());
  }

  @Test
  public void float32ArrayNull() {
    Value v = Value.float32Array((float[]) null);
    assertThat(v.isNull()).isTrue();
    assertThat(v.toString()).isEqualTo(NULL_STRING);
    IllegalStateException e = assertThrows(IllegalStateException.class, v::getFloat32Array);
    assertThat(e.getMessage()).contains("null value");
    assertEquals("NULL", v.getAsString());
  }

  @Test
  public void float32ArrayWrapper() {
    Value v = Value.float32Array(Arrays.asList(.1f, null, .3f));
    assertThat(v.isNull()).isFalse();
    assertThat(v.getFloat32Array()).containsExactly(.1f, null, .3f).inOrder();
    assertThat(v.toString()).isEqualTo("[0.1,NULL,0.3]");
    assertEquals("[0.1,NULL,0.3]", v.getAsString());
  }

  @Test
  public void float32ArrayWrapperNull() {
    Value v = Value.float32Array((Iterable<Float>) null);
    assertThat(v.isNull()).isTrue();
    assertThat(v.toString()).isEqualTo(NULL_STRING);
    IllegalStateException e = assertThrows(IllegalStateException.class, v::getFloat32Array);
    assertThat(e.getMessage()).contains("null value");
    assertEquals("NULL", v.getAsString());
  }

  @Test
  public void float32ArrayTryGetFloat64Array() {
    Value value = Value.float32Array(Collections.singletonList(.1f));
    IllegalStateException e = assertThrows(IllegalStateException.class, value::getFloat64Array);
    assertThat(e.getMessage()).contains("Expected: ARRAY<FLOAT64> actual: ARRAY<FLOAT32>");
  }

  @Test
  public void float64Array() {
    Value v = Value.float64Array(new double[] {.1, .2});
    assertThat(v.isNull()).isFalse();
    assertThat(v.getFloat64Array()).containsExactly(.1d, .2d).inOrder();
    assertThat(v.toString()).isEqualTo("[0.1,0.2]");
    assertEquals("[0.1,0.2]", v.getAsString());
  }

  @Test
  public void float64ArrayRange() {
    Value v = Value.float64Array(new double[] {.1, .2, .3, .4, .5}, 1, 3);
    assertThat(v.isNull()).isFalse();
    assertThat(v.getFloat64Array()).containsExactly(.2d, .3d, .4d).inOrder();
    assertThat(v.toString()).isEqualTo("[0.2,0.3,0.4]");
    assertEquals("[0.2,0.3,0.4]", v.getAsString());
  }

  @Test
  public void float64ArrayNull() {
    Value v = Value.float64Array((double[]) null);
    assertThat(v.isNull()).isTrue();
    assertThat(v.toString()).isEqualTo(NULL_STRING);
    IllegalStateException e = assertThrows(IllegalStateException.class, v::getFloat64Array);
    assertThat(e.getMessage()).contains("null value");
    assertEquals("NULL", v.getAsString());
  }

  @Test
  public void float64ArrayWrapper() {
    Value v = Value.float64Array(Arrays.asList(.1, null, .3));
    assertThat(v.isNull()).isFalse();
    assertThat(v.getFloat64Array()).containsExactly(.1d, null, .3d).inOrder();
    assertThat(v.toString()).isEqualTo("[0.1,NULL,0.3]");
    assertEquals("[0.1,NULL,0.3]", v.getAsString());
  }

  @Test
  public void float64ArrayWrapperNull() {
    Value v = Value.float64Array((Iterable<Double>) null);
    assertThat(v.isNull()).isTrue();
    assertThat(v.toString()).isEqualTo(NULL_STRING);
    IllegalStateException e = assertThrows(IllegalStateException.class, v::getFloat64Array);
    assertThat(e.getMessage()).contains("null value");
    assertEquals("NULL", v.getAsString());
  }

  @Test
  public void float64ArrayTryGetInt64Array() {
    Value value = Value.float64Array(Collections.singletonList(.1));
    IllegalStateException e = assertThrows(IllegalStateException.class, value::getInt64Array);
    assertThat(e.getMessage()).contains("Expected: ARRAY<INT64> actual: ARRAY<FLOAT64>");
  }

  @Test
  public void numericArray() {
    Value v =
        Value.numericArray(Arrays.asList(BigDecimal.valueOf(1, 1), null, BigDecimal.valueOf(3, 1)));
    assertThat(v.isNull()).isFalse();
    assertThat(v.getNumericArray())
        .containsExactly(new BigDecimal("0.1"), null, new BigDecimal("0.3"))
        .inOrder();
    assertThat(v.toString()).isEqualTo("[0.1,NULL,0.3]");
    assertEquals("[0.1,NULL,0.3]", v.getAsString());
  }

  @Test
  public void pgNumericArray() {
    final Value value = Value.pgNumericArray(Arrays.asList("1.23", null, "1.24"));
    assertFalse("pgNumericArray value should not be null", value.isNull());
    assertEquals(Arrays.asList("1.23", null, "1.24"), value.getStringArray());
    assertEquals(
        Arrays.asList(new BigDecimal("1.23"), null, new BigDecimal("1.24")),
        value.getNumericArray());
    final List<Double> float64Array = value.getFloat64Array();
    assertEquals(1.23D, float64Array.get(0), 0.001);
    assertNull(float64Array.get(1));
    assertEquals(1.24D, float64Array.get(2), 0.001);
    assertEquals("[1.23,NULL,1.24]", value.getAsString());
  }

  @Test
  public void pgNumericArrayWithNaNs() {
    final Value value = Value.pgNumericArray(Arrays.asList("1.23", null, Value.NAN));
    assertFalse("pgNumericArray value should not be null", value.isNull());
    assertEquals(Arrays.asList("1.23", null, "NaN"), value.getStringArray());
    assertThrows(NumberFormatException.class, value::getNumericArray);
    final List<Double> float64Array = value.getFloat64Array();
    assertEquals(1.23D, float64Array.get(0), 0.001);
    assertNull(float64Array.get(1));
    assertEquals(Double.NaN, float64Array.get(2), 0.001);
    assertEquals("[1.23,NULL,NaN]", value.getAsString());
  }

  @Test
  public void numericArrayNull() {
    Value v = Value.numericArray(null);
    assertThat(v.isNull()).isTrue();
    assertThat(v.toString()).isEqualTo(NULL_STRING);

    IllegalStateException e = assertThrows(IllegalStateException.class, v::getNumericArray);
    assertThat(e.getMessage()).contains("null value");
    assertEquals("NULL", v.getAsString());
  }

  @Test
  public void pgNumericArrayNull() {
    final Value value = Value.pgNumericArray(null);
    assertTrue("pgNumericArray value should be null", value.isNull());
    assertEquals(NULL_STRING, value.toString());

    final IllegalStateException e1 =
        assertThrows(IllegalStateException.class, value::getStringArray);
    assertTrue("exception should mention value is null", e1.getMessage().contains("null value"));
    final IllegalStateException e2 =
        assertThrows(IllegalStateException.class, value::getNumericArray);
    assertTrue("exception should mention value is null", e2.getMessage().contains("null value"));
    final IllegalStateException e3 =
        assertThrows(IllegalStateException.class, value::getFloat64Array);
    assertTrue("exception should mention value is null", e3.getMessage().contains("null value"));
    assertEquals("NULL", value.getAsString());
  }

  @Test
  public void numericArrayTryGetInt64Array() {
    Value value = Value.numericArray(Collections.singletonList(BigDecimal.valueOf(1, 1)));

    IllegalStateException e = assertThrows(IllegalStateException.class, value::getInt64Array);
    assertThat(e.getMessage()).contains("Expected: ARRAY<INT64> actual: ARRAY<NUMERIC>");
  }

  @Test
  public void pgNumericArrayTryGetInt64Array() {
    final Value value = Value.pgNumericArray(Collections.singletonList("1.23"));

    final IllegalStateException e = assertThrows(IllegalStateException.class, value::getInt64Array);
    assertTrue(
        "exception should mention type expectation",
        e.getMessage().contains("Expected: ARRAY<INT64> actual: ARRAY<NUMERIC<PG_NUMERIC>>"));
  }

  @Test
  public void stringArray() {
    Value v = Value.stringArray(Arrays.asList("a", null, "c"));
    assertThat(v.isNull()).isFalse();
    assertThat(v.getStringArray()).containsExactly("a", null, "c").inOrder();
    assertThat(v.toString()).isEqualTo("[a,NULL,c]");
    assertEquals("[a,NULL,c]", v.getAsString());
  }

  @Test
  public void stringArrayNull() {
    Value v = Value.stringArray(null);
    assertThat(v.isNull()).isTrue();
    assertThat(v.toString()).isEqualTo(NULL_STRING);
    IllegalStateException e = assertThrows(IllegalStateException.class, v::getStringArray);
    assertThat(e.getMessage()).contains("null value");
    assertEquals("NULL", v.getAsString());
  }

  @Test
  public void stringArrayTryGetBytesArray() {
    Value value = Value.stringArray(Collections.singletonList("a"));
    IllegalStateException e = assertThrows(IllegalStateException.class, value::getBytesArray);
    assertThat(e.getMessage()).contains("Expected: ARRAY<BYTES> actual: ARRAY<STRING>");
  }

  @Test
  public void jsonArray() {
    String one = "{}";
    String two = null;
    String three = "{\"color\":\"red\",\"value\":\"#f00\"}";
    Value v = Value.jsonArray(Arrays.asList(one, two, three));
    assertFalse(v.isNull());
    assertArrayEquals(new String[] {one, two, three}, v.getJsonArray().toArray());
    assertEquals("[{},NULL,{\"color\":\"red\",\"value\":\"#f00\"}]", v.toString());
    assertArrayEquals(new String[] {one, two, three}, v.getStringArray().toArray());
    assertEquals("[{},NULL,{\"color\":\"red\",\"value\":\"#f00\"}]", v.getAsString());
  }

  @Test
  public void jsonArrayNull() {
    Value v = Value.jsonArray(null);
    assertTrue(v.isNull());
    assertEquals(NULL_STRING, v.toString());
    assertThrowsWithMessage(v::getJsonArray, "null value");
    assertThrowsWithMessage(v::getStringArray, "null value");
    assertEquals("NULL", v.getAsString());
  }

  @Test
  public void jsonArrayTryGetBytesArray() {
    Value value = Value.jsonArray(Collections.singletonList("{}"));
    assertThrowsWithMessage(value::getBytesArray, "Expected: ARRAY<BYTES> actual: ARRAY<JSON>");
  }

  @Test
  public void jsonArrayTryGetFloat64Array() {
    Value value = Value.jsonArray(Collections.singletonList("{}"));
    assertThrowsWithMessage(value::getFloat64Array, "Expected: ARRAY<FLOAT64> actual: ARRAY<JSON>");
  }

  @Test
  public void testPgJsonbArray() {
    String one = "{}";
    String two = null;
    String three = "{\"color\":\"red\",\"value\":\"#f00\"}";
    Value v = Value.pgJsonbArray(Arrays.asList(one, two, three));
    assertFalse(v.isNull());
    assertArrayEquals(new String[] {one, two, three}, v.getPgJsonbArray().toArray());
    assertEquals("[{},NULL,{\"color\":\"red\",\"value\":\"#f00\"}]", v.toString());
    assertArrayEquals(new String[] {one, two, three}, v.getStringArray().toArray());
    assertEquals("[{},NULL,{\"color\":\"red\",\"value\":\"#f00\"}]", v.getAsString());
  }

  @Test
  public void testPgJsonbArrayNull() {
    Value v = Value.pgJsonbArray(null);
    assertTrue(v.isNull());
    assertEquals(NULL_STRING, v.toString());
    assertThrowsWithMessage(v::getPgJsonbArray, "null value");
    assertThrowsWithMessage(v::getStringArray, "null value");
    assertEquals("NULL", v.getAsString());
  }

  @Test
  public void testPgJsonbArrayTryGetBytesArray() {
    Value value = Value.pgJsonbArray(Collections.singletonList("{}"));
    assertThrowsWithMessage(
        value::getBytesArray, "Expected: ARRAY<BYTES> actual: ARRAY<JSON<PG_JSONB>>");
  }

  @Test
  public void testPgJsonbArrayTryGetFloat64Array() {
    Value value = Value.pgJsonbArray(Collections.singletonList("{}"));
    assertThrowsWithMessage(
        value::getFloat64Array, "Expected: ARRAY<FLOAT64> actual: ARRAY<JSON<PG_JSONB>>");
  }

  @Test
  public void testPgOidArray() {
    Value v = Value.pgOidArray(new long[] {1, 2});
    assertThat(v.isNull()).isFalse();
    assertThat(v.getInt64Array()).containsExactly(1L, 2L).inOrder();
    assertThat(v.toString()).isEqualTo("[1,2]");
    assertEquals("[1,2]", v.getAsString());
  }

  @Test
  public void testPgOidArrayRange() {
    Value v = Value.pgOidArray(new long[] {1, 2, 3, 4, 5}, 1, 3);
    assertThat(v.isNull()).isFalse();
    assertThat(v.getInt64Array()).containsExactly(2L, 3L, 4L).inOrder();
    assertThat(v.toString()).isEqualTo("[2,3,4]");
    assertEquals("[2,3,4]", v.getAsString());
  }

  @Test
  public void pgOidArrayNull() {
    Value v = Value.pgOidArray((long[]) null);
    assertThat(v.isNull()).isTrue();
    assertThat(v.toString()).isEqualTo(NULL_STRING);
    IllegalStateException e = assertThrows(IllegalStateException.class, v::getInt64Array);
    assertThat(e.getMessage()).contains("null value");
    assertEquals("NULL", v.getAsString());
  }

  @Test
  public void testPgOidArrayWrapper() {
    Value v = Value.pgOidArray(Arrays.asList(1L, null, 3L));
    assertThat(v.isNull()).isFalse();
    assertThat(v.getInt64Array()).containsExactly(1L, null, 3L).inOrder();
    assertThat(v.toString()).isEqualTo("[1,NULL,3]");
    assertEquals("[1,NULL,3]", v.getAsString());
  }

  @Test
  public void testPgOidArrayWrapperNull() {
    Value v = Value.pgOidArray((Iterable<Long>) null);
    assertThat(v.isNull()).isTrue();
    assertThat(v.toString()).isEqualTo(NULL_STRING);
    IllegalStateException e = assertThrows(IllegalStateException.class, v::getInt64Array);
    assertThat(e.getMessage()).contains("null value");
    assertEquals("NULL", v.getAsString());
  }

  @Test
  public void testPgOidArrayTryGetBool() {
    Value value = Value.pgOidArray(Collections.singletonList(1234L));
    IllegalStateException e = assertThrows(IllegalStateException.class, value::getBool);
    assertThat(e.getMessage()).contains("Expected: BOOL actual: ARRAY<INT64<PG_OID>>");
  }

  @Test
  public void testPgOidArrayNullTryGetBool() {
    Value value = Value.pgOidArray((Iterable<Long>) null);
    IllegalStateException e = assertThrows(IllegalStateException.class, value::getBoolArray);
    assertThat(e.getMessage()).contains("Expected: ARRAY<BOOL> actual: ARRAY<INT64<PG_OID>>");
  }

  @Test
  public void bytesArray() {
    ByteArray a = newByteArray("a");
    ByteArray c = newByteArray("c");
    Value v = Value.bytesArray(Arrays.asList(a, null, c));
    assertThat(v.isNull()).isFalse();
    assertThat(v.getBytesArray()).containsExactly(a, null, c).inOrder();
    assertThat(v.toString())
        .isEqualTo(
            String.format(
                "[%s,NULL,%s]",
                Base64.getEncoder().encodeToString("a".getBytes(StandardCharsets.UTF_8)),
                Base64.getEncoder().encodeToString("c".getBytes(StandardCharsets.UTF_8))));
    assertEquals(
        String.format(
            "[%s,NULL,%s]",
            Base64.getEncoder().encodeToString("a".getBytes(StandardCharsets.UTF_8)),
            Base64.getEncoder().encodeToString("c".getBytes(StandardCharsets.UTF_8))),
        v.getAsString());
  }

  @Test
  public void bytesArrayNull() {
    Value v = Value.bytesArray(null);
    assertThat(v.isNull()).isTrue();
    assertThat(v.toString()).isEqualTo(NULL_STRING);
    IllegalStateException e = assertThrows(IllegalStateException.class, v::getBytesArray);
    assertThat(e.getMessage()).contains("null value");
    assertEquals("NULL", v.getAsString());
  }

  @Test
  public void bytesArrayTryGetStringArray() {
    Value value = Value.bytesArray(Collections.singletonList(newByteArray("a")));
    IllegalStateException e = assertThrows(IllegalStateException.class, value::getStringArray);
    assertThat(e.getMessage()).contains("Expected: ARRAY<STRING> actual: ARRAY<BYTES>");
  }

  @Test
  public void timestampArray() {
    String t1 = "2015-09-15T00:00:00Z";
    String t2 = "2015-09-14T00:00:00Z";
    Value v =
        Value.timestampArray(
            Arrays.asList(Timestamp.parseTimestamp(t1), null, Timestamp.parseTimestamp(t2)));
    assertThat(v.isNull()).isFalse();
    assertThat(v.getTimestampArray())
        .containsExactly(Timestamp.parseTimestamp(t1), null, Timestamp.parseTimestamp(t2))
        .inOrder();
    assertThat(v.toString()).isEqualTo("[" + t1 + ",NULL," + t2 + "]");
    assertEquals(String.format("[%s,NULL,%s]", t1, t2), v.getAsString());
  }

  @Test
  public void timestampArrayNull() {
    Value v = Value.timestampArray(null);
    assertThat(v.isNull()).isTrue();
    assertThat(v.toString()).isEqualTo(NULL_STRING);
    IllegalStateException e = assertThrows(IllegalStateException.class, v::getTimestampArray);
    assertThat(e.getMessage()).contains("null value");
    assertEquals("NULL", v.getAsString());
  }

  @Test
  public void dateArray() {
    String d1 = "2016-09-15";
    String d2 = "2016-09-14";

    Value v = Value.dateArray(Arrays.asList(Date.parseDate(d1), null, Date.parseDate(d2)));
    assertThat(v.isNull()).isFalse();
    assertThat(v.getDateArray())
        .containsExactly(Date.parseDate(d1), null, Date.parseDate(d2))
        .inOrder();
    assertThat(v.toString()).isEqualTo("[" + d1 + ",NULL," + d2 + "]");
    assertEquals(String.format("[%s,NULL,%s]", d1, d2), v.getAsString());
  }

  @Test
  public void dateArrayNull() {
    Value v = Value.dateArray(null);
    assertThat(v.isNull()).isTrue();
    assertThat(v.toString()).isEqualTo(NULL_STRING);
    IllegalStateException e = assertThrows(IllegalStateException.class, v::getDateArray);
    assertThat(e.getMessage()).contains("null value");
    assertEquals("NULL", v.getAsString());
  }

  @Test
  public void uuidArray() {
    UUID uuid1 = UUID.randomUUID();
    UUID uuid2 = UUID.randomUUID();

    Value v = Value.uuidArray(Arrays.asList(uuid1, null, uuid2));
    assertThat(v.isNull()).isFalse();
    assertThat(v.getUuidArray()).containsExactly(uuid1, null, uuid2).inOrder();
    assertThat(v.toString()).isEqualTo("[" + uuid1.toString() + ",NULL," + uuid2.toString() + "]");
    assertEquals(
        String.format("[%s,NULL,%s]", uuid1.toString(), uuid2.toString()), v.getAsString());
  }

  @Test
  public void uuidArrayNull() {
    Value v = Value.uuidArray(null);
    assertThat(v.isNull()).isTrue();
    assertThat(v.toString()).isEqualTo(NULL_STRING);
    IllegalStateException e = assertThrows(IllegalStateException.class, v::getUuidArray);
  }

  @Test
  public void intervalArray() {
    Interval interval1 = Interval.parseFromString("P123Y34M678DT478H345M345.76857863S");
    Interval interval2 = Interval.parseFromString("P-123Y-34M678DT-478H-345M-345.76857863S");

    Value v = Value.intervalArray(Arrays.asList(interval1, null, interval2));
    assertThat(v.isNull()).isFalse();
    assertThat(v.getIntervalArray()).containsExactly(interval1, null, interval2).inOrder();
    assertThat(v.toString())
        .isEqualTo("[" + interval1.toISO8601() + ",NULL," + interval2.toISO8601() + "]");
    assertEquals(
        String.format("[%s,NULL,%s]", interval1.toISO8601(), interval2.toISO8601()),
        v.getAsString());
  }

  @Test
  public void intervalArrayNull() {
    Value v = Value.intervalArray(null);
    assertThat(v.isNull()).isTrue();
    assertThat(v.toString()).isEqualTo(NULL_STRING);
    IllegalStateException e = assertThrows(IllegalStateException.class, v::getIntervalArray);
    assertThat(e.getMessage()).contains("null value");
    assertEquals("NULL", v.getAsString());
  }

  @Test
  public void protoMessageArray() {
    SingerInfo singerInfo1 = SingerInfo.newBuilder().setSingerId(111).setGenre(Genre.FOLK).build();
    SingerInfo singerInfo2 = SingerInfo.newBuilder().setSingerId(222).build();
    Value v =
        Value.protoMessageArray(
            Arrays.asList(singerInfo1, null, singerInfo2), SingerInfo.getDescriptor());
    assertThat(v.getType())
        .isEqualTo(Type.array(Type.proto(SingerInfo.getDescriptor().getFullName())));
    assertThat(v.isNull()).isFalse();
    assertThat(v.getProtoMessageArray(SingerInfo.getDefaultInstance()))
        .containsExactly(singerInfo1, null, singerInfo2);
    assertThat(v.getBytesArray())
        .containsExactly(
            ByteArray.copyFrom(singerInfo1.toByteArray()),
            null,
            ByteArray.copyFrom(singerInfo2.toByteArray()));
  }

  @Test
  public void protoMessageNullArray() {
    Value v = Value.protoMessageArray(null, SingerInfo.getDescriptor());
    assertThat(v.getType())
        .isEqualTo(Type.array(Type.proto(SingerInfo.getDescriptor().getFullName())));
    assertThat(v.isNull()).isTrue();
    assertThat(v.toString()).isEqualTo(NULL_STRING);
    IllegalStateException e =
        assertThrows(
            IllegalStateException.class,
            () -> {
              v.getProtoMessageArray(SingerInfo.getDefaultInstance());
            });
    assertThat(e.getMessage()).contains("null value");
  }

  @Test
  public void protoEnumArray() {
    Genre genre1 = Genre.ROCK;
    Genre genre2 = Genre.JAZZ;
    Value v = Value.protoEnumArray(Arrays.asList(genre1, null, genre2), Genre.getDescriptor());
    assertThat(v.getType())
        .isEqualTo(Type.array(Type.protoEnum(Genre.getDescriptor().getFullName())));
    assertThat(v.isNull()).isFalse();
    assertThat(v.getProtoEnumArray(Genre::forNumber)).containsExactly(genre1, null, genre2);
    assertThat(v.getInt64Array())
        .containsExactly((long) genre1.getNumber(), null, (long) genre2.getNumber());
  }

  @Test
  public void protoEnumNullArray() {
    Value v = Value.protoEnumArray(null, Genre.getDescriptor());
    assertThat(v.getType())
        .isEqualTo(Type.array(Type.protoEnum(Genre.getDescriptor().getFullName())));
    assertThat(v.isNull()).isTrue();
    assertThat(v.toString()).isEqualTo(NULL_STRING);
    IllegalStateException e =
        assertThrows(
            IllegalStateException.class,
            () -> {
              v.getProtoEnumArray(Genre::forNumber);
            });
    assertThat(e.getMessage()).contains("null value");
  }

  @Test
  public void struct() {
    Struct struct = Struct.newBuilder().set("f1").to("v1").set("f2").to(30).build();
    Value v1 = Value.struct(struct);
    assertThat(v1.getType()).isEqualTo(struct.getType());
    assertThat(v1.isNull()).isFalse();
    assertThat(v1.getStruct()).isEqualTo(struct);
    assertThat(v1.toString()).isEqualTo("[v1, 30]");
    assertEquals("[v1, 30]", v1.getAsString());

    Value v2 = Value.struct(struct.getType(), struct);
    assertThat(v2).isEqualTo(v1);
    IllegalArgumentException e =
        assertThrows(
            IllegalArgumentException.class,
            () ->
                Value.struct(
                    Type.struct(Collections.singletonList(StructField.of("f3", Type.string()))),
                    struct));
    assertThat(e.getMessage()).contains("Mismatch between struct value and type.");
  }

  @Test
  public void nullStruct() {
    List<Type.StructField> fieldTypes =
        Arrays.asList(
            Type.StructField.of("f1", Type.string()), Type.StructField.of("f2", Type.int64()));

    Value v = Value.struct(Type.struct(fieldTypes), null);
    assertThat(v.getType().getStructFields()).isEqualTo(fieldTypes);
    assertThat(v.isNull()).isTrue();
    assertThat(v.toString()).isEqualTo(NULL_STRING);
    NullPointerException e = assertThrows(NullPointerException.class, () -> Value.struct(null));
    assertThat(e.getMessage()).contains("Illegal call to create a NULL struct value.");
    assertEquals("NULL", v.getAsString());
  }

  @Test
  public void nullStructGetter() {
    List<Type.StructField> fieldTypes =
        Arrays.asList(
            Type.StructField.of("f1", Type.string()), Type.StructField.of("f2", Type.int64()));

    Value v = Value.struct(Type.struct(fieldTypes), null);
    assertThat(v.isNull()).isTrue();
    IllegalStateException e = assertThrows(IllegalStateException.class, v::getStruct);
    assertThat(e.getMessage()).contains("Illegal call to getter of null value.");
    assertEquals("NULL", v.getAsString());
  }

  @Test
  public void structArrayField() {
    Type elementType =
        Type.struct(
            Arrays.asList(
                Type.StructField.of("ff1", Type.string()),
                Type.StructField.of("ff2", Type.int64())));
    List<Struct> arrayElements =
        Arrays.asList(
            Struct.newBuilder().set("ff1").to("v1").set("ff2").to(1).build(),
            null,
            Struct.newBuilder().set("ff1").to("v3").set("ff2").to(3).build());
    Struct struct =
        Struct.newBuilder()
            .set("f1")
            .to("x")
            .set("f2")
            .toStructArray(elementType, arrayElements)
            .build();
    assertThat(struct.getType())
        .isEqualTo(
            Type.struct(
                Type.StructField.of("f1", Type.string()),
                Type.StructField.of("f2", Type.array(elementType))));
    assertThat(struct.isNull(0)).isFalse();
    assertThat(struct.isNull(1)).isFalse();
    assertThat(struct.getString(0)).isEqualTo("x");
    assertThat(struct.getStructList(1)).isEqualTo(arrayElements);
  }

  @Test
  public void structArrayFieldNull() {
    Type elementType =
        Type.struct(
            Arrays.asList(
                Type.StructField.of("ff1", Type.string()),
                Type.StructField.of("ff2", Type.int64())));
    Struct struct =
        Struct.newBuilder().set("f1").to("x").set("f2").toStructArray(elementType, null).build();
    assertThat(struct.getType())
        .isEqualTo(
            Type.struct(
                Type.StructField.of("f1", Type.string()),
                Type.StructField.of("f2", Type.array(elementType))));
    assertThat(struct.isNull(0)).isFalse();
    assertThat(struct.isNull(1)).isTrue();
  }

  @Test
  public void structArray() {
    Type elementType =
        Type.struct(
            Arrays.asList(
                Type.StructField.of("ff1", Type.string()),
                Type.StructField.of("ff2", Type.int64())));
    List<Struct> arrayElements =
        Arrays.asList(
            Struct.newBuilder().set("ff1").to("v1").set("ff2").to(1).build(),
            null,
            null,
            Struct.newBuilder().set("ff1").to("v3").set("ff2").to(3).build());
    Value v = Value.structArray(elementType, arrayElements);
    assertThat(v.isNull()).isFalse();
    assertThat(v.getType().getArrayElementType()).isEqualTo(elementType);
    assertThat(v.getStructArray()).isEqualTo(arrayElements);
    assertThat(v.toString()).isEqualTo("[[v1, 1],NULL,NULL,[v3, 3]]");
    assertEquals("[[v1, 1],NULL,NULL,[v3, 3]]", v.getAsString());
  }

  @Test
  public void structArrayNull() {
    Type elementType =
        Type.struct(
            Arrays.asList(
                Type.StructField.of("ff1", Type.string()),
                Type.StructField.of("ff2", Type.int64())));
    Value v = Value.structArray(elementType, null);
    assertThat(v.isNull()).isTrue();
    assertThat(v.getType().getArrayElementType()).isEqualTo(elementType);
    assertThat(v.toString()).isEqualTo(NULL_STRING);
    IllegalStateException e = assertThrows(IllegalStateException.class, v::getStructArray);
    assertThat(e.getMessage()).contains("Illegal call to getter of null value");
    assertEquals("NULL", v.getAsString());
  }

  @Test
  public void structArrayInvalidType() {
    Type elementType =
        Type.struct(
            Arrays.asList(
                Type.StructField.of("ff1", Type.string()),
                Type.StructField.of("ff2", Type.int64())));
    // Second element has INT64 first field, not STRING.
    List<Struct> arrayElements =
        Arrays.asList(
            Struct.newBuilder().set("ff1").to("1").set("ff2").to(1).build(),
            Struct.newBuilder().set("ff1").to(2).set("ff2").to(3).build());
    IllegalArgumentException e =
        assertThrows(
            IllegalArgumentException.class, () -> Value.structArray(elementType, arrayElements));
    assertThat(e.getMessage()).contains("must have type STRUCT<ff1 STRING, ff2 INT64>");
  }

  @Test
  public void testValueToProto() {
    // BASE types.
    assertEquals(
        com.google.protobuf.Value.newBuilder().setBoolValue(true).build(),
        Value.bool(true).toProto());
    assertEquals(
        com.google.protobuf.Value.newBuilder().setBoolValue(false).build(),
        Value.bool(false).toProto());
    assertEquals(
        com.google.protobuf.Value.newBuilder().setNullValue(NullValue.NULL_VALUE).build(),
        Value.bool(null).toProto());

    assertEquals(
        com.google.protobuf.Value.newBuilder().setStringValue("1").build(),
        Value.int64(1L).toProto());
    assertEquals(
        com.google.protobuf.Value.newBuilder().setNullValue(NullValue.NULL_VALUE).build(),
        Value.int64(null).toProto());

    assertEquals(
        com.google.protobuf.Value.newBuilder().setNumberValue(3.14f).build(),
        Value.float32(3.14f).toProto());
    assertEquals(
        com.google.protobuf.Value.newBuilder().setNullValue(NullValue.NULL_VALUE).build(),
        Value.float32(null).toProto());

    assertEquals(
        com.google.protobuf.Value.newBuilder().setNumberValue(3.14d).build(),
        Value.float64(3.14d).toProto());
    assertEquals(
        com.google.protobuf.Value.newBuilder().setNullValue(NullValue.NULL_VALUE).build(),
        Value.float64(null).toProto());

    assertEquals(
        com.google.protobuf.Value.newBuilder().setStringValue("test").build(),
        Value.string("test").toProto());
    assertEquals(
        com.google.protobuf.Value.newBuilder().setNullValue(NullValue.NULL_VALUE).build(),
        Value.string(null).toProto());

    assertEquals(
        com.google.protobuf.Value.newBuilder().setStringValue("{}").build(),
        Value.json("{}").toProto());
    assertEquals(
        com.google.protobuf.Value.newBuilder().setNullValue(NullValue.NULL_VALUE).build(),
        Value.json(null).toProto());

    assertEquals(
        com.google.protobuf.Value.newBuilder()
            .setStringValue(ByteArray.copyFrom("test").toBase64())
            .build(),
        Value.bytes(ByteArray.copyFrom("test")).toProto());
    assertEquals(
        com.google.protobuf.Value.newBuilder().setNullValue(NullValue.NULL_VALUE).build(),
        Value.bytes(null).toProto());

    assertEquals(
        com.google.protobuf.Value.newBuilder().setStringValue("3.14").build(),
        Value.numeric(new BigDecimal("3.14")).toProto());
    assertEquals(
        com.google.protobuf.Value.newBuilder().setNullValue(NullValue.NULL_VALUE).build(),
        Value.numeric(null).toProto());

    assertEquals(
        com.google.protobuf.Value.newBuilder().setStringValue("1234.5678").build(),
        Value.pgNumeric("1234.5678").toProto());
    assertEquals(
        com.google.protobuf.Value.newBuilder().setNullValue(NullValue.NULL_VALUE).build(),
        Value.pgNumeric(null).toProto());

    assertEquals(
        com.google.protobuf.Value.newBuilder().setStringValue("2010-02-28").build(),
        Value.date(Date.fromYearMonthDay(2010, 2, 28)).toProto());
    assertEquals(
        com.google.protobuf.Value.newBuilder().setNullValue(NullValue.NULL_VALUE).build(),
        Value.date(null).toProto());

    assertEquals(
        com.google.protobuf.Value.newBuilder().setStringValue("P1Y2M3DT5H6M3.624567878S").build(),
        Value.interval(Interval.fromMonthsDaysNanos(14, 3, BigInteger.valueOf(18363624567878L)))
            .toProto());
    assertEquals(
        com.google.protobuf.Value.newBuilder().setNullValue(NullValue.NULL_VALUE).build(),
        Value.interval(null).toProto());

    assertEquals(
        com.google.protobuf.Value.newBuilder()
            .setStringValue("2012-04-10T15:16:17.123456789Z")
            .build(),
        Value.timestamp(Timestamp.parseTimestamp("2012-04-10T15:16:17.123456789Z")).toProto());
    assertEquals(
        com.google.protobuf.Value.newBuilder().setNullValue(NullValue.NULL_VALUE).build(),
        Value.timestamp(null).toProto());

    // ARRAY types.
    assertEquals(
        com.google.protobuf.Value.newBuilder()
            .setListValue(
                ListValue.newBuilder()
                    .addAllValues(
                        Arrays.asList(
                            com.google.protobuf.Value.newBuilder().setBoolValue(true).build(),
                            com.google.protobuf.Value.newBuilder().setBoolValue(false).build(),
                            com.google.protobuf.Value.newBuilder()
                                .setNullValue(NullValue.NULL_VALUE)
                                .build())))
            .build(),
        Value.boolArray(Arrays.asList(true, false, null)).toProto());
    assertEquals(
        com.google.protobuf.Value.newBuilder()
            .setListValue(
                ListValue.newBuilder()
                    .addAllValues(
                        Arrays.asList(
                            com.google.protobuf.Value.newBuilder().setStringValue("1").build(),
                            com.google.protobuf.Value.newBuilder()
                                .setNullValue(NullValue.NULL_VALUE)
                                .build())))
            .build(),
        Value.int64Array(Arrays.asList(1L, null)).toProto());
    assertEquals(
        com.google.protobuf.Value.newBuilder()
            .setListValue(
                ListValue.newBuilder()
                    .addAllValues(
                        Arrays.asList(
                            com.google.protobuf.Value.newBuilder().setNumberValue(3.14f).build(),
                            com.google.protobuf.Value.newBuilder()
                                .setNullValue(NullValue.NULL_VALUE)
                                .build())))
            .build(),
        Value.float32Array(Arrays.asList(3.14f, null)).toProto());
    assertEquals(
        com.google.protobuf.Value.newBuilder()
            .setListValue(
                ListValue.newBuilder()
                    .addAllValues(
                        Arrays.asList(
                            com.google.protobuf.Value.newBuilder().setNumberValue(3.14d).build(),
                            com.google.protobuf.Value.newBuilder()
                                .setNullValue(NullValue.NULL_VALUE)
                                .build())))
            .build(),
        Value.float64Array(Arrays.asList(3.14d, null)).toProto());
    assertEquals(
        com.google.protobuf.Value.newBuilder()
            .setListValue(
                ListValue.newBuilder()
                    .addAllValues(
                        Arrays.asList(
                            com.google.protobuf.Value.newBuilder().setStringValue("test").build(),
                            com.google.protobuf.Value.newBuilder()
                                .setNullValue(NullValue.NULL_VALUE)
                                .build())))
            .build(),
        Value.stringArray(Arrays.asList("test", null)).toProto());
    assertEquals(
        com.google.protobuf.Value.newBuilder()
            .setListValue(
                ListValue.newBuilder()
                    .addAllValues(
                        Arrays.asList(
                            com.google.protobuf.Value.newBuilder().setStringValue("{}").build(),
                            com.google.protobuf.Value.newBuilder()
                                .setNullValue(NullValue.NULL_VALUE)
                                .build())))
            .build(),
        Value.jsonArray(Arrays.asList("{}", null)).toProto());
    assertEquals(
        com.google.protobuf.Value.newBuilder()
            .setListValue(
                ListValue.newBuilder()
                    .addAllValues(
                        Arrays.asList(
                            com.google.protobuf.Value.newBuilder()
                                .setStringValue(ByteArray.copyFrom("test").toBase64())
                                .build(),
                            com.google.protobuf.Value.newBuilder()
                                .setNullValue(NullValue.NULL_VALUE)
                                .build())))
            .build(),
        Value.bytesArray(Arrays.asList(ByteArray.copyFrom("test"), null)).toProto());
    assertEquals(
        com.google.protobuf.Value.newBuilder()
            .setListValue(
                ListValue.newBuilder()
                    .addAllValues(
                        Arrays.asList(
                            com.google.protobuf.Value.newBuilder().setStringValue("3.14").build(),
                            com.google.protobuf.Value.newBuilder()
                                .setNullValue(NullValue.NULL_VALUE)
                                .build())))
            .build(),
        Value.numericArray(Arrays.asList(new BigDecimal("3.14"), null)).toProto());
    assertEquals(
        com.google.protobuf.Value.newBuilder()
            .setListValue(
                ListValue.newBuilder()
                    .addAllValues(
                        Arrays.asList(
                            com.google.protobuf.Value.newBuilder().setStringValue("1.23").build(),
                            com.google.protobuf.Value.newBuilder()
                                .setNullValue(NullValue.NULL_VALUE)
                                .build(),
                            com.google.protobuf.Value.newBuilder().setStringValue("NaN").build())))
            .build(),
        Value.pgNumericArray(Arrays.asList("1.23", null, Value.NAN)).toProto());
    assertEquals(
        com.google.protobuf.Value.newBuilder()
            .setListValue(
                ListValue.newBuilder()
                    .addAllValues(
                        Arrays.asList(
                            com.google.protobuf.Value.newBuilder()
                                .setStringValue("2010-02-28")
                                .build(),
                            com.google.protobuf.Value.newBuilder()
                                .setNullValue(NullValue.NULL_VALUE)
                                .build())))
            .build(),
        Value.dateArray(Arrays.asList(Date.fromYearMonthDay(2010, 2, 28), null)).toProto());

    assertEquals(
        com.google.protobuf.Value.newBuilder()
            .setListValue(
                ListValue.newBuilder()
                    .addAllValues(
                        Arrays.asList(
                            com.google.protobuf.Value.newBuilder()
                                .setStringValue("P1Y2M3DT5H6M2.456787800S")
                                .build(),
                            com.google.protobuf.Value.newBuilder()
                                .setNullValue(NullValue.NULL_VALUE)
                                .build())))
            .build(),
        Value.intervalArray(
                Arrays.asList(
                    Interval.fromMonthsDaysNanos(14, 3, new BigInteger("18362456787800")), null))
            .toProto());

    assertEquals(
        com.google.protobuf.Value.newBuilder()
            .setListValue(
                ListValue.newBuilder()
                    .addAllValues(
                        Arrays.asList(
                            com.google.protobuf.Value.newBuilder()
                                .setStringValue("2012-04-10T15:16:17.123456789Z")
                                .build(),
                            com.google.protobuf.Value.newBuilder()
                                .setNullValue(NullValue.NULL_VALUE)
                                .build())))
            .build(),
        Value.timestampArray(
                Arrays.asList(Timestamp.parseTimestamp("2012-04-10T15:16:17.123456789Z"), null))
            .toProto());

    // STRUCT type with array field.
    assertEquals(
        com.google.protobuf.Value.newBuilder()
            .setListValue(
                ListValue.newBuilder()
                    .addValues(
                        com.google.protobuf.Value.newBuilder()
                            .setListValue(
                                ListValue.newBuilder()
                                    .addAllValues(
                                        Arrays.asList(
                                            com.google.protobuf.Value.newBuilder()
                                                .setBoolValue(true)
                                                .build(),
                                            com.google.protobuf.Value.newBuilder()
                                                .setBoolValue(false)
                                                .build(),
                                            com.google.protobuf.Value.newBuilder()
                                                .setNullValue(NullValue.NULL_VALUE)
                                                .build()))
                                    .build())
                            .build())
                    .build())
            .build(),
        Value.struct(
                Struct.newBuilder().add(Value.boolArray(Arrays.asList(true, false, null))).build())
            .toProto());
    assertEquals(
        com.google.protobuf.Value.newBuilder()
            .setListValue(
                ListValue.newBuilder()
                    .addValues(
                        com.google.protobuf.Value.newBuilder()
                            .setListValue(
                                ListValue.newBuilder()
                                    .addAllValues(
                                        Arrays.asList(
                                            com.google.protobuf.Value.newBuilder()
                                                .setStringValue("1")
                                                .build(),
                                            com.google.protobuf.Value.newBuilder()
                                                .setNullValue(NullValue.NULL_VALUE)
                                                .build()))
                                    .build())
                            .build())
                    .build())
            .build(),
        Value.struct(Struct.newBuilder().add(Value.int64Array(Arrays.asList(1L, null))).build())
            .toProto());
    assertEquals(
        com.google.protobuf.Value.newBuilder()
            .setListValue(
                ListValue.newBuilder()
                    .addValues(
                        com.google.protobuf.Value.newBuilder()
                            .setListValue(
                                ListValue.newBuilder()
                                    .addAllValues(
                                        Arrays.asList(
                                            com.google.protobuf.Value.newBuilder()
                                                .setNumberValue(3.14f)
                                                .build(),
                                            com.google.protobuf.Value.newBuilder()
                                                .setNullValue(NullValue.NULL_VALUE)
                                                .build()))
                                    .build())
                            .build())
                    .build())
            .build(),
        Value.struct(
                Struct.newBuilder().add(Value.float32Array(Arrays.asList(3.14f, null))).build())
            .toProto());
    assertEquals(
        com.google.protobuf.Value.newBuilder()
            .setListValue(
                ListValue.newBuilder()
                    .addValues(
                        com.google.protobuf.Value.newBuilder()
                            .setListValue(
                                ListValue.newBuilder()
                                    .addAllValues(
                                        Arrays.asList(
                                            com.google.protobuf.Value.newBuilder()
                                                .setNumberValue(3.14d)
                                                .build(),
                                            com.google.protobuf.Value.newBuilder()
                                                .setNullValue(NullValue.NULL_VALUE)
                                                .build()))
                                    .build())
                            .build())
                    .build())
            .build(),
        Value.struct(
                Struct.newBuilder().add(Value.float64Array(Arrays.asList(3.14d, null))).build())
            .toProto());
    assertEquals(
        com.google.protobuf.Value.newBuilder()
            .setListValue(
                ListValue.newBuilder()
                    .addValues(
                        com.google.protobuf.Value.newBuilder()
                            .setListValue(
                                ListValue.newBuilder()
                                    .addAllValues(
                                        Arrays.asList(
                                            com.google.protobuf.Value.newBuilder()
                                                .setStringValue("test")
                                                .build(),
                                            com.google.protobuf.Value.newBuilder()
                                                .setNullValue(NullValue.NULL_VALUE)
                                                .build()))
                                    .build())
                            .build())
                    .build())
            .build(),
        Value.struct(
                Struct.newBuilder().add(Value.stringArray(Arrays.asList("test", null))).build())
            .toProto());
    assertEquals(
        com.google.protobuf.Value.newBuilder()
            .setListValue(
                ListValue.newBuilder()
                    .addValues(
                        com.google.protobuf.Value.newBuilder()
                            .setListValue(
                                ListValue.newBuilder()
                                    .addAllValues(
                                        Arrays.asList(
                                            com.google.protobuf.Value.newBuilder()
                                                .setStringValue(
                                                    ByteArray.copyFrom("test").toBase64())
                                                .build(),
                                            com.google.protobuf.Value.newBuilder()
                                                .setNullValue(NullValue.NULL_VALUE)
                                                .build()))
                                    .build())
                            .build())
                    .build())
            .build(),
        Value.struct(
                Struct.newBuilder()
                    .add(Value.bytesArray(Arrays.asList(ByteArray.copyFrom("test"), null)))
                    .build())
            .toProto());
    assertEquals(
        com.google.protobuf.Value.newBuilder()
            .setListValue(
                ListValue.newBuilder()
                    .addValues(
                        com.google.protobuf.Value.newBuilder()
                            .setListValue(
                                ListValue.newBuilder()
                                    .addAllValues(
                                        Arrays.asList(
                                            com.google.protobuf.Value.newBuilder()
                                                .setStringValue("3.14")
                                                .build(),
                                            com.google.protobuf.Value.newBuilder()
                                                .setNullValue(NullValue.NULL_VALUE)
                                                .build()))
                                    .build())
                            .build())
                    .build())
            .build(),
        Value.struct(
                Struct.newBuilder()
                    .add(Value.numericArray(Arrays.asList(new BigDecimal("3.14"), null)))
                    .build())
            .toProto());
    assertEquals(
        com.google.protobuf.Value.newBuilder()
            .setListValue(
                ListValue.newBuilder()
                    .addValues(
                        com.google.protobuf.Value.newBuilder()
                            .setListValue(
                                ListValue.newBuilder()
                                    .addAllValues(
                                        Arrays.asList(
                                            com.google.protobuf.Value.newBuilder()
                                                .setStringValue("2010-02-28")
                                                .build(),
                                            com.google.protobuf.Value.newBuilder()
                                                .setNullValue(NullValue.NULL_VALUE)
                                                .build()))
                                    .build())
                            .build())
                    .build())
            .build(),
        Value.struct(
                Struct.newBuilder()
                    .add(Value.dateArray(Arrays.asList(Date.fromYearMonthDay(2010, 2, 28), null)))
                    .build())
            .toProto());
    assertEquals(
        com.google.protobuf.Value.newBuilder()
            .setListValue(
                ListValue.newBuilder()
                    .addValues(
                        com.google.protobuf.Value.newBuilder()
                            .setListValue(
                                ListValue.newBuilder()
                                    .addAllValues(
                                        Arrays.asList(
                                            com.google.protobuf.Value.newBuilder()
                                                .setStringValue("2012-04-10T15:16:17.123456789Z")
                                                .build(),
                                            com.google.protobuf.Value.newBuilder()
                                                .setNullValue(NullValue.NULL_VALUE)
                                                .build()))
                                    .build())
                            .build())
                    .build())
            .build(),
        Value.struct(
                Struct.newBuilder()
                    .add(
                        Value.timestampArray(
                            Arrays.asList(
                                Timestamp.parseTimestamp("2012-04-10T15:16:17.123456789Z"), null)))
                    .build())
            .toProto());
    // Struct with pgNumeric
    assertEquals(
        com.google.protobuf.Value.newBuilder()
            .setListValue(
                ListValue.newBuilder()
                    .addValues(
                        com.google.protobuf.Value.newBuilder().setStringValue("1.23").build())
                    .build())
            .build(),
        Value.struct(Struct.newBuilder().set("x").to(Value.pgNumeric("1.23")).build()).toProto());
    // Struct with pgNumeric Array
    assertEquals(
        com.google.protobuf.Value.newBuilder()
            .setListValue(
                ListValue.newBuilder()
                    .addValues(
                        com.google.protobuf.Value.newBuilder()
                            .setListValue(
                                ListValue.newBuilder()
                                    .addAllValues(
                                        Arrays.asList(
                                            com.google.protobuf.Value.newBuilder()
                                                .setNullValue(NullValue.NULL_VALUE)
                                                .build(),
                                            com.google.protobuf.Value.newBuilder()
                                                .setStringValue("1.23")
                                                .build(),
                                            com.google.protobuf.Value.newBuilder()
                                                .setStringValue("NaN")
                                                .build()))
                                    .build())
                            .build())
                    .build())
            .build(),
        Value.struct(
                Struct.newBuilder()
                    .add(Value.pgNumericArray(Arrays.asList(null, "1.23", "NaN")))
                    .build())
            .toProto());
  }

  @Test
  public void testEqualsHashCode() {
    EqualsTester tester = new EqualsTester();
    String emptyJson = "{}";
    String simpleJson = "{\"color\":\"red\",\"value\":\"#f00\"}";

    tester.addEqualityGroup(Value.bool(true), Value.bool(Boolean.TRUE));
    tester.addEqualityGroup(Value.bool(false));
    tester.addEqualityGroup(Value.bool(null));

    tester.addEqualityGroup(Value.int64(123), Value.int64(Long.valueOf(123)));
    tester.addEqualityGroup(Value.int64(456));
    tester.addEqualityGroup(Value.int64(null));

    tester.addEqualityGroup(Value.float32(1.23f), Value.float32(Float.valueOf(1.23f)));
    tester.addEqualityGroup(Value.float32(4.56f));
    tester.addEqualityGroup(Value.float32(null));

    tester.addEqualityGroup(Value.float64(1.23), Value.float64(Double.valueOf(1.23)));
    tester.addEqualityGroup(Value.float64(4.56));
    tester.addEqualityGroup(Value.float64(null));

    tester.addEqualityGroup(
        Value.numeric(BigDecimal.valueOf(123, 2)), Value.numeric(new BigDecimal("1.23")));
    tester.addEqualityGroup(Value.numeric(BigDecimal.valueOf(456, 2)));
    tester.addEqualityGroup(Value.numeric(null));

    tester.addEqualityGroup(Value.pgNumeric("1234.5678"), Value.pgNumeric("1234.5678"));
    tester.addEqualityGroup(Value.pgNumeric("NaN"), Value.pgNumeric(Value.NAN));
    tester.addEqualityGroup(Value.pgNumeric("8765.4321"));
    tester.addEqualityGroup(Value.pgNumeric(null));

    tester.addEqualityGroup(Value.pgOid(123L), Value.pgOid(Long.valueOf(123)));
    tester.addEqualityGroup(Value.pgOid(456L));
    tester.addEqualityGroup(Value.pgOid(null));

    tester.addEqualityGroup(Value.string("abc"), Value.string("abc"));
    tester.addEqualityGroup(Value.string("def"));
    tester.addEqualityGroup(Value.string(null));

    tester.addEqualityGroup(Value.json(simpleJson), Value.json(simpleJson));
    tester.addEqualityGroup(Value.json("{}"));
    tester.addEqualityGroup(Value.json("[]"));
    tester.addEqualityGroup(Value.json(null));

    tester.addEqualityGroup(Value.bytes(newByteArray("abc")), Value.bytes(newByteArray("abc")));
    tester.addEqualityGroup(Value.bytes(newByteArray("def")));
    tester.addEqualityGroup(Value.bytes(null));

    tester.addEqualityGroup(Value.timestamp(null), Value.timestamp(null));
    tester.addEqualityGroup(
        Value.timestamp(Value.COMMIT_TIMESTAMP), Value.timestamp(Value.COMMIT_TIMESTAMP));
    Timestamp now = Timestamp.now();
    tester.addEqualityGroup(Value.timestamp(now), Value.timestamp(now));
    tester.addEqualityGroup(Value.timestamp(Timestamp.ofTimeMicroseconds(0)));

    tester.addEqualityGroup(Value.date(null), Value.date(null));
    tester.addEqualityGroup(
        Value.date(Date.fromYearMonthDay(2018, 2, 26)),
        Value.date(Date.fromYearMonthDay(2018, 2, 26)));
    tester.addEqualityGroup(Value.date(Date.fromYearMonthDay(2018, 2, 27)));

    Struct structValue1 = Struct.newBuilder().set("f1").to(20).set("f2").to("def").build();
    Struct structValue2 = Struct.newBuilder().set("f1").to(20).set("f2").to("def").build();
    assertThat(Value.struct(structValue1).equals(Value.struct(structValue2))).isTrue();
    tester.addEqualityGroup(Value.struct(structValue1), Value.struct(structValue2));

    Type structType1 = structValue1.getType();
    Type structType2 = Type.struct(Collections.singletonList(StructField.of("f1", Type.string())));
    tester.addEqualityGroup(Value.struct(structType1, null), Value.struct(structType1, null));
    tester.addEqualityGroup(Value.struct(structType2, null), Value.struct(structType2, null));

    tester.addEqualityGroup(
        Value.boolArray(Arrays.asList(false, true)),
        Value.boolArray(new boolean[] {false, true}),
        Value.boolArray(new boolean[] {true, false, true, false}, 1, 2),
        Value.boolArray(plainIterable(false, true)));
    tester.addEqualityGroup(Value.boolArray(Collections.singletonList(false)));
    tester.addEqualityGroup(Value.boolArray((Iterable<Boolean>) null));

    tester.addEqualityGroup(
        Value.int64Array(Arrays.asList(1L, 2L)),
        Value.int64Array(new long[] {1L, 2L}),
        Value.int64Array(new long[] {0L, 1L, 2L, 3L}, 1, 2),
        Value.int64Array(plainIterable(1L, 2L)));
    tester.addEqualityGroup(Value.int64Array(Collections.singletonList(3L)));
    tester.addEqualityGroup(Value.int64Array((Iterable<Long>) null));

    tester.addEqualityGroup(
        Value.float32Array(Arrays.asList(.1f, .2f)),
        Value.float32Array(new float[] {.1f, .2f}),
        Value.float32Array(new float[] {.0f, .1f, .2f, .3f}, 1, 2),
        Value.float32Array(plainIterable(.1f, .2f)));
    tester.addEqualityGroup(Value.float32Array(Collections.singletonList(.3f)));
    tester.addEqualityGroup(Value.float32Array((Iterable<Float>) null));

    tester.addEqualityGroup(
        Value.float64Array(Arrays.asList(.1, .2)),
        Value.float64Array(new double[] {.1, .2}),
        Value.float64Array(new double[] {.0, .1, .2, .3}, 1, 2),
        Value.float64Array(plainIterable(.1, .2)));
    tester.addEqualityGroup(Value.float64Array(Collections.singletonList(.3)));
    tester.addEqualityGroup(Value.float64Array((Iterable<Double>) null));

    tester.addEqualityGroup(
        Value.numericArray(Arrays.asList(BigDecimal.valueOf(1, 1), BigDecimal.valueOf(2, 1))));
    tester.addEqualityGroup(
        Value.numericArray(Collections.singletonList(BigDecimal.valueOf(3, 1))));
    tester.addEqualityGroup(Value.numericArray(null));

    tester.addEqualityGroup(
        Value.pgNumericArray(Arrays.asList("1.23", null, Value.NAN)),
        Value.pgNumericArray(Arrays.asList("1.23", null, "NaN")));
    tester.addEqualityGroup(Value.pgNumericArray(Collections.singletonList("1.25")));
    tester.addEqualityGroup(Value.pgNumericArray(null), Value.pgNumericArray(null));

    tester.addEqualityGroup(
        Value.pgOidArray(Arrays.asList(1L, 2L)),
        Value.pgOidArray(new long[] {1L, 2L}),
        Value.pgOidArray(new long[] {0L, 1L, 2L, 3L}, 1, 2),
        Value.pgOidArray(plainIterable(1L, 2L)));
    tester.addEqualityGroup(Value.pgOidArray(Collections.singletonList(3L)));
    tester.addEqualityGroup(Value.pgOidArray(Collections.singletonList(null)));
    tester.addEqualityGroup(Value.pgOidArray((Iterable<Long>) null));

    tester.addEqualityGroup(
        Value.stringArray(Arrays.asList("a", "b")), Value.stringArray(Arrays.asList("a", "b")));
    tester.addEqualityGroup(Value.stringArray(Collections.singletonList("c")));
    tester.addEqualityGroup(Value.stringArray(null));

    tester.addEqualityGroup(
        Value.jsonArray(Arrays.asList(emptyJson, simpleJson)),
        Value.jsonArray(Arrays.asList(emptyJson, simpleJson)));
    tester.addEqualityGroup(Value.jsonArray(Arrays.asList("[]")));
    tester.addEqualityGroup(Value.jsonArray(null));

    tester.addEqualityGroup(
        Value.bytesArray(Arrays.asList(newByteArray("a"), newByteArray("b"))),
        Value.bytesArray(Arrays.asList(newByteArray("a"), newByteArray("b"))));
    tester.addEqualityGroup(Value.bytesArray(Collections.singletonList(newByteArray("c"))));
    tester.addEqualityGroup(Value.bytesArray(null));

    tester.addEqualityGroup(
        Value.timestampArray(Arrays.asList(null, now)),
        Value.timestampArray(Arrays.asList(null, now)));
    tester.addEqualityGroup(Value.timestampArray(null));

    tester.addEqualityGroup(
        Value.dateArray(Arrays.asList(null, Date.fromYearMonthDay(2018, 2, 26))),
        Value.dateArray(Arrays.asList(null, Date.fromYearMonthDay(2018, 2, 26))));
    tester.addEqualityGroup(Value.dateArray(null));

    tester.addEqualityGroup(
        Value.intervalArray(
            Arrays.asList(null, Interval.fromMonthsDaysNanos(14, 3, BigInteger.valueOf(0)))),
        Value.intervalArray(
            Arrays.asList(null, Interval.fromMonthsDaysNanos(14, 3, BigInteger.valueOf(0)))));
    tester.addEqualityGroup(Value.intervalArray(null));

    tester.addEqualityGroup(
        Value.structArray(structType1, Arrays.asList(structValue1, null)),
        Value.structArray(structType1, Arrays.asList(structValue2, null)));
    tester.addEqualityGroup(
        Value.structArray(structType1, Collections.singletonList(null)),
        Value.structArray(structType1, Collections.singletonList(null)));
    tester.addEqualityGroup(
        Value.structArray(structType1, null), Value.structArray(structType1, null));
    tester.addEqualityGroup(
        Value.structArray(structType1, new ArrayList<>()),
        Value.structArray(structType1, new ArrayList<>()));

    tester.testEquals();
  }

  @Test
  public void testGetAsString() {
    assertEquals("true", Value.bool(true).getAsString());
    assertEquals("false", Value.bool(false).getAsString());

    assertEquals("1", Value.int64(1L).getAsString());
    assertEquals(String.valueOf(Long.MAX_VALUE), Value.int64(Long.MAX_VALUE).getAsString());
    assertEquals(String.valueOf(Long.MIN_VALUE), Value.int64(Long.MIN_VALUE).getAsString());

    assertEquals("3.14", Value.float32(3.14f).getAsString());
    assertEquals("NaN", Value.float32(Float.NaN).getAsString());
    assertEquals(String.valueOf(Float.MIN_VALUE), Value.float32(Float.MIN_VALUE).getAsString());
    assertEquals(String.valueOf(Float.MAX_VALUE), Value.float32(Float.MAX_VALUE).getAsString());

    assertEquals("3.14", Value.float64(3.14d).getAsString());
    assertEquals("NaN", Value.float64(Double.NaN).getAsString());
    assertEquals(String.valueOf(Double.MIN_VALUE), Value.float64(Double.MIN_VALUE).getAsString());
    assertEquals(String.valueOf(Double.MAX_VALUE), Value.float64(Double.MAX_VALUE).getAsString());

    assertEquals("3.14", Value.numeric(new BigDecimal("3.14")).getAsString());
    assertEquals(
        "123456789.123456789", Value.numeric(new BigDecimal("123456789.123456789")).getAsString());

    assertEquals("3.14", Value.pgNumeric("3.14").getAsString());
    assertEquals("123456789.123456789", Value.pgNumeric("123456789.123456789").getAsString());
    assertEquals("NaN", Value.pgNumeric("NaN").getAsString());

    assertEquals("1", Value.pgOid(1L).getAsString());
    assertEquals(String.valueOf(Long.MAX_VALUE), Value.pgOid(Long.MAX_VALUE).getAsString());
    assertEquals(String.valueOf(Long.MIN_VALUE), Value.pgOid(Long.MIN_VALUE).getAsString());

    assertEquals(Strings.repeat("foo", 36), Value.string(Strings.repeat("foo", 36)).getAsString());
    assertEquals(Strings.repeat("foo", 36), Value.json(Strings.repeat("foo", 36)).getAsString());
    assertEquals(Strings.repeat("foo", 36), Value.pgJsonb(Strings.repeat("foo", 36)).getAsString());

    assertEquals(
        "2023-01-10T18:59:00Z",
        Value.timestamp(Timestamp.parseTimestamp("2023-01-10T18:59:00Z")).getAsString());
    assertEquals("2023-01-10", Value.date(Date.parseDate("2023-01-10")).getAsString());
    assertEquals(
        "P1Y2M3DT4H5M6.789123456S",
        Value.interval(Interval.parseFromString("P1Y2M3DT4H5M6.789123456S")).getAsString());

    Random random = new Random();
    byte[] bytes = new byte[random.nextInt(256)];
    assertEquals(
        Base64.getEncoder().encodeToString(bytes),
        Value.bytes(ByteArray.copyFrom(bytes)).getAsString());
    assertEquals(
        Base64.getEncoder().encodeToString(bytes),
        Value.internalBytes(new LazyByteArray(Base64.getEncoder().encodeToString(bytes)))
            .getAsString());
  }

  @Test
  public void serialization() {

    reserializeAndAssert(Value.bool(true));
    reserializeAndAssert(Value.bool(false));
    reserializeAndAssert(Value.bool(null));

    reserializeAndAssert(Value.int64(123));
    reserializeAndAssert(Value.int64(null));

    reserializeAndAssert(Value.float32(1.23f));
    reserializeAndAssert(Value.float32(null));

    reserializeAndAssert(Value.float64(1.23));
    reserializeAndAssert(Value.float64(null));

    reserializeAndAssert(Value.numeric(BigDecimal.valueOf(123, 2)));
    reserializeAndAssert(Value.numeric(null));

    reserializeAndAssert(Value.pgNumeric("1.23"));
    reserializeAndAssert(Value.pgNumeric(Value.NAN));
    reserializeAndAssert(Value.pgNumeric(null));

    reserializeAndAssert(Value.pgOid(123L));
    reserializeAndAssert(Value.pgOid(null));

    reserializeAndAssert(Value.string("abc"));
    reserializeAndAssert(Value.string(null));

    reserializeAndAssert(Value.json("{\"color\":\"red\",\"value\":\"#f00\"}"));
    reserializeAndAssert(Value.json(null));

    reserializeAndAssert(Value.bytes(newByteArray("abc")));
    reserializeAndAssert(Value.bytes(null));

    reserializeAndAssert(
        Value.struct(Struct.newBuilder().set("f").to(3).set("f").to((Date) null).build()));
    reserializeAndAssert(
        Value.struct(
            Type.struct(
                Arrays.asList(
                    Type.StructField.of("a", Type.string()),
                    Type.StructField.of("b", Type.int64()))),
            null));

    reserializeAndAssert(Value.boolArray(new boolean[] {false, true}));
    reserializeAndAssert(Value.boolArray(BrokenSerializationList.of(true, false)));
    reserializeAndAssert(Value.boolArray((Iterable<Boolean>) null));

    reserializeAndAssert(Value.int64Array(BrokenSerializationList.of(1L, 2L)));
    reserializeAndAssert(Value.int64Array(new long[] {1L, 2L}));
    reserializeAndAssert(Value.int64Array((Iterable<Long>) null));

    reserializeAndAssert(Value.float32Array(new float[] {.1f, .2f}));
    reserializeAndAssert(Value.float32Array(BrokenSerializationList.of(.1f, .2f, .3f)));
    reserializeAndAssert(Value.float32Array((Iterable<Float>) null));

    reserializeAndAssert(Value.float64Array(new double[] {.1, .2}));
    reserializeAndAssert(Value.float64Array(BrokenSerializationList.of(.1, .2, .3)));
    reserializeAndAssert(Value.float64Array((Iterable<Double>) null));

    reserializeAndAssert(
        Value.numericArray(
            Arrays.asList(BigDecimal.valueOf(1, 1), null, BigDecimal.valueOf(2, 1))));
    reserializeAndAssert(
        Value.numericArray(
            BrokenSerializationList.of(
                BigDecimal.valueOf(1, 1), BigDecimal.valueOf(2, 1), BigDecimal.valueOf(3, 1))));
    reserializeAndAssert(Value.numericArray(null));

    reserializeAndAssert(Value.pgNumericArray(Arrays.asList("1.23", null, Value.NAN)));
    reserializeAndAssert(
        Value.pgNumericArray(BrokenSerializationList.of("1.23", "1.24", Value.NAN)));
    reserializeAndAssert(Value.pgNumericArray(null));

    reserializeAndAssert(
        Value.pgOidArray(BrokenSerializationList.of(Long.valueOf(1L), Long.valueOf(2L))));
    reserializeAndAssert(
        Value.pgOidArray(BrokenSerializationList.of(Long.valueOf(1L), Long.valueOf(2L), null)));
    reserializeAndAssert(Value.pgOidArray((Iterable<Long>) null));

    reserializeAndAssert(Value.timestamp(null));
    reserializeAndAssert(Value.timestamp(Value.COMMIT_TIMESTAMP));
    reserializeAndAssert(Value.timestamp(Timestamp.now()));
    reserializeAndAssert(Value.timestampArray(Arrays.asList(null, Timestamp.now())));

    reserializeAndAssert(Value.date(null));
    reserializeAndAssert(Value.date(Date.fromYearMonthDay(2018, 2, 26)));
    reserializeAndAssert(Value.dateArray(Arrays.asList(null, Date.fromYearMonthDay(2018, 2, 26))));

    reserializeAndAssert(Value.interval(null));
    reserializeAndAssert(
        Value.interval(Interval.fromMonthsDaysNanos(15, 7, BigInteger.valueOf(1234567891))));
    reserializeAndAssert(
        Value.intervalArray(
            Arrays.asList(
                null, Interval.fromMonthsDaysNanos(15, 7, BigInteger.valueOf(1234567891)))));

    BrokenSerializationList<String> of = BrokenSerializationList.of("a", "b");
    reserializeAndAssert(Value.stringArray(of));
    reserializeAndAssert(Value.stringArray(null));

    BrokenSerializationList<String> json =
        BrokenSerializationList.of("{}", "{\"color\":\"red\",\"value\":\"#f00\"}");
    reserializeAndAssert(Value.jsonArray(json));
    reserializeAndAssert(Value.jsonArray(null));

    reserializeAndAssert(
        Value.bytesArray(BrokenSerializationList.of(newByteArray("a"), newByteArray("b"))));
    reserializeAndAssert(Value.bytesArray(null));

    Struct s1 = Struct.newBuilder().set("f1").to(1).build();
    Struct s2 = Struct.newBuilder().set("f1").to(2).build();
    reserializeAndAssert(Value.structArray(s1.getType(), BrokenSerializationList.of(s1, null, s2)));
    reserializeAndAssert(Value.structArray(s1.getType(), null));
  }

  @Test(expected = IllegalStateException.class)
  public void verifyBrokenSerialization() {
    reserializeAndAssert(BrokenSerializationList.of(1, 2, 3));
  }

  @Test
  public void testToValue() {
    Value value = Value.toValue(null);
    assertNull(value.getType());
    assertEquals("NULL", value.getAsString());

    int i = 10;
    value = Value.toValue(i);
    assertNull(value.getType());
    assertEquals("10", value.getAsString());

    Integer j = 10;
    value = Value.toValue(j);
    assertNull(value.getType());
    assertEquals("10", value.getAsString());

    long k = 10L;
    value = Value.toValue(k);
    assertNull(value.getType());
    assertEquals("10", value.getAsString());

    Long l = 10L;
    value = Value.toValue(i);
    assertNull(value.getType());
    assertEquals("10", value.getAsString());

    boolean m = true;
    value = Value.toValue(m);
    assertEquals(Type.bool(), value.getType());
    assertTrue(value.getBool());

    Boolean n = true;
    value = Value.toValue(n);
    assertEquals(Type.bool(), value.getType());
    assertTrue(value.getBool());

    Float o = 0.3f;
    value = Value.toValue(o);
    assertEquals(Type.float32(), value.getType());
    assertEquals(0.3f, value.getFloat32(), 0);

    float p = 0.3f;
    value = Value.toValue(p);
    assertEquals(Type.float32(), value.getType());
    assertEquals(0.3f, value.getFloat32(), 0);

    Double q = 0.4d;
    value = Value.toValue(q);
    assertEquals(Type.float64(), value.getType());
    assertEquals(0.4d, value.getFloat64(), 0);

    double s = 0.5d;
    value = Value.toValue(s);
    assertEquals(Type.float64(), value.getType());
    assertEquals(0.5d, value.getFloat64(), 0);

    BigDecimal t = BigDecimal.valueOf(0.6d);
    value = Value.toValue(t);
    assertEquals(Type.numeric(), value.getType());
    assertEquals(t, value.getNumeric());

    ByteArray bytes = ByteArray.copyFrom("hello");
    value = Value.toValue(bytes);
    assertEquals(Type.bytes(), value.getType());
    assertEquals(bytes, value.getBytes());

    byte[] byteArray = "hello".getBytes();
    value = Value.toValue(byteArray);
    assertEquals(Type.bytes(), value.getType());
    assertEquals(bytes, value.getBytes());

    Date date = Date.fromYearMonthDay(2018, 2, 26);
    value = Value.toValue(date);
    assertEquals(Type.date(), value.getType());
    assertEquals(date, value.getDate());

    LocalDate localDate = LocalDate.of(2018, 2, 26);
    value = Value.toValue(localDate);
    assertEquals(Type.date(), value.getType());
    assertEquals(date, value.getDate());

    TimeZone defaultTimezone = TimeZone.getDefault();
    TimeZone.setDefault(TimeZone.getTimeZone("Europe/Paris"));
    LocalDateTime localDateTime = LocalDateTime.of(2018, 2, 26, 11, 30, 10);
    value = Value.toValue(localDateTime);
    assertNull(value.getType());
    assertEquals("2018-02-26T10:30:10.000Z", value.getAsString());
    TimeZone.setDefault(defaultTimezone);

    OffsetDateTime offsetDateTime = OffsetDateTime.of(localDateTime, ZoneOffset.ofHours(10));
    value = Value.toValue(offsetDateTime);
    assertNull(value.getType());
    assertEquals("2018-02-26T01:30:10.000Z", value.getAsString());

    ZonedDateTime zonedDateTime = ZonedDateTime.of(localDateTime, ZoneId.of("Asia/Kolkata"));
    value = Value.toValue(zonedDateTime);
    assertNull(value.getType());
    assertEquals("2018-02-26T06:00:10.000Z", value.getAsString());

    ProtocolMessageEnum protocolMessageEnum = IsolationLevel.SERIALIZABLE;
    value = Value.toValue(protocolMessageEnum);
    assertEquals(
        Type.protoEnum("google.spanner.v1.TransactionOptions.IsolationLevel"), value.getType());
    assertEquals(
        protocolMessageEnum,
        value.getProtoEnum(
            (val -> {
              switch (val) {
                case 1:
                  return IsolationLevel.SERIALIZABLE;
                case 2:
                  return IsolationLevel.REPEATABLE_READ;
                default:
                  return IsolationLevel.ISOLATION_LEVEL_UNSPECIFIED;
              }
            })));

    PartialResultSet partialResultSet =
        PartialResultSet.newBuilder()
            .addValues(com.google.protobuf.Value.newBuilder().setStringValue("hello").build())
            .build();
    value = Value.toValue(partialResultSet);
    assertEquals(Type.proto("google.spanner.v1.PartialResultSet"), value.getType());
    assertEquals(partialResultSet, value.getProtoMessage(PartialResultSet.getDefaultInstance()));

    Interval interval = Interval.ofDays(10);
    value = Value.toValue(interval);
    assertEquals(Type.interval(), value.getType());
    assertEquals(interval, value.getInterval());

    Struct struct = Struct.newBuilder().set("name").to(10L).build();
    value = Value.toValue(struct);
    assertEquals(Type.struct(StructField.of("name", Type.int64())), value.getType());
    assertEquals(struct, value.getStruct());

    Timestamp timestamp = Timestamp.now();
    value = Value.toValue(timestamp);
    assertEquals(Type.timestamp(), value.getType());
    assertEquals(timestamp, value.getTimestamp());

    List<Boolean> expectedBoolArray = Arrays.asList(true, false);
    boolean[] bools1 = {true, false};
    value = Value.toValue(bools1);
    assertEquals(Type.array(Type.bool()), value.getType());
    assertEquals(expectedBoolArray, value.getBoolArray());

    Boolean[] bools2 = {true, false};
    value = Value.toValue(bools2);
    assertEquals(Type.array(Type.bool()), value.getType());
    assertEquals(expectedBoolArray, value.getBoolArray());

    List<Float> expectedFloatArray = Arrays.asList(0.1f, 0.2f, 0.3f);
    Float[] floats1 = {0.1f, 0.2f, 0.3f};
    value = Value.toValue(floats1);
    assertEquals(Type.array(Type.float32()), value.getType());
    assertEquals(expectedFloatArray, value.getFloat32Array());

    float[] floats2 = {0.1f, 0.2f, 0.3f};
    value = Value.toValue(floats2);
    assertEquals(Type.array(Type.float32()), value.getType());
    assertEquals(expectedFloatArray, value.getFloat32Array());

    List<Double> expectedDoubleArray = Arrays.asList(0.1d, 0.2d, 0.3d, 0.4d);
    Double[] doubles1 = {0.1d, 0.2d, 0.3d, 0.4d};
    value = Value.toValue(doubles1);
    assertEquals(Type.array(Type.float64()), value.getType());
    assertEquals(expectedDoubleArray, value.getFloat64Array());

    double[] doubles2 = {0.1d, 0.2d, 0.3d, 0.4d};
    value = Value.toValue(doubles2);
    assertEquals(Type.array(Type.float64()), value.getType());
    assertEquals(expectedDoubleArray, value.getFloat64Array());

    List<String> expectedIntLongArray = Arrays.asList("1", "2", "3");
    int[] ints1 = {1, 2, 3};
    value = Value.toValue(ints1);
    assertNull(value.getType());
    assertEquals(expectedIntLongArray, value.getAsStringList());

    Integer[] ints2 = {1, 2, 3};
    value = Value.toValue(ints2);
    assertNull(value.getType());
    assertEquals(expectedIntLongArray, value.getAsStringList());

    Long[] longs1 = {1L, 2L, 3L};
    value = Value.toValue(longs1);
    assertNull(value.getType());
    assertEquals(expectedIntLongArray, value.getAsStringList());

    long[] longs2 = {1L, 2L, 3L};
    value = Value.toValue(longs2);
    assertNull(value.getType());
    assertEquals(expectedIntLongArray, value.getAsStringList());

    String string = "hello";
    value = Value.toValue(string);
    assertNull(value.getType());
    assertEquals("hello", value.getAsString());
  }

  @Test
  public void testToValueIterable() {
    List<Boolean> booleans = Arrays.asList(true, false);
    Value value = Value.toValue(booleans);
    assertEquals(Type.array(Type.bool()), value.getType());
    assertEquals(booleans, value.getBoolArray());

    List<Integer> ints = Arrays.asList(1, 2, 3);
    value = Value.toValue(ints);
    assertNull(value.getType());
    assertEquals(Arrays.asList("1", "2", "3"), value.getAsStringList());

    List<Long> longs = Arrays.asList(1L, 2L, 3L);
    value = Value.toValue(longs);
    assertNull(value.getType());
    assertEquals(Arrays.asList("1", "2", "3"), value.getAsStringList());

    Set<Float> floats = new HashSet<>(Arrays.asList(0.1f, 0.2f, 0.3f));
    value = Value.toValue(floats);
    assertEquals(Type.array(Type.float32()), value.getType());
    assertEquals(Arrays.asList(0.1f, 0.2f, 0.3f), value.getFloat32Array());

    List<Double> doubles = Arrays.asList(0.1d, 0.2d, 0.3d, 0.4d);
    value = Value.toValue(doubles);
    assertEquals(Type.array(Type.float64()), value.getType());
    assertEquals(doubles, value.getFloat64Array());

    List<BigDecimal> bigDecimals =
        Arrays.asList(BigDecimal.valueOf(0.1d), BigDecimal.valueOf(0.2d));
    value = Value.toValue(bigDecimals);
    assertEquals(Type.array(Type.numeric()), value.getType());
    assertEquals(bigDecimals, value.getNumericArray());

    List<ByteArray> byteArrays =
        Arrays.asList(ByteArray.copyFrom("hello"), ByteArray.copyFrom("world"));
    value = Value.toValue(byteArrays);
    assertEquals(Type.array(Type.bytes()), value.getType());
    assertEquals(byteArrays, value.getBytesArray());

    List<byte[]> bytes = Arrays.asList("hello".getBytes(), "world".getBytes());
    value = Value.toValue(bytes);
    assertEquals(Type.array(Type.bytes()), value.getType());
    assertEquals(byteArrays, value.getBytesArray());

    List<Interval> intervals = Arrays.asList(Interval.ofDays(10), Interval.ofDays(20));
    value = Value.toValue(intervals);
    assertEquals(Type.array(Type.interval()), value.getType());
    assertEquals(intervals, value.getIntervalArray());

    List<com.google.cloud.Timestamp> timestamps = Arrays.asList(Timestamp.now(), Timestamp.now());
    value = Value.toValue(timestamps);
    assertEquals(Type.array(Type.timestamp()), value.getType());
    assertEquals(timestamps, value.getTimestampArray());

    List<Date> dates =
        Arrays.asList(Date.fromYearMonthDay(2024, 8, 23), Date.fromYearMonthDay(2024, 12, 27));
    value = Value.toValue(dates);
    assertEquals(Type.array(Type.date()), value.getType());
    assertEquals(dates, value.getDateArray());

    List<LocalDate> localDates =
        Arrays.asList(LocalDate.of(2024, 8, 23), LocalDate.of(2024, 12, 27));
    value = Value.toValue(localDates);
    assertEquals(Type.array(Type.date()), value.getType());
    assertEquals(dates, value.getDateArray());

    TimeZone defaultTimezone = TimeZone.getDefault();
    TimeZone.setDefault(TimeZone.getTimeZone("Asia/Kolkata"));
    List<LocalDateTime> localDateTimes =
        Arrays.asList(
            LocalDateTime.of(2024, 8, 23, 1, 49, 52, 10),
            LocalDateTime.of(2024, 12, 27, 1, 49, 52, 10));
    value = Value.toValue(localDateTimes);
    assertNull(value.getType());
    assertEquals(
        Arrays.asList("2024-08-22T20:19:52.000Z", "2024-12-26T20:19:52.000Z"),
        value.getAsStringList());
    TimeZone.setDefault(defaultTimezone);

    List<OffsetDateTime> offsetDateTimes =
        Arrays.asList(
            LocalDateTime.of(2024, 8, 23, 1, 49, 52, 10).atOffset(ZoneOffset.ofHours(1)),
            LocalDateTime.of(2024, 12, 27, 1, 49, 52, 10).atOffset(ZoneOffset.ofHours(1)));
    value = Value.toValue(offsetDateTimes);
    assertNull(value.getType());
    assertEquals(
        Arrays.asList("2024-08-23T00:49:52.000Z", "2024-12-27T00:49:52.000Z"),
        value.getAsStringList());

    List<ZonedDateTime> zonedDateTimes =
        Arrays.asList(
            LocalDateTime.of(2024, 8, 23, 1, 49, 52, 10).atZone(ZoneId.of("UTC")),
            LocalDateTime.of(2024, 12, 27, 1, 49, 52, 10).atZone(ZoneId.of("UTC")));
    value = Value.toValue(zonedDateTimes);
    assertNull(value.getType());
    assertEquals(
        Arrays.asList("2024-08-23T01:49:52.000Z", "2024-12-27T01:49:52.000Z"),
        value.getAsStringList());
  }

  private static class BrokenSerializationList<T> extends ForwardingList<T>
      implements Serializable {
    private static final long serialVersionUID = 1L;
    private final List<T> delegate;

    public static <T> BrokenSerializationList<T> of(T... values) {
      return new BrokenSerializationList<>(Arrays.asList(values));
    }

    private BrokenSerializationList(List<T> delegate) {
      this.delegate = delegate;
    }

    @Override
    protected List<T> delegate() {
      return delegate;
    }

    private void readObject(@SuppressWarnings("unused") java.io.ObjectInputStream unusedStream) {
      throw new IllegalStateException("Serialization disabled");
    }

    private void writeObject(@SuppressWarnings("unused") java.io.ObjectOutputStream unusedStream) {
      throw new IllegalStateException("Serialization disabled");
    }
  }

  private void assertThrowsWithMessage(Supplier<?> supplier, String message) {
    try {
      supplier.get();
      fail("Expected exception");
    } catch (Exception e) {
      assertTrue(
          "Expected exception message to contain: \""
              + message
              + "\", actual: \""
              + e.getMessage()
              + "\"",
          e.getMessage().contains(message));
    }
  }
}<|MERGE_RESOLUTION|>--- conflicted
+++ resolved
@@ -62,12 +62,9 @@
 import java.util.HashSet;
 import java.util.List;
 import java.util.Random;
-<<<<<<< HEAD
 import java.util.UUID;
-=======
 import java.util.Set;
 import java.util.TimeZone;
->>>>>>> a8dba0a8
 import java.util.function.Supplier;
 import java.util.stream.Collectors;
 import org.junit.Test;
@@ -1760,6 +1757,13 @@
         Value.date(null).toProto());
 
     assertEquals(
+        com.google.protobuf.Value.newBuilder().setStringValue("e0d8a283-29d8-49ce-8d4c-e1d8cb0ea047").build(),
+        Value.uuid(UUID.fromString("e0d8a283-29d8-49ce-8d4c-e1d8cb0ea047")).toProto());
+    assertEquals(
+        com.google.protobuf.Value.newBuilder().setNullValue(NullValue.NULL_VALUE).build(),
+        Value.uuid(null).toProto());
+
+    assertEquals(
         com.google.protobuf.Value.newBuilder().setStringValue("P1Y2M3DT5H6M3.624567878S").build(),
         Value.interval(Interval.fromMonthsDaysNanos(14, 3, BigInteger.valueOf(18363624567878L)))
             .toProto());
@@ -1903,6 +1907,21 @@
                                 .build())))
             .build(),
         Value.dateArray(Arrays.asList(Date.fromYearMonthDay(2010, 2, 28), null)).toProto());
+
+    assertEquals(
+        com.google.protobuf.Value.newBuilder()
+            .setListValue(
+                ListValue.newBuilder()
+                    .addAllValues(
+                        Arrays.asList(
+                            com.google.protobuf.Value.newBuilder()
+                                .setStringValue("3fb10ff0-4a9a-428a-bc20-a947181fd76d")
+                                .build(),
+                            com.google.protobuf.Value.newBuilder()
+                                .setNullValue(NullValue.NULL_VALUE)
+                                .build())))
+            .build(),
+        Value.uuidArray(Arrays.asList(UUID.fromString("3fb10ff0-4a9a-428a-bc20-a947181fd76d"), null)).toProto());
 
     assertEquals(
         com.google.protobuf.Value.newBuilder()
@@ -2131,6 +2150,31 @@
         Value.struct(
                 Struct.newBuilder()
                     .add(Value.dateArray(Arrays.asList(Date.fromYearMonthDay(2010, 2, 28), null)))
+                    .build())
+            .toProto());
+    assertEquals(
+        com.google.protobuf.Value.newBuilder()
+            .setListValue(
+                ListValue.newBuilder()
+                    .addValues(
+                        com.google.protobuf.Value.newBuilder()
+                            .setListValue(
+                                ListValue.newBuilder()
+                                    .addAllValues(
+                                        Arrays.asList(
+                                            com.google.protobuf.Value.newBuilder()
+                                                .setStringValue("9e2f9eac-8d6f-45c1-ac1d-c589daad8821")
+                                                .build(),
+                                            com.google.protobuf.Value.newBuilder()
+                                                .setNullValue(NullValue.NULL_VALUE)
+                                                .build()))
+                                    .build())
+                            .build())
+                    .build())
+            .build(),
+        Value.struct(
+                Struct.newBuilder()
+                    .add(Value.uuidArray(Arrays.asList(UUID.fromString("9e2f9eac-8d6f-45c1-ac1d-c589daad8821"), null)))
                     .build())
             .toProto());
     assertEquals(
@@ -2264,6 +2308,13 @@
         Value.date(Date.fromYearMonthDay(2018, 2, 26)));
     tester.addEqualityGroup(Value.date(Date.fromYearMonthDay(2018, 2, 27)));
 
+    UUID uuid = UUID.randomUUID();
+    tester.addEqualityGroup(Value.uuid(null), Value.uuid(null));
+    tester.addEqualityGroup(
+        Value.uuid(uuid),
+        Value.uuid(uuid));
+    tester.addEqualityGroup(Value.uuid(UUID.randomUUID()));
+
     Struct structValue1 = Struct.newBuilder().set("f1").to(20).set("f2").to("def").build();
     Struct structValue2 = Struct.newBuilder().set("f1").to(20).set("f2").to("def").build();
     assertThat(Value.struct(structValue1).equals(Value.struct(structValue2))).isTrue();
@@ -2353,6 +2404,11 @@
         Value.dateArray(Arrays.asList(null, Date.fromYearMonthDay(2018, 2, 26))),
         Value.dateArray(Arrays.asList(null, Date.fromYearMonthDay(2018, 2, 26))));
     tester.addEqualityGroup(Value.dateArray(null));
+
+    tester.addEqualityGroup(
+        Value.uuidArray(Arrays.asList(null, uuid)),
+        Value.uuidArray(Arrays.asList(null, uuid)));
+    tester.addEqualityGroup(Value.uuidArray(null));
 
     tester.addEqualityGroup(
         Value.intervalArray(
@@ -2415,6 +2471,7 @@
         "2023-01-10T18:59:00Z",
         Value.timestamp(Timestamp.parseTimestamp("2023-01-10T18:59:00Z")).getAsString());
     assertEquals("2023-01-10", Value.date(Date.parseDate("2023-01-10")).getAsString());
+    assertEquals("4ef8ba78-3bb5-4a8f-ae39-bf59a89a491d", Value.uuid(UUID.fromString("4ef8ba78-3bb5-4a8f-ae39-bf59a89a491d")).getAsString());
     assertEquals(
         "P1Y2M3DT4H5M6.789123456S",
         Value.interval(Interval.parseFromString("P1Y2M3DT4H5M6.789123456S")).getAsString());
@@ -2520,6 +2577,10 @@
     reserializeAndAssert(Value.date(Date.fromYearMonthDay(2018, 2, 26)));
     reserializeAndAssert(Value.dateArray(Arrays.asList(null, Date.fromYearMonthDay(2018, 2, 26))));
 
+    reserializeAndAssert(Value.uuid(null));
+    reserializeAndAssert(Value.uuid(UUID.fromString("20d55f8b-5cd4-46ae-81bc-38f6b53c243b")));
+    reserializeAndAssert(Value.uuidArray(Arrays.asList(null, UUID.fromString("20d55f8b-5cd4-46ae-81bc-38f6b53c243b"))));
+
     reserializeAndAssert(Value.interval(null));
     reserializeAndAssert(
         Value.interval(Interval.fromMonthsDaysNanos(15, 7, BigInteger.valueOf(1234567891))));
@@ -2627,6 +2688,11 @@
     value = Value.toValue(date);
     assertEquals(Type.date(), value.getType());
     assertEquals(date, value.getDate());
+
+    UUID uuid = UUID.randomUUID();
+    value = Value.toValue(uuid);
+    assertEquals(Type.uuid(), value.getType());
+    assertEquals(uuid, value.getUuid());
 
     LocalDate localDate = LocalDate.of(2018, 2, 26);
     value = Value.toValue(localDate);
@@ -2811,6 +2877,12 @@
     value = Value.toValue(dates);
     assertEquals(Type.array(Type.date()), value.getType());
     assertEquals(dates, value.getDateArray());
+
+    List<UUID> uuids =
+        Arrays.asList(UUID.randomUUID(), UUID.randomUUID());
+    value = Value.toValue(uuids);
+    assertEquals(Type.array(Type.uuid()), value.getType());
+    assertEquals(uuids, value.getUuidArray());
 
     List<LocalDate> localDates =
         Arrays.asList(LocalDate.of(2024, 8, 23), LocalDate.of(2024, 12, 27));
