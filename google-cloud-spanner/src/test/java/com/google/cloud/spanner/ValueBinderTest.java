--- conflicted
+++ resolved
@@ -333,13 +333,12 @@
       return Date.fromYearMonthDay(2016, 9, 15);
     }
 
-<<<<<<< HEAD
     public static UUID defaultUuid() {
       return UUID.fromString("db09330e-cc05-472c-a54e-b2784deebac3");
-=======
+    }
+
     public static Interval defaultInterval() {
       return Interval.parseFromString("P0Y");
->>>>>>> b382999f
     }
 
     public static boolean[] defaultBooleanArray() {
@@ -399,12 +398,12 @@
       return Arrays.asList(Date.fromYearMonthDay(2016, 9, 15), Date.fromYearMonthDay(2016, 9, 14));
     }
 
-<<<<<<< HEAD
     public static Iterable<UUID> defaultUuidIterable() {
       return Arrays.asList(
           UUID.fromString("8ebe9153-2747-4c92-a462-6da13eb25ebb"),
           UUID.fromString("12c154ca-6500-4be0-89c8-160bcfa8c3f6"));
-=======
+    }
+
     public static Interval[] defaultIntervalArray() {
       return new Interval[] {
         Interval.builder()
@@ -430,7 +429,6 @@
               .setDays(100)
               .setNanos(BigInteger.valueOf(9999999L))
               .build());
->>>>>>> b382999f
     }
 
     static Object getDefault(java.lang.reflect.Type type)
