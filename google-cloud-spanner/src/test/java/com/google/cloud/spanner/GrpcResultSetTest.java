--- conflicted
+++ resolved
@@ -788,8 +788,6 @@
   }
 
   @Test
-<<<<<<< HEAD
-=======
   public void getPgOid() {
     consumer.onPartialResultSet(
         PartialResultSet.newBuilder()
@@ -806,7 +804,6 @@
   }
 
   @Test
->>>>>>> dee7cdab
   public void getProtoMessage() {
     SingerInfo singerInfo1 =
         SingerInfo.newBuilder()
@@ -1030,8 +1027,6 @@
   }
 
   @Test
-<<<<<<< HEAD
-=======
   public void getPgOidArray() {
     long[] longArray = {111, 333, 444, 0, -1, -2234, Long.MAX_VALUE, Long.MIN_VALUE};
 
@@ -1047,7 +1042,6 @@
   }
 
   @Test
->>>>>>> dee7cdab
   public void getProtoMessageList() {
     SingerInfo singerInfo1 =
         SingerInfo.newBuilder()
