/*
 * Copyright 2017 Google LLC
 *
 * Licensed under the Apache License, Version 2.0 (the "License");
 * you may not use this file except in compliance with the License.
 * You may obtain a copy of the License at
 *
 *       http://www.apache.org/licenses/LICENSE-2.0
 *
 * Unless required by applicable law or agreed to in writing, software
 * distributed under the License is distributed on an "AS IS" BASIS,
 * WITHOUT WARRANTIES OR CONDITIONS OF ANY KIND, either express or implied.
 * See the License for the specific language governing permissions and
 * limitations under the License.
 */

package com.google.cloud.spanner;

import static com.google.common.testing.SerializableTester.reserialize;
import static com.google.common.truth.Truth.assertThat;
import static org.junit.Assert.assertEquals;
import static org.junit.Assert.assertFalse;
import static org.junit.Assert.assertThrows;
import static org.junit.Assert.assertTrue;

import com.google.api.gax.grpc.GrpcCallContext;
import com.google.api.gax.rpc.ApiCallContext;
import com.google.cloud.ByteArray;
import com.google.cloud.Date;
import com.google.cloud.Timestamp;
import com.google.cloud.spanner.SingerProto.Genre;
import com.google.cloud.spanner.SingerProto.SingerInfo;
import com.google.cloud.spanner.spi.v1.SpannerRpc;
import com.google.common.base.Function;
import com.google.common.base.Strings;
import com.google.common.collect.ImmutableList;
import com.google.common.collect.ImmutableMap;
import com.google.protobuf.ByteString;
import com.google.spanner.v1.ExecuteSqlRequest.QueryMode;
import com.google.spanner.v1.MultiplexedSessionPrecommitToken;
import com.google.spanner.v1.PartialResultSet;
import com.google.spanner.v1.QueryPlan;
import com.google.spanner.v1.ResultSetMetadata;
import com.google.spanner.v1.ResultSetStats;
import com.google.spanner.v1.Transaction;
import java.math.BigDecimal;
import java.math.BigInteger;
import java.nio.charset.StandardCharsets;
import java.time.Duration;
import java.util.ArrayList;
import java.util.Arrays;
import java.util.Base64;
import java.util.Collections;
import java.util.List;
import java.util.Map;
import java.util.UUID;
import javax.annotation.Nullable;
import org.junit.Before;
import org.junit.Test;
import org.junit.runner.RunWith;
import org.junit.runners.JUnit4;

/** Unit tests for {@link GrpcResultSet}. */
@RunWith(JUnit4.class)
public class GrpcResultSetTest {

  private GrpcResultSet resultSet;
  private SpannerRpc.ResultStreamConsumer consumer;
  private GrpcStreamIterator stream;
  private final Duration streamWaitTimeout = Duration.ofNanos(1L);

  private static class NoOpListener implements AbstractResultSet.Listener {
    @Override
    public void onTransactionMetadata(Transaction transaction, boolean shouldIncludeId)
        throws SpannerException {}

    @Override
    public SpannerException onError(SpannerException e, boolean withBeginTransaction) {
      return e;
    }

    @Override
    public void onDone(boolean withBeginTransaction) {}

    @Override
    public void onPrecommitToken(MultiplexedSessionPrecommitToken token) {}
  }

  @Before
  public void setUp() {
    stream = new GrpcStreamIterator(10, /*cancelQueryWhenClientIsClosed=*/ false);
    stream.setCall(
        new SpannerRpc.StreamingCall() {
          @Override
          public ApiCallContext getCallContext() {
            return GrpcCallContext.createDefault().withStreamWaitTimeoutDuration(streamWaitTimeout);
          }

          @Override
          public void cancel(@Nullable String message) {}

          @Override
          public void request(int numMessages) {}
        },
        false);
    consumer = stream.consumer();
    resultSet = new GrpcResultSet(stream, new NoOpListener());
  }

  public GrpcResultSet resultSetWithMode(QueryMode queryMode) {
    return new GrpcResultSet(stream, new NoOpListener());
  }

  @Test
  public void testStreamTimeout() {
    // We don't add any results to the stream. That means that it will time out after 1ns.
    SpannerException exception = assertThrows(SpannerException.class, resultSet::next);
    assertEquals(ErrorCode.DEADLINE_EXCEEDED, exception.getErrorCode());
    assertTrue(exception.getMessage(), exception.getMessage().contains("stream wait timeout"));
  }

  @Test
  public void metadata() {
    Type rowType = Type.struct(Type.StructField.of("f", Type.string()));
    ResultSetMetadata.Builder metadataBuilder = ResultSetMetadata.newBuilder();
    metadataBuilder
        .setRowType(rowType.toProto().getStructType())
        .getTransactionBuilder()
        .setId(ByteString.copyFromUtf8("t1"));
    PartialResultSet partialResultSet =
        PartialResultSet.newBuilder().setMetadata(metadataBuilder.build()).build();

    consumer.onPartialResultSet(partialResultSet);
    consumer.onCompleted();
    assertThat(resultSet.next()).isFalse();
    assertThat(resultSet.getType()).isEqualTo(rowType);
  }

  @Test
  public void metadataFailure() {
    SpannerException t =
        SpannerExceptionFactory.newSpannerException(ErrorCode.DEADLINE_EXCEEDED, "outatime");
    consumer.onError(t);
    SpannerException e = assertThrows(SpannerException.class, () -> resultSet.next());
    assertEquals(ErrorCode.DEADLINE_EXCEEDED, e.getErrorCode());
    assertThat(e.getMessage()).contains("outatime");
  }

  @Test
  public void noMetadata() {
    consumer.onCompleted();
    SpannerException e = assertThrows(SpannerException.class, () -> resultSet.next());
    assertEquals(ErrorCode.INTERNAL, e.getErrorCode());
  }

  @Test
  public void empty() {
    Type type = Type.struct(Type.StructField.of("f", Type.string()));
    PartialResultSet partialResultSet =
        PartialResultSet.newBuilder().setMetadata(makeMetadata(type)).build();
    consumer.onPartialResultSet(partialResultSet);
    consumer.onCompleted();
    assertThat(resultSet.next()).isFalse();
    assertThat(resultSet.getType()).isEqualTo(type);
  }

  @Test
  public void emptyMultipleResponses() {
    PartialResultSet partialResultSet =
        PartialResultSet.newBuilder()
            .setMetadata(makeMetadata(Type.struct(Type.StructField.of("f", Type.string()))))
            .build();
    consumer.onPartialResultSet(partialResultSet);
    consumer.onPartialResultSet(PartialResultSet.getDefaultInstance());
    consumer.onPartialResultSet(PartialResultSet.getDefaultInstance());
    consumer.onCompleted();
    assertThat(resultSet.next()).isFalse();
  }

  private List<String> consumeAllString() {
    List<String> results = new ArrayList<>();
    while (resultSet.next()) {
      results.add(resultSet.getString(0));
    }
    return results;
  }

  @Test
  public void singleResponse() {
    consumer.onPartialResultSet(
        PartialResultSet.newBuilder()
            .setMetadata(makeMetadata(Type.struct(Type.StructField.of("f", Type.string()))))
            .addValues(Value.string("a").toProto())
            .addValues(Value.string("b").toProto())
            .addValues(Value.string("c").toProto())
            .build());
    consumer.onCompleted();
    assertThat(consumeAllString()).containsExactly("a", "b", "c").inOrder();
  }

  @Test
  public void multiResponse() {
    consumer.onPartialResultSet(
        PartialResultSet.newBuilder()
            .setMetadata(makeMetadata(Type.struct(Type.StructField.of("f", Type.string()))))
            .addValues(Value.string("a").toProto())
            .addValues(Value.string("b").toProto())
            .build());
    consumer.onPartialResultSet(
        PartialResultSet.newBuilder()
            .addValues(Value.string("c").toProto())
            .addValues(Value.string("d").toProto())
            .build());
    consumer.onPartialResultSet(
        PartialResultSet.newBuilder()
            .addValues(Value.string("e").toProto())
            .addValues(Value.string("f").toProto())
            .build());
    consumer.onCompleted();
    assertThat(consumeAllString()).containsExactly("a", "b", "c", "d", "e", "f").inOrder();
  }

  @Test
  public void multiResponseChunkingStreamClosed() {
    consumer.onPartialResultSet(
        PartialResultSet.newBuilder()
            .setMetadata(makeMetadata(Type.struct(Type.StructField.of("f", Type.string()))))
            .addValues(Value.string("abcdefg").toProto())
            .setChunkedValue(true)
            .build());
    consumer.onCompleted();
    SpannerException e = assertThrows(SpannerException.class, () -> resultSet.next());
    assertEquals(ErrorCode.INTERNAL, e.getErrorCode());
  }

  @Test
  public void multiResponseChunkingStrings() {
    consumer.onPartialResultSet(
        PartialResultSet.newBuilder()
            .setMetadata(makeMetadata(Type.struct(Type.StructField.of("f", Type.string()))))
            .addValues(Value.string("before").toProto())
            .addValues(Value.string("abcdefg").toProto())
            .setChunkedValue(true)
            .build());
    consumer.onPartialResultSet(
        PartialResultSet.newBuilder()
            .addValues(Value.string("hijklmnop").toProto())
            .setChunkedValue(true)
            .build());
    consumer.onPartialResultSet(
        PartialResultSet.newBuilder()
            .addValues(Value.string("qrstuvwxyz").toProto())
            .addValues(Value.string("after").toProto())
            .setChunkedValue(false)
            .build());
    consumer.onCompleted();
    assertThat(consumeAllString())
        .containsExactly("before", "abcdefghijklmnopqrstuvwxyz", "after")
        .inOrder();
  }

  @Test
  public void multiResponseChunkingBytes() {
    ByteArray expectedBytes = ByteArray.copyFrom("abcdefghijklmnopqrstuvwxyz");
    String base64 = expectedBytes.toBase64();
    String chunk1 = base64.substring(0, 10);
    String chunk2 = base64.substring(10, 20);
    String chunk3 = base64.substring(20);
    consumer.onPartialResultSet(
        PartialResultSet.newBuilder()
            .setMetadata(makeMetadata(Type.struct(Type.StructField.of("f", Type.bytes()))))
            .addValues(Value.bytes(ByteArray.copyFrom("before")).toProto())
            .addValues(com.google.protobuf.Value.newBuilder().setStringValue(chunk1))
            .setChunkedValue(true)
            .build());
    consumer.onPartialResultSet(
        PartialResultSet.newBuilder()
            .addValues(com.google.protobuf.Value.newBuilder().setStringValue(chunk2))
            .setChunkedValue(true)
            .build());
    consumer.onPartialResultSet(
        PartialResultSet.newBuilder()
            .addValues(com.google.protobuf.Value.newBuilder().setStringValue(chunk3))
            .addValues(Value.bytes(ByteArray.copyFrom("after")).toProto())
            .setChunkedValue(false)
            .build());
    consumer.onCompleted();
    List<ByteArray> results = new ArrayList<>();
    while (resultSet.next()) {
      results.add(resultSet.getBytes(0));
    }
    assertThat(results)
        .containsExactly(ByteArray.copyFrom("before"), expectedBytes, ByteArray.copyFrom("after"))
        .inOrder();
  }

  @Test
  public void multiResponseChunkingBoolArray() {
    List<Boolean> beforeValue = Collections.singletonList(true);
    List<Boolean> chunkedValue = Arrays.asList(false, null, true, true, true, null, null, false);
    List<Boolean> afterValue = Collections.singletonList(true);
    doArrayTest(
        beforeValue,
        chunkedValue,
        afterValue,
        Type.bool(),
        input -> Value.boolArray(input).toProto(),
        input -> input.getBooleanList(0));
  }

  @Test
  public void multiResponseChunkingInt64Array() {
    List<Long> beforeValue = Collections.singletonList(10L);
    List<Long> chunkedValue = Arrays.asList(1L, 2L, null, null, 5L, null, 7L, 8L);
    List<Long> afterValue = Collections.singletonList(20L);
    doArrayTest(
        beforeValue,
        chunkedValue,
        afterValue,
        Type.int64(),
        input -> Value.int64Array(input).toProto(),
        input -> input.getLongList(0));
  }

  @Test
  public void multiResponseChunkingFloat64Array() {
    List<Double> beforeValue = Collections.singletonList(10.0);
    List<Double> chunkedValue = Arrays.asList(null, 2.0, 3.0, 4.0, null, 6.0, 7.0, null);
    List<Double> afterValue = Collections.singletonList(20.0);
    doArrayTest(
        beforeValue,
        chunkedValue,
        afterValue,
        Type.float64(),
        input -> Value.float64Array(input).toProto(),
        input -> input.getDoubleList(0));
  }

  @Test
  public void multiResponseChunkingStringArray() {
    List<String> beforeValue = Collections.singletonList("before");
    List<String> chunkedValue = Arrays.asList("a", "b", null, "d", null, "f", null, "h");
    List<String> afterValue = Collections.singletonList("after");
    doArrayTest(
        beforeValue,
        chunkedValue,
        afterValue,
        Type.string(),
        input -> Value.stringArray(input).toProto(),
        input -> input.getStringList(0));
  }

  private static ByteArray b(String data) {
    return ByteArray.copyFrom(data);
  }

  @Test
  public void multiResponseChunkingBytesArray() {
    List<ByteArray> beforeValue = Collections.singletonList(b("before"));
    List<ByteArray> chunkedValue =
        Arrays.asList(b("a"), b("b"), null, b("d"), null, b("f"), null, b("h"));
    List<ByteArray> afterValue = Collections.singletonList(b("after"));
    doArrayTest(
        beforeValue,
        chunkedValue,
        afterValue,
        Type.bytes(),
        input -> Value.bytesArray(input).toProto(),
        input -> input.getBytesList(0));
  }

  private static Struct s(String a, long b) {
    return Struct.newBuilder().set("a").to(a).set("b").to(b).build();
  }

  @Test
  public void multiResponseChunkingStructArray() {
    final Type elementType =
        Type.struct(
            Type.StructField.of("a", Type.string()), Type.StructField.of("b", Type.int64()));
    List<Struct> beforeValue = Collections.singletonList(s("before", 10));
    List<Struct> chunkedValue =
        Arrays.asList(
            s("a", 1), s("b", 2), s("c", 3), null, s(null, 5), null, s("g", 7), s("h", 8));
    List<Struct> afterValue = Collections.singletonList(s("after", 20));
    doArrayTest(
        beforeValue,
        chunkedValue,
        afterValue,
        elementType,
        input -> Value.structArray(elementType, input).toProto(),
        input -> input.getStructList(0));
  }

  @Test
  public void profileResultInFinalResultSet() {
    Map<String, com.google.protobuf.Value> statsMap =
        ImmutableMap.of(
            "f1", Value.string("").toProto(),
            "f2", Value.string("").toProto());
    ResultSetStats stats =
        ResultSetStats.newBuilder()
            .setQueryPlan(QueryPlan.newBuilder().build())
            .setQueryStats(com.google.protobuf.Struct.newBuilder().putAllFields(statsMap).build())
            .build();
    ArrayList<Type.StructField> dataType = new ArrayList<>();
    dataType.add(Type.StructField.of("data", Type.string()));
    consumer.onPartialResultSet(
        PartialResultSet.newBuilder()
            .setMetadata(makeMetadata(Type.struct(dataType)))
            .addValues(Value.string("d1").toProto())
            .setChunkedValue(false)
            .setStats(stats)
            .build());
    resultSet = resultSetWithMode(QueryMode.PROFILE);
    consumer.onCompleted();
    assertThat(resultSet.next()).isTrue();
    assertThat(resultSet.next()).isFalse();
    ResultSetStats receivedStats = resultSet.getStats();
    assertThat(stats).isEqualTo(receivedStats);
    resultSet.close();
  }

  @Test
  public void profileResultInExtraFinalResultSet() {
    Map<String, com.google.protobuf.Value> statsMap =
        ImmutableMap.of(
            "f1", Value.string("").toProto(),
            "f2", Value.string("").toProto());
    ResultSetStats stats =
        ResultSetStats.newBuilder()
            .setQueryPlan(QueryPlan.newBuilder().build())
            .setQueryStats(com.google.protobuf.Struct.newBuilder().putAllFields(statsMap).build())
            .build();
    ArrayList<Type.StructField> dataType = new ArrayList<>();
    dataType.add(Type.StructField.of("data", Type.string()));
    consumer.onPartialResultSet(
        PartialResultSet.newBuilder()
            .setMetadata(makeMetadata(Type.struct(dataType)))
            .addValues(Value.string("d1").toProto())
            .setChunkedValue(false)
            .build());
    consumer.onPartialResultSet(
        PartialResultSet.newBuilder()
            .setMetadata(makeMetadata(Type.struct(dataType)))
            .setChunkedValue(false)
            .setStats(stats)
            .build());
    resultSet = resultSetWithMode(QueryMode.PROFILE);
    consumer.onCompleted();
    assertThat(resultSet.next()).isTrue();
    assertThat(resultSet.next()).isFalse();
    ResultSetStats receivedStats = resultSet.getStats();
    assertThat(stats).isEqualTo(receivedStats);
    resultSet.close();
  }

  @Test
  public void planResult() {
    ResultSetStats stats =
        ResultSetStats.newBuilder().setQueryPlan(QueryPlan.newBuilder().build()).build();
    consumer.onPartialResultSet(
        PartialResultSet.newBuilder()
            .setMetadata(makeMetadata(Type.struct(new ArrayList<>())))
            .setChunkedValue(false)
            .setStats(stats)
            .build());
    resultSet = resultSetWithMode(QueryMode.PLAN);
    consumer.onCompleted();
    assertThat(resultSet.next()).isFalse();
    ResultSetStats receivedStats = resultSet.getStats();
    assertThat(stats).isEqualTo(receivedStats);
    resultSet.close();
  }

  @Test
  public void statsUnavailable() {
    ResultSetStats stats = ResultSetStats.newBuilder().build();
    consumer.onPartialResultSet(
        PartialResultSet.newBuilder()
            .setMetadata(makeMetadata(Type.struct(new ArrayList<>())))
            .setChunkedValue(false)
            .setStats(stats)
            .build());
    resultSet = resultSetWithMode(QueryMode.PROFILE);
    consumer.onCompleted();
    assertThat(resultSet.getStats()).isNull();
  }

  private <T> void doArrayTest(
      List<T> beforeValue,
      List<T> chunkedValue,
      List<T> afterValue,
      Type elementType,
      Function<List<T>, com.google.protobuf.Value> toProto,
      Function<StructReader, List<T>> getter) {
    consumer.onPartialResultSet(
        PartialResultSet.newBuilder()
            .setMetadata(
                makeMetadata(Type.struct(Type.StructField.of("f", Type.array(elementType)))))
            .addValues(toProto.apply(beforeValue))
            .addValues(toProto.apply(chunkedValue.subList(0, 3)))
            .setChunkedValue(true)
            .build());
    consumer.onPartialResultSet(
        PartialResultSet.newBuilder()
            .addValues(toProto.apply(chunkedValue.subList(3, 5)))
            .setChunkedValue(true)
            .build());
    consumer.onPartialResultSet(
        PartialResultSet.newBuilder()
            .addValues(toProto.apply(chunkedValue.subList(5, chunkedValue.size())))
            .addValues(toProto.apply(afterValue))
            .setChunkedValue(false)
            .build());
    consumer.onCompleted();
    assertThat(resultSet.next()).isTrue();
    assertThat(getter.apply(resultSet)).containsExactlyElementsIn(beforeValue).inOrder();
    assertThat(resultSet.next()).isTrue();
    assertThat(getter.apply(resultSet)).containsExactlyElementsIn(chunkedValue).inOrder();
    assertThat(resultSet.next()).isTrue();
    assertThat(getter.apply(resultSet)).containsExactlyElementsIn(afterValue).inOrder();
    assertThat(resultSet.next()).isFalse();
  }

  private static ResultSetMetadata makeMetadata(Type rowType) {
    com.google.spanner.v1.Type typeProto = rowType.toProto();
    return ResultSetMetadata.newBuilder().setRowType(typeProto.getStructType()).build();
  }

  @Test
  public void serialization() {
    Type structType =
        Type.struct(
            Arrays.asList(
                Type.StructField.of("a", Type.string()), Type.StructField.of("b", Type.int64())));

    verifySerialization(
        Value.string("a"),
        Value.string(null),
        Value.bool(true),
        Value.bool(null),
        Value.int64(1),
        Value.int64(null),
        Value.float64(1.0),
        Value.float64(null),
        Value.float32(1.0f),
        Value.float32(null),
        Value.bytes(ByteArray.fromBase64("abcd")),
        Value.bytesFromBase64(
            Base64.getEncoder().encodeToString("test".getBytes(StandardCharsets.UTF_8))),
        Value.bytes(null),
        Value.bytesFromBase64(null),
        Value.timestamp(Timestamp.ofTimeSecondsAndNanos(1, 2)),
        Value.timestamp(null),
        Value.date(Date.fromYearMonthDay(2017, 4, 17)),
        Value.date(null),
<<<<<<< HEAD
        Value.uuid(UUID.randomUUID()),
        Value.uuid(null),
=======
        Value.interval(
            Interval.builder()
                .setMonths(100)
                .setDays(10)
                .setNanos(BigInteger.valueOf(1000010))
                .build()),
        Value.interval(null),
>>>>>>> b382999f
        Value.stringArray(ImmutableList.of("one", "two")),
        Value.stringArray(null),
        Value.boolArray(new boolean[] {true, false}),
        Value.boolArray((boolean[]) null),
        Value.int64Array(new long[] {1, 2, 3}),
        Value.int64Array((long[]) null),
        Value.float64Array(new double[] {1.1, 2.2, 3.3}),
        Value.float64Array((double[]) null),
        Value.float32Array(new float[] {1.1f, 2.2f, 3.3f}),
        Value.float32Array((float[]) null),
        Value.bytesArray(Arrays.asList(ByteArray.fromBase64("abcd"), null)),
        Value.bytesArrayFromBase64(
            Arrays.asList(
                Base64.getEncoder().encodeToString("test".getBytes(StandardCharsets.UTF_8)), null)),
        Value.bytesArray(null),
        Value.bytesArrayFromBase64(null),
        Value.timestampArray(ImmutableList.of(Timestamp.MAX_VALUE, Timestamp.MAX_VALUE)),
        Value.timestampArray(null),
        Value.dateArray(
            ImmutableList.of(
                Date.fromYearMonthDay(2017, 4, 17), Date.fromYearMonthDay(2017, 5, 18))),
        Value.dateArray(null),
<<<<<<< HEAD
        Value.uuidArray(ImmutableList.of(UUID.randomUUID(), UUID.randomUUID())),
        Value.uuidArray(null),
=======
        Value.intervalArray(
            ImmutableList.of(
                Interval.parseFromString("P0Y"),
                Interval.fromMonthsDaysNanos(10, 20, BigInteger.valueOf(30000L)))),
        Value.intervalArray(null),
>>>>>>> b382999f
        Value.struct(s(null, 30)),
        Value.struct(structType, null),
        Value.structArray(structType, Arrays.asList(s("def", 10), null)),
        Value.structArray(structType, Collections.singletonList(null)),
        Value.structArray(structType, null));
  }

  @Test
  public void nestedStructSerialization() {
    Type structType =
        Type.struct(
            Arrays.asList(
                Type.StructField.of("a", Type.string()), Type.StructField.of("b", Type.int64())));

    Struct nestedStruct = s("1", 2L);
    Value struct = Value.structArray(structType, Collections.singletonList(nestedStruct));
    verifySerialization(
        new Function<Value, com.google.protobuf.Value>() {

          @Override
          @Nullable
          public com.google.protobuf.Value apply(@Nullable Value input) {
            return input.toProto();
          }
        },
        struct);
  }

  private void verifySerialization(Value... values) {
    verifySerialization(
        new Function<Value, com.google.protobuf.Value>() {

          @Override
          @Nullable
          public com.google.protobuf.Value apply(@Nullable Value input) {
            return input.toProto();
          }
        },
        values);
  }

  private void verifySerialization(
      Function<Value, com.google.protobuf.Value> protoFn, Value... values) {
    resultSet = new GrpcResultSet(stream, new NoOpListener());
    PartialResultSet.Builder builder = PartialResultSet.newBuilder();
    List<Type.StructField> types = new ArrayList<>();
    for (Value value : values) {
      types.add(Type.StructField.of("f", value.getType()));
      builder.addValues(protoFn.apply(value));
    }
    consumer.onPartialResultSet(builder.setMetadata(makeMetadata(Type.struct(types))).build());
    consumer.onCompleted();
    assertThat(resultSet.next()).isTrue();
    Struct row = resultSet.getCurrentRowAsStruct();
    Struct copy = reserialize(row);
    assertThat(row).isEqualTo(copy);
  }

  @Test
  public void getBoolean() {
    consumer.onPartialResultSet(
        PartialResultSet.newBuilder()
            .setMetadata(makeMetadata(Type.struct(Type.StructField.of("f", Type.bool()))))
            .addValues(Value.bool(true).toProto())
            .addValues(Value.bool(false).toProto())
            .build());
    consumer.onCompleted();
    assertThat(resultSet.next()).isTrue();
    assertThat(resultSet.getBoolean(0)).isTrue();
    assertThat(resultSet.next()).isTrue();
    assertThat(resultSet.getBoolean(0)).isFalse();
  }

  @Test
  public void getDouble() {
    consumer.onPartialResultSet(
        PartialResultSet.newBuilder()
            .setMetadata(makeMetadata(Type.struct(Type.StructField.of("f", Type.float64()))))
            .addValues(Value.float64(Double.MIN_VALUE).toProto())
            .addValues(Value.float64(Double.MAX_VALUE).toProto())
            .build());
    consumer.onCompleted();

    assertThat(resultSet.next()).isTrue();
    assertThat(resultSet.getDouble(0)).isWithin(0.0).of(Double.MIN_VALUE);
    assertThat(resultSet.next()).isTrue();
    assertThat(resultSet.getDouble(0)).isWithin(0.0).of(Double.MAX_VALUE);
  }

  @Test
  public void getFloat() {
    consumer.onPartialResultSet(
        PartialResultSet.newBuilder()
            .setMetadata(makeMetadata(Type.struct(Type.StructField.of("f", Type.float32()))))
            .addValues(Value.float32(Float.MIN_VALUE).toProto())
            .addValues(Value.float32(Float.MAX_VALUE).toProto())
            .build());
    consumer.onCompleted();

    assertThat(resultSet.next()).isTrue();
    assertThat(resultSet.getFloat(0)).isWithin(0.0f).of(Float.MIN_VALUE);
    assertThat(resultSet.next()).isTrue();
    assertThat(resultSet.getFloat(0)).isWithin(0.0f).of(Float.MAX_VALUE);
  }

  @Test
  public void getBigDecimal() {
    consumer.onPartialResultSet(
        PartialResultSet.newBuilder()
            .setMetadata(makeMetadata(Type.struct(Type.StructField.of("f", Type.numeric()))))
            .addValues(
                Value.numeric(
                        new BigDecimal(
                            "-" + Strings.repeat("9", 29) + "." + Strings.repeat("9", 9)))
                    .toProto())
            .addValues(
                Value.numeric(
                        new BigDecimal(Strings.repeat("9", 29) + "." + Strings.repeat("9", 9)))
                    .toProto())
            .addValues(Value.numeric(BigDecimal.ZERO).toProto())
            .addValues(Value.numeric(new BigDecimal("1.23456")).toProto())
            .build());
    consumer.onCompleted();

    assertThat(resultSet.next()).isTrue();
    assertThat(resultSet.getBigDecimal(0).toPlainString())
        .isEqualTo("-99999999999999999999999999999.999999999");
    assertThat(resultSet.next()).isTrue();
    assertThat(resultSet.getBigDecimal(0).toPlainString())
        .isEqualTo("99999999999999999999999999999.999999999");
    assertThat(resultSet.next()).isTrue();
    assertThat(resultSet.getBigDecimal(0)).isEqualTo(BigDecimal.ZERO);
    assertThat(resultSet.next()).isTrue();
    assertThat(resultSet.getBigDecimal(0)).isEqualTo(BigDecimal.valueOf(123456, 5));
  }

  @Test
  public void getLong() {
    consumer.onPartialResultSet(
        PartialResultSet.newBuilder()
            .setMetadata(makeMetadata(Type.struct(Type.StructField.of("f", Type.int64()))))
            .addValues(Value.int64(Long.MIN_VALUE).toProto())
            .addValues(Value.int64(Long.MAX_VALUE).toProto())
            .build());
    consumer.onCompleted();

    assertThat(resultSet.next()).isTrue();
    assertThat(resultSet.getLong(0)).isEqualTo(Long.MIN_VALUE);
    assertThat(resultSet.next()).isTrue();
    assertThat(resultSet.getLong(0)).isEqualTo(Long.MAX_VALUE);
  }

  @Test
  public void getDate() {
    consumer.onPartialResultSet(
        PartialResultSet.newBuilder()
            .setMetadata(makeMetadata(Type.struct(Type.StructField.of("f", Type.date()))))
            .addValues(Value.date(Date.fromYearMonthDay(2018, 5, 29)).toProto())
            .build());
    consumer.onCompleted();

    assertThat(resultSet.next()).isTrue();
    assertThat(resultSet.getDate(0)).isEqualTo(Date.fromYearMonthDay(2018, 5, 29));
  }

  @Test
<<<<<<< HEAD
  public void getUuid() {
    final UUID uuid = UUID.randomUUID();
    consumer.onPartialResultSet(
        PartialResultSet.newBuilder()
            .setMetadata(makeMetadata(Type.struct(Type.StructField.of("f", Type.uuid()))))
            .addValues(Value.uuid(uuid).toProto())
=======
  public void getInterval() {
    consumer.onPartialResultSet(
        PartialResultSet.newBuilder()
            .setMetadata(makeMetadata(Type.struct(Type.StructField.of("f", Type.interval()))))
            .addValues(
                Value.interval(Interval.fromMonthsDaysNanos(10, 20, BigInteger.valueOf(12345678)))
                    .toProto())
>>>>>>> b382999f
            .build());
    consumer.onCompleted();

    assertThat(resultSet.next()).isTrue();
<<<<<<< HEAD
    assertThat(resultSet.getUuid(0)).isEqualTo(uuid);
=======
    assertThat(resultSet.getInterval(0))
        .isEqualTo(Interval.fromMonthsDaysNanos(10, 20, BigInteger.valueOf(12345678)));
>>>>>>> b382999f
  }

  @Test
  public void getTimestamp() {
    consumer.onPartialResultSet(
        PartialResultSet.newBuilder()
            .setMetadata(makeMetadata(Type.struct(Type.StructField.of("f", Type.timestamp()))))
            .addValues(Value.timestamp(Timestamp.parseTimestamp("0001-01-01T00:00:00Z")).toProto())
            .build());
    consumer.onCompleted();

    assertThat(resultSet.next()).isTrue();
    assertThat(resultSet.getTimestamp(0))
        .isEqualTo(Timestamp.parseTimestamp("0001-01-01T00:00:00Z"));
  }

  @Test
  public void getJson() {
    consumer.onPartialResultSet(
        PartialResultSet.newBuilder()
            .setMetadata(makeMetadata(Type.struct(Type.StructField.of("f", Type.json()))))
            .addValues(Value.json("{\"color\":\"red\",\"value\":\"#f00\"}").toProto())
            .addValues(Value.json("{}").toProto())
            .addValues(Value.json("[]").toProto())
            .build());
    consumer.onCompleted();

    assertTrue(resultSet.next());
    assertEquals("{\"color\":\"red\",\"value\":\"#f00\"}", resultSet.getJson(0));
    assertTrue(resultSet.next());
    assertEquals("{}", resultSet.getJson(0));
    assertTrue(resultSet.next());
    assertEquals("[]", resultSet.getJson(0));
  }

  @Test
  public void getPgJsonb() {
    consumer.onPartialResultSet(
        PartialResultSet.newBuilder()
            .setMetadata(makeMetadata(Type.struct(Type.StructField.of("f", Type.pgJsonb()))))
            .addValues(Value.pgJsonb("{\"color\":\"red\",\"value\":\"#f00\"}").toProto())
            .addValues(Value.pgJsonb("{}").toProto())
            .addValues(Value.pgJsonb("[]").toProto())
            .build());
    consumer.onCompleted();

    assertTrue(resultSet.next());
    assertEquals("{\"color\":\"red\",\"value\":\"#f00\"}", resultSet.getPgJsonb(0));
    assertTrue(resultSet.next());
    assertEquals("{}", resultSet.getPgJsonb(0));
    assertTrue(resultSet.next());
    assertEquals("[]", resultSet.getPgJsonb(0));
  }

  @Test
  public void getPgOid() {
    consumer.onPartialResultSet(
        PartialResultSet.newBuilder()
            .setMetadata(makeMetadata(Type.struct(Type.StructField.of("f", Type.pgOid()))))
            .addValues(Value.pgOid(Long.MIN_VALUE).toProto())
            .addValues(Value.pgOid(Long.MAX_VALUE).toProto())
            .build());
    consumer.onCompleted();

    assertThat(resultSet.next()).isTrue();
    assertThat(resultSet.getLong(0)).isEqualTo(Long.MIN_VALUE);
    assertThat(resultSet.next()).isTrue();
    assertThat(resultSet.getLong(0)).isEqualTo(Long.MAX_VALUE);
  }

  @Test
  public void getProtoMessage() {
    SingerInfo singerInfo1 =
        SingerInfo.newBuilder()
            .setSingerId(111)
            .setNationality("COUNTRY1")
            .setGenre(Genre.FOLK)
            .build();
    SingerInfo singerInfo2 = SingerInfo.newBuilder().setSingerId(222).setGenre(Genre.JAZZ).build();
    String singerInfoFullName = SingerInfo.getDescriptor().getFullName();

    consumer.onPartialResultSet(
        PartialResultSet.newBuilder()
            .setMetadata(
                makeMetadata(Type.struct(Type.StructField.of("f", Type.proto(singerInfoFullName)))))
            .addValues(Value.protoMessage(singerInfo1).toProto())
            .addValues(
                Value.protoMessage(
                        ByteArray.copyFrom(singerInfo2.toByteArray()), singerInfoFullName)
                    .toProto())
            .addValues(Value.protoMessage(null, SingerInfo.getDescriptor().getFullName()).toProto())
            .build());
    consumer.onCompleted();

    assertTrue(resultSet.next());
    assertEquals(singerInfo1, resultSet.getProtoMessage(0, SingerInfo.getDefaultInstance()));
    assertTrue(resultSet.next());
    assertEquals(singerInfo2, resultSet.getProtoMessage(0, SingerInfo.getDefaultInstance()));
    assertTrue(resultSet.next());
    assertThrows(
        NullPointerException.class,
        () -> {
          resultSet.getProtoMessage(0, SingerInfo.getDefaultInstance());
        });
  }

  @Test
  public void getProtoEnum() {
    String genreFullyQualifiedName = Genre.getDescriptor().getFullName();
    consumer.onPartialResultSet(
        PartialResultSet.newBuilder()
            .setMetadata(
                makeMetadata(
                    Type.struct(Type.StructField.of("f", Type.protoEnum(genreFullyQualifiedName)))))
            .addValues(Value.protoEnum(Genre.FOLK).toProto())
            .addValues(Value.protoEnum(Genre.JAZZ.getNumber(), genreFullyQualifiedName).toProto())
            .addValues(Value.protoEnum(null, genreFullyQualifiedName).toProto())
            .build());
    consumer.onCompleted();

    assertTrue(resultSet.next());
    assertEquals(Genre.FOLK, resultSet.getProtoEnum(0, Genre::forNumber));
    assertTrue(resultSet.next());
    assertEquals(Genre.JAZZ, resultSet.getProtoEnum(0, Genre::forNumber));
    assertTrue(resultSet.next());
    assertThrows(
        NullPointerException.class,
        () -> {
          resultSet.getProtoEnum(0, Genre::forNumber);
        });
  }

  @Test
  public void getBooleanArray() {
    boolean[] boolArray = {true, true, false};
    consumer.onPartialResultSet(
        PartialResultSet.newBuilder()
            .setMetadata(
                makeMetadata(Type.struct(Type.StructField.of("f", Type.array(Type.bool())))))
            .addValues(Value.boolArray(boolArray).toProto())
            .build());
    consumer.onCompleted();
    assertThat(resultSet.next()).isTrue();
    assertThat(resultSet.getBooleanArray(0)).isEqualTo(boolArray);
  }

  @Test
  public void getLongArray() {
    long[] longArray = {111, 333, 444, 0, -1, -2234, Long.MAX_VALUE, Long.MIN_VALUE};

    consumer.onPartialResultSet(
        PartialResultSet.newBuilder()
            .setMetadata(
                makeMetadata(Type.struct(Type.StructField.of("f", Type.array(Type.int64())))))
            .addValues(Value.int64Array(longArray).toProto())
            .build());
    consumer.onCompleted();
    assertThat(resultSet.next()).isTrue();
    assertThat(resultSet.getLongArray(0)).isEqualTo(longArray);
  }

  @Test
  public void getDoubleArray() {
    double[] doubleArray = {Double.MAX_VALUE, Double.MIN_VALUE, 111, 333, 444, 0, -1, -2234};

    consumer.onPartialResultSet(
        PartialResultSet.newBuilder()
            .setMetadata(
                makeMetadata(Type.struct(Type.StructField.of("f", Type.array(Type.float64())))))
            .addValues(Value.float64Array(doubleArray).toProto())
            .build());
    consumer.onCompleted();

    assertThat(resultSet.next()).isTrue();
    assertThat(resultSet.getDoubleArray(0))
        .usingTolerance(0.0)
        .containsExactly(doubleArray)
        .inOrder();
  }

  @Test
  public void getFloatArray() {
    float[] floatArray = {Float.MAX_VALUE, Float.MIN_VALUE, 111, 333, 444, 0, -1, -2234};

    consumer.onPartialResultSet(
        PartialResultSet.newBuilder()
            .setMetadata(
                makeMetadata(Type.struct(Type.StructField.of("f", Type.array(Type.float32())))))
            .addValues(Value.float32Array(floatArray).toProto())
            .build());
    consumer.onCompleted();

    assertThat(resultSet.next()).isTrue();
    assertThat(resultSet.getFloatArray(0))
        .usingTolerance(0.0)
        .containsExactly(floatArray)
        .inOrder();
  }

  @Test
  public void getBigDecimalList() {
    List<BigDecimal> bigDecimalsList = new ArrayList<>();
    bigDecimalsList.add(BigDecimal.valueOf(Double.MIN_VALUE));
    bigDecimalsList.add(BigDecimal.valueOf(Double.MAX_VALUE));
    bigDecimalsList.add(BigDecimal.ZERO);
    bigDecimalsList.add(new BigDecimal("1.23456"));

    consumer.onPartialResultSet(
        PartialResultSet.newBuilder()
            .setMetadata(
                makeMetadata(Type.struct(Type.StructField.of("f", Type.array(Type.numeric())))))
            .addValues(Value.numericArray(bigDecimalsList).toProto())
            .build());
    consumer.onCompleted();

    assertThat(resultSet.next()).isTrue();
    assertThat(resultSet.getBigDecimalList(0)).isEqualTo(bigDecimalsList);
  }

  @Test
  public void getTimestampList() {
    List<Timestamp> timestampList = new ArrayList<>();
    timestampList.add(Timestamp.parseTimestamp("0001-01-01T00:00:00Z"));
    timestampList.add(Timestamp.parseTimestamp("0002-02-02T02:00:00Z"));

    consumer.onPartialResultSet(
        PartialResultSet.newBuilder()
            .setMetadata(
                makeMetadata(Type.struct(Type.StructField.of("f", Type.array(Type.timestamp())))))
            .addValues(Value.timestampArray(timestampList).toProto())
            .build());
    consumer.onCompleted();

    assertThat(resultSet.next()).isTrue();
    assertThat(resultSet.getTimestampList(0)).isEqualTo(timestampList);
  }

  @Test
  public void getDateList() {
    List<Date> dateList = new ArrayList<>();
    dateList.add(Date.fromYearMonthDay(1999, 8, 23));
    dateList.add(Date.fromYearMonthDay(1986, 3, 17));

    consumer.onPartialResultSet(
        PartialResultSet.newBuilder()
            .setMetadata(
                makeMetadata(Type.struct(Type.StructField.of("f", Type.array(Type.date())))))
            .addValues(Value.dateArray(dateList).toProto())
            .build());
    consumer.onCompleted();

    assertThat(resultSet.next()).isTrue();
    assertThat(resultSet.getDateList(0)).isEqualTo(dateList);
  }

  @Test
<<<<<<< HEAD
  public void getUuidList() {
    List<UUID> uuidList = Arrays.asList(UUID.randomUUID(), UUID.randomUUID());
=======
  public void getIntervalList() {
    List<Interval> intervalList = new ArrayList<>();
    intervalList.add(Interval.fromMonthsDaysNanos(10, 20, BigInteger.valueOf(100)));
    intervalList.add(Interval.fromMonthsDaysNanos(-10, -20, BigInteger.valueOf(134520)));
>>>>>>> b382999f

    consumer.onPartialResultSet(
        PartialResultSet.newBuilder()
            .setMetadata(
<<<<<<< HEAD
                makeMetadata(Type.struct(Type.StructField.of("f", Type.array(Type.uuid())))))
            .addValues(Value.uuidArray(uuidList).toProto())
=======
                makeMetadata(Type.struct(Type.StructField.of("f", Type.array(Type.interval())))))
            .addValues(Value.intervalArray(intervalList).toProto())
>>>>>>> b382999f
            .build());
    consumer.onCompleted();

    assertThat(resultSet.next()).isTrue();
<<<<<<< HEAD
    assertThat(resultSet.getUuidList(0)).isEqualTo(uuidList);
=======
    assertThat(resultSet.getIntervalList(0)).isEqualTo(intervalList);
>>>>>>> b382999f
  }

  @Test
  public void getJsonList() {
    List<String> jsonList = new ArrayList<>();
    jsonList.add("{\"color\":\"red\",\"value\":\"#f00\"}");
    jsonList.add("{\"special\":\"%😃∮πρότερονแผ่นดินฮั่นเสื่อมሰማይᚻᛖ\"}");
    jsonList.add("[]");

    consumer.onPartialResultSet(
        PartialResultSet.newBuilder()
            .setMetadata(
                makeMetadata(Type.struct(Type.StructField.of("f", Type.array(Type.json())))))
            .addValues(Value.jsonArray(jsonList).toProto())
            .build());
    consumer.onCompleted();

    assertTrue(resultSet.next());
    assertEquals(jsonList, resultSet.getJsonList(0));
  }

  @Test
  public void getPgJsonbList() {
    List<String> jsonList = new ArrayList<>();
    jsonList.add("{\"color\":\"red\",\"value\":\"#f00\"}");
    jsonList.add("{\"special\":\"%😃∮πρότερονแผ่นดินฮั่นเสื่อมሰማይᚻᛖ\"}");
    jsonList.add("[]");

    consumer.onPartialResultSet(
        PartialResultSet.newBuilder()
            .setMetadata(
                makeMetadata(Type.struct(Type.StructField.of("f", Type.array(Type.pgJsonb())))))
            .addValues(Value.pgJsonbArray(jsonList).toProto())
            .build());
    consumer.onCompleted();

    assertTrue(resultSet.next());
    assertEquals(jsonList, resultSet.getPgJsonbList(0));
  }

  @Test
  public void getPgOidArray() {
    long[] longArray = {111, 333, 444, 0, -1, -2234, Long.MAX_VALUE, Long.MIN_VALUE};

    consumer.onPartialResultSet(
        PartialResultSet.newBuilder()
            .setMetadata(
                makeMetadata(Type.struct(Type.StructField.of("f", Type.array(Type.pgOid())))))
            .addValues(Value.pgOidArray(longArray).toProto())
            .build());
    consumer.onCompleted();
    assertThat(resultSet.next()).isTrue();
    assertThat(resultSet.getLongArray(0)).isEqualTo(longArray);
  }

  @Test
  public void getProtoMessageList() {
    SingerInfo singerInfo1 =
        SingerInfo.newBuilder()
            .setSingerId(111)
            .setNationality("COUNTRY1")
            .setGenre(Genre.FOLK)
            .build();
    SingerInfo singerInfo2 = SingerInfo.newBuilder().setSingerId(222).setGenre(Genre.JAZZ).build();
    String singerInfoFullName = SingerInfo.getDescriptor().getFullName();

    consumer.onPartialResultSet(
        PartialResultSet.newBuilder()
            .setMetadata(
                makeMetadata(
                    Type.struct(
                        Type.StructField.of("f", Type.array(Type.proto(singerInfoFullName))))))
            .addValues(
                Value.protoMessageArray(
                        Arrays.asList(singerInfo1, singerInfo2), SingerInfo.getDescriptor())
                    .toProto())
            .addValues(
                Value.protoMessageArray(
                        Arrays.asList(singerInfo2, null, singerInfo1), SingerInfo.getDescriptor())
                    .toProto())
            .addValues(Value.protoMessageArray(null, SingerInfo.getDescriptor()).toProto())
            .build());
    consumer.onCompleted();

    assertTrue(resultSet.next());
    assertEquals(
        Arrays.asList(singerInfo1, singerInfo2),
        resultSet.getProtoMessageList(0, SingerInfo.getDefaultInstance()));
    assertTrue(resultSet.next());
    assertEquals(
        Arrays.asList(singerInfo2, null, singerInfo1),
        resultSet.getProtoMessageList(0, SingerInfo.getDefaultInstance()));
    assertTrue(resultSet.next());
    assertThrows(
        NullPointerException.class,
        () -> {
          resultSet.getProtoMessageList(0, SingerInfo.getDefaultInstance());
        });
  }

  @Test
  public void getProtoEnumList() {
    String genreFullyQualifiedName = Genre.getDescriptor().getFullName();
    consumer.onPartialResultSet(
        PartialResultSet.newBuilder()
            .setMetadata(
                makeMetadata(
                    Type.struct(Type.StructField.of("f", Type.protoEnum(genreFullyQualifiedName)))))
            .addValues(Value.protoEnum(Genre.FOLK).toProto())
            .addValues(Value.protoEnum(Genre.JAZZ.getNumber(), genreFullyQualifiedName).toProto())
            .addValues(Value.protoEnum(null, genreFullyQualifiedName).toProto())
            .build());
    consumer.onCompleted();

    assertTrue(resultSet.next());
    assertEquals(Genre.FOLK, resultSet.getProtoEnum(0, Genre::forNumber));
    assertTrue(resultSet.next());
    assertEquals(Genre.JAZZ, resultSet.getProtoEnum(0, Genre::forNumber));
    assertTrue(resultSet.next());
    assertThrows(
        NullPointerException.class,
        () -> {
          resultSet.getProtoEnum(0, Genre::forNumber);
        });
  }

  @Test
  public void verifyResultSetWithLastTrue() {
    long[] longArray = {111, 333, 444, 0, -1, -2234, Long.MAX_VALUE, Long.MIN_VALUE};

    consumer.onPartialResultSet(
        PartialResultSet.newBuilder()
            .setMetadata(
                makeMetadata(Type.struct(Type.StructField.of("f", Type.array(Type.int64())))))
            .addValues(Value.int64Array(longArray).toProto())
            .setLast(false)
            .build());
    assertTrue(resultSet.next());
    consumer.onPartialResultSet(
        PartialResultSet.newBuilder()
            .setMetadata(
                makeMetadata(Type.struct(Type.StructField.of("f", Type.array(Type.int64())))))
            .addValues(Value.int64Array(longArray).toProto())
            .setLast(true)
            .build());
    assertTrue(resultSet.next());
    assertFalse(resultSet.next());
    consumer.onCompleted();
  }

  @Test
  public void shouldThrowDeadlineExceededIfLastTrueIsNotReceived() {
    long[] longArray = {111, 333, 444, 0, -1, -2234, Long.MAX_VALUE, Long.MIN_VALUE};

    consumer.onPartialResultSet(
        PartialResultSet.newBuilder()
            .setMetadata(
                makeMetadata(Type.struct(Type.StructField.of("f", Type.array(Type.int64())))))
            .addValues(Value.int64Array(longArray).toProto())
            .setLast(false)
            .build());
    assertTrue(resultSet.next());
    consumer.onPartialResultSet(
        PartialResultSet.newBuilder()
            .setMetadata(
                makeMetadata(Type.struct(Type.StructField.of("f", Type.array(Type.int64())))))
            .addValues(Value.int64Array(longArray).toProto())
            .setLast(false)
            .build());
    assertTrue(resultSet.next());
    SpannerException spannerException =
        assertThrows(
            SpannerException.class,
            () -> {
              assertThat(resultSet.next()).isFalse();
            });
    assertEquals("DEADLINE_EXCEEDED: stream wait timeout", spannerException.getMessage());
    consumer.onCompleted();
  }
}<|MERGE_RESOLUTION|>--- conflicted
+++ resolved
@@ -555,10 +555,8 @@
         Value.timestamp(null),
         Value.date(Date.fromYearMonthDay(2017, 4, 17)),
         Value.date(null),
-<<<<<<< HEAD
         Value.uuid(UUID.randomUUID()),
         Value.uuid(null),
-=======
         Value.interval(
             Interval.builder()
                 .setMonths(100)
@@ -566,7 +564,6 @@
                 .setNanos(BigInteger.valueOf(1000010))
                 .build()),
         Value.interval(null),
->>>>>>> b382999f
         Value.stringArray(ImmutableList.of("one", "two")),
         Value.stringArray(null),
         Value.boolArray(new boolean[] {true, false}),
@@ -589,16 +586,13 @@
             ImmutableList.of(
                 Date.fromYearMonthDay(2017, 4, 17), Date.fromYearMonthDay(2017, 5, 18))),
         Value.dateArray(null),
-<<<<<<< HEAD
         Value.uuidArray(ImmutableList.of(UUID.randomUUID(), UUID.randomUUID())),
         Value.uuidArray(null),
-=======
         Value.intervalArray(
             ImmutableList.of(
                 Interval.parseFromString("P0Y"),
                 Interval.fromMonthsDaysNanos(10, 20, BigInteger.valueOf(30000L)))),
         Value.intervalArray(null),
->>>>>>> b382999f
         Value.struct(s(null, 30)),
         Value.struct(structType, null),
         Value.structArray(structType, Arrays.asList(s("def", 10), null)),
@@ -765,14 +759,19 @@
   }
 
   @Test
-<<<<<<< HEAD
   public void getUuid() {
     final UUID uuid = UUID.randomUUID();
     consumer.onPartialResultSet(
         PartialResultSet.newBuilder()
             .setMetadata(makeMetadata(Type.struct(Type.StructField.of("f", Type.uuid()))))
             .addValues(Value.uuid(uuid).toProto())
-=======
+            .build());
+    consumer.onCompleted();
+    assertThat(resultSet.next()).isTrue();
+    assertThat(resultSet.getUuid(0)).isEqualTo(uuid);
+  }
+
+  @Test
   public void getInterval() {
     consumer.onPartialResultSet(
         PartialResultSet.newBuilder()
@@ -780,17 +779,12 @@
             .addValues(
                 Value.interval(Interval.fromMonthsDaysNanos(10, 20, BigInteger.valueOf(12345678)))
                     .toProto())
->>>>>>> b382999f
-            .build());
-    consumer.onCompleted();
-
-    assertThat(resultSet.next()).isTrue();
-<<<<<<< HEAD
-    assertThat(resultSet.getUuid(0)).isEqualTo(uuid);
-=======
+            .build());
+    consumer.onCompleted();
+
+    assertThat(resultSet.next()).isTrue();
     assertThat(resultSet.getInterval(0))
         .isEqualTo(Interval.fromMonthsDaysNanos(10, 20, BigInteger.valueOf(12345678)));
->>>>>>> b382999f
   }
 
   @Test
@@ -1047,35 +1041,37 @@
   }
 
   @Test
-<<<<<<< HEAD
   public void getUuidList() {
     List<UUID> uuidList = Arrays.asList(UUID.randomUUID(), UUID.randomUUID());
-=======
+
+    consumer.onPartialResultSet(
+        PartialResultSet.newBuilder()
+            .setMetadata(
+                makeMetadata(Type.struct(Type.StructField.of("f", Type.array(Type.uuid())))))
+            .addValues(Value.uuidArray(uuidList).toProto())
+            .build());
+    consumer.onCompleted();
+
+    assertThat(resultSet.next()).isTrue();
+    assertThat(resultSet.getUuidList(0)).isEqualTo(uuidList);
+  }
+
+  @Test
   public void getIntervalList() {
     List<Interval> intervalList = new ArrayList<>();
     intervalList.add(Interval.fromMonthsDaysNanos(10, 20, BigInteger.valueOf(100)));
     intervalList.add(Interval.fromMonthsDaysNanos(-10, -20, BigInteger.valueOf(134520)));
->>>>>>> b382999f
-
-    consumer.onPartialResultSet(
-        PartialResultSet.newBuilder()
-            .setMetadata(
-<<<<<<< HEAD
-                makeMetadata(Type.struct(Type.StructField.of("f", Type.array(Type.uuid())))))
-            .addValues(Value.uuidArray(uuidList).toProto())
-=======
+
+    consumer.onPartialResultSet(
+        PartialResultSet.newBuilder()
+            .setMetadata(
                 makeMetadata(Type.struct(Type.StructField.of("f", Type.array(Type.interval())))))
             .addValues(Value.intervalArray(intervalList).toProto())
->>>>>>> b382999f
-            .build());
-    consumer.onCompleted();
-
-    assertThat(resultSet.next()).isTrue();
-<<<<<<< HEAD
-    assertThat(resultSet.getUuidList(0)).isEqualTo(uuidList);
-=======
+            .build());
+    consumer.onCompleted();
+
+    assertThat(resultSet.next()).isTrue();
     assertThat(resultSet.getIntervalList(0)).isEqualTo(intervalList);
->>>>>>> b382999f
   }
 
   @Test
