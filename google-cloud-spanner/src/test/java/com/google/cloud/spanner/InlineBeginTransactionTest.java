/*
 * Copyright 2020 Google LLC
 *
 * Licensed under the Apache License, Version 2.0 (the "License");
 * you may not use this file except in compliance with the License.
 * You may obtain a copy of the License at
 *
 *       http://www.apache.org/licenses/LICENSE-2.0
 *
 * Unless required by applicable law or agreed to in writing, software
 * distributed under the License is distributed on an "AS IS" BASIS,
 * WITHOUT WARRANTIES OR CONDITIONS OF ANY KIND, either express or implied.
 * See the License for the specific language governing permissions and
 * limitations under the License.
 */

package com.google.cloud.spanner;

import static com.google.common.truth.Truth.assertThat;
import static org.junit.Assert.fail;

import com.google.api.core.ApiAsyncFunction;
import com.google.api.core.ApiFuture;
import com.google.api.core.ApiFutures;
import com.google.api.core.SettableApiFuture;
import com.google.api.gax.grpc.testing.LocalChannelProvider;
import com.google.cloud.NoCredentials;
import com.google.cloud.spanner.AsyncResultSet.CallbackResponse;
import com.google.cloud.spanner.AsyncResultSet.ReadyCallback;
import com.google.cloud.spanner.AsyncRunner.AsyncWork;
import com.google.cloud.spanner.AsyncTransactionManager.AsyncTransactionFunction;
import com.google.cloud.spanner.AsyncTransactionManager.AsyncTransactionStep;
import com.google.cloud.spanner.AsyncTransactionManager.CommitTimestampFuture;
import com.google.cloud.spanner.AsyncTransactionManager.TransactionContextFuture;
import com.google.cloud.spanner.MockSpannerServiceImpl.SimulatedExecutionTime;
import com.google.cloud.spanner.MockSpannerServiceImpl.StatementResult;
import com.google.cloud.spanner.TransactionRunner.TransactionCallable;
import com.google.cloud.spanner.TransactionRunnerImpl.TransactionContextImpl;
import com.google.common.base.Predicate;
import com.google.common.collect.ImmutableList;
import com.google.common.util.concurrent.MoreExecutors;
import com.google.protobuf.AbstractMessage;
import com.google.protobuf.ByteString;
import com.google.protobuf.ListValue;
import com.google.spanner.v1.BeginTransactionRequest;
import com.google.spanner.v1.CommitRequest;
import com.google.spanner.v1.ExecuteBatchDmlRequest;
import com.google.spanner.v1.ExecuteSqlRequest;
import com.google.spanner.v1.ReadRequest;
import com.google.spanner.v1.ResultSetMetadata;
import com.google.spanner.v1.RollbackRequest;
import com.google.spanner.v1.StructType;
import com.google.spanner.v1.StructType.Field;
import com.google.spanner.v1.TypeCode;
import io.grpc.Server;
import io.grpc.Status;
import io.grpc.inprocess.InProcessServerBuilder;
import java.io.IOException;
import java.util.ArrayList;
import java.util.Arrays;
import java.util.Collection;
import java.util.List;
import java.util.concurrent.Callable;
import java.util.concurrent.CountDownLatch;
import java.util.concurrent.ExecutionException;
import java.util.concurrent.Executor;
import java.util.concurrent.ExecutorService;
import java.util.concurrent.Executors;
import java.util.concurrent.Future;
import java.util.concurrent.ScheduledExecutorService;
import java.util.concurrent.ScheduledThreadPoolExecutor;
import java.util.concurrent.TimeUnit;
import java.util.concurrent.TimeoutException;
import java.util.concurrent.atomic.AtomicBoolean;
import org.junit.After;
import org.junit.AfterClass;
import org.junit.Before;
import org.junit.BeforeClass;
import org.junit.Test;
import org.junit.experimental.runners.Enclosed;
import org.junit.runner.RunWith;
import org.junit.runners.JUnit4;
import org.junit.runners.Parameterized;
import org.junit.runners.Parameterized.Parameter;
import org.junit.runners.Parameterized.Parameters;

@RunWith(Enclosed.class)
public class InlineBeginTransactionTest {
  private static MockSpannerServiceImpl mockSpanner;
  private static Server server;
  private static LocalChannelProvider channelProvider;
  private static final Statement UPDATE_STATEMENT =
      Statement.of("UPDATE FOO SET BAR=1 WHERE BAZ=2");
  private static final Statement INVALID_UPDATE_STATEMENT =
      Statement.of("UPDATE NON_EXISTENT_TABLE SET BAR=1 WHERE BAZ=2");
  private static final long UPDATE_COUNT = 1L;
  private static final Statement SELECT1 = Statement.of("SELECT 1 AS COL1");
  private static final ResultSetMetadata SELECT1_METADATA =
      ResultSetMetadata.newBuilder()
          .setRowType(
              StructType.newBuilder()
                  .addFields(
                      Field.newBuilder()
                          .setName("COL1")
                          .setType(
                              com.google.spanner.v1.Type.newBuilder()
                                  .setCode(TypeCode.INT64)
                                  .build())
                          .build())
                  .build())
          .build();
  private static final com.google.spanner.v1.ResultSet SELECT1_RESULTSET =
      com.google.spanner.v1.ResultSet.newBuilder()
          .addRows(
              ListValue.newBuilder()
                  .addValues(com.google.protobuf.Value.newBuilder().setStringValue("1").build())
                  .build())
          .setMetadata(SELECT1_METADATA)
          .build();
  private static final Statement SELECT1_UNION_ALL_SELECT2 =
      Statement.of("SELECT 1 AS COL1 UNION ALL SELECT 2 AS COL1");
  private static final com.google.spanner.v1.ResultSet SELECT1_UNION_ALL_SELECT2_RESULTSET =
      com.google.spanner.v1.ResultSet.newBuilder()
          .addRows(
              ListValue.newBuilder()
                  .addValues(com.google.protobuf.Value.newBuilder().setStringValue("1").build())
                  .build())
          .addRows(
              ListValue.newBuilder()
                  .addValues(com.google.protobuf.Value.newBuilder().setStringValue("2").build())
                  .build())
          .setMetadata(SELECT1_METADATA)
          .build();
  private static final Statement INVALID_SELECT = Statement.of("SELECT * FROM NON_EXISTING_TABLE");
  private static final Statement READ_STATEMENT = Statement.of("SELECT ID FROM FOO WHERE 1=1");
  private static final Statement READ_ROW_STATEMENT =
      Statement.of("SELECT BAR FROM FOO WHERE ID=1");

  protected Spanner spanner;

  @BeforeClass
  public static void startStaticServer() throws IOException {
    mockSpanner = new MockSpannerServiceImpl();
    mockSpanner.setAbortProbability(0.0D); // We don't want any unpredictable aborted transactions.
    mockSpanner.putStatementResult(StatementResult.update(UPDATE_STATEMENT, UPDATE_COUNT));
    mockSpanner.putStatementResult(StatementResult.query(SELECT1, SELECT1_RESULTSET));
    mockSpanner.putStatementResult(
        StatementResult.query(SELECT1_UNION_ALL_SELECT2, SELECT1_UNION_ALL_SELECT2_RESULTSET));
    mockSpanner.putStatementResult(StatementResult.query(READ_STATEMENT, SELECT1_RESULTSET));
    mockSpanner.putStatementResult(StatementResult.query(READ_ROW_STATEMENT, SELECT1_RESULTSET));
    mockSpanner.putStatementResult(
        StatementResult.exception(
            INVALID_UPDATE_STATEMENT,
            Status.INVALID_ARGUMENT
                .withDescription("invalid update statement")
                .asRuntimeException()));
    mockSpanner.putStatementResult(
        StatementResult.exception(
            INVALID_SELECT,
            Status.INVALID_ARGUMENT
                .withDescription("invalid select statement")
                .asRuntimeException()));

    String uniqueName = InProcessServerBuilder.generateName();
    server =
        InProcessServerBuilder.forName(uniqueName)
            // We need to use a real executor for timeouts to occur.
            .scheduledExecutorService(new ScheduledThreadPoolExecutor(1))
            .addService(mockSpanner)
            .build()
            .start();
    channelProvider = LocalChannelProvider.create(uniqueName);
  }

  @AfterClass
  public static void stopServer() throws InterruptedException {
    server.shutdown();
    server.awaitTermination();
  }

  @Before
  public void setUp() throws IOException {
    mockSpanner.reset();
    mockSpanner.removeAllExecutionTimes();
    // Create a Spanner instance that will inline BeginTransaction calls. It also has no prepared
    // sessions in the pool to prevent session preparing from interfering with test cases.
    spanner =
        SpannerOptions.newBuilder()
            .setProjectId("[PROJECT]")
            .setChannelProvider(channelProvider)
            .setCredentials(NoCredentials.getInstance())
            .setTrackTransactionStarter()
            .build()
            .getService();
  }

  @After
  public void tearDown() throws Exception {
    spanner.close();
    mockSpanner.reset();
    mockSpanner.clearRequests();
  }

  @RunWith(Parameterized.class)
  public static class InlineBeginTransactionWithExecutorTest extends InlineBeginTransactionTest {
    @Parameter public Executor executor;

    @Parameters(name = "executor = {0}")
    public static Collection<Object[]> data() {
      return Arrays.asList(
          new Object[][] {
            {MoreExecutors.directExecutor()},
            {Executors.newSingleThreadExecutor()},
            {Executors.newFixedThreadPool(4)}
          });
    }

    @Test
    public void testInlinedBeginAsyncTx() throws InterruptedException, ExecutionException {
      DatabaseClient client =
          spanner.getDatabaseClient(DatabaseId.of("[PROJECT]", "[INSTANCE]", "[DATABASE]"));
      ApiFuture<Long> updateCount =
          client
              .runAsync()
              .runAsync(
                  new AsyncWork<Long>() {
                    @Override
                    public ApiFuture<Long> doWorkAsync(TransactionContext txn) {
                      return txn.executeUpdateAsync(UPDATE_STATEMENT);
                    }
                  },
                  executor);
      assertThat(updateCount.get()).isEqualTo(UPDATE_COUNT);
      assertThat(countRequests(BeginTransactionRequest.class)).isEqualTo(0);
      assertThat(countTransactionsStarted()).isEqualTo(1);
    }

    @Test
    public void testInlinedBeginAsyncTxAborted() throws InterruptedException, ExecutionException {
      DatabaseClient client =
          spanner.getDatabaseClient(DatabaseId.of("[PROJECT]", "[INSTANCE]", "[DATABASE]"));
      final AtomicBoolean firstAttempt = new AtomicBoolean(true);
      ApiFuture<Long> updateCount =
          client
              .runAsync()
              .runAsync(
                  new AsyncWork<Long>() {
                    @Override
                    public ApiFuture<Long> doWorkAsync(TransactionContext txn) {
                      ApiFuture<Long> res = txn.executeUpdateAsync(UPDATE_STATEMENT);
                      if (firstAttempt.getAndSet(false)) {
                        mockSpanner.abortTransaction(txn);
                      }
                      return res;
                    }
                  },
                  executor);
      assertThat(updateCount.get()).isEqualTo(UPDATE_COUNT);
      assertThat(countRequests(BeginTransactionRequest.class)).isEqualTo(0);
      // We have started 2 transactions, because the first transaction aborted.
      assertThat(countTransactionsStarted()).isEqualTo(2);
    }

    @Test
    public void testInlinedBeginAsyncTxWithQuery() throws InterruptedException, ExecutionException {
      DatabaseClient client =
          spanner.getDatabaseClient(DatabaseId.of("[PROJECT]", "[INSTANCE]", "[DATABASE]"));
      final ExecutorService queryExecutor = Executors.newSingleThreadExecutor();
      ApiFuture<Long> updateCount =
          client
              .runAsync()
              .runAsync(
                  new AsyncWork<Long>() {
                    @Override
                    public ApiFuture<Long> doWorkAsync(TransactionContext txn) {
                      final SettableApiFuture<Long> res = SettableApiFuture.create();
                      try (AsyncResultSet rs = txn.executeQueryAsync(SELECT1)) {
                        rs.setCallback(
                            executor,
                            new ReadyCallback() {
                              @Override
                              public CallbackResponse cursorReady(AsyncResultSet resultSet) {
                                switch (resultSet.tryNext()) {
                                  case DONE:
                                    return CallbackResponse.DONE;
                                  case NOT_READY:
                                    return CallbackResponse.CONTINUE;
                                  case OK:
                                    res.set(resultSet.getLong(0));
                                  default:
                                    throw new IllegalStateException();
                                }
                              }
                            });
                      }
                      return res;
                    }
                  },
                  queryExecutor);
      assertThat(updateCount.get()).isEqualTo(1L);
      assertThat(countRequests(BeginTransactionRequest.class)).isEqualTo(0);
      assertThat(countTransactionsStarted()).isEqualTo(1);
      queryExecutor.shutdown();
    }

    @Test
    public void testInlinedBeginAsyncTxWithBatchDml()
        throws InterruptedException, ExecutionException {
      DatabaseClient client =
          spanner.getDatabaseClient(DatabaseId.of("[PROJECT]", "[INSTANCE]", "[DATABASE]"));
      ApiFuture<long[]> updateCounts =
          client
              .runAsync()
              .runAsync(
                  new AsyncWork<long[]>() {
                    @Override
                    public ApiFuture<long[]> doWorkAsync(TransactionContext transaction) {
                      return transaction.batchUpdateAsync(
                          Arrays.asList(UPDATE_STATEMENT, UPDATE_STATEMENT));
                    }
                  },
                  executor);
      assertThat(updateCounts.get()).asList().containsExactly(UPDATE_COUNT, UPDATE_COUNT);
      assertThat(countRequests(BeginTransactionRequest.class)).isEqualTo(0);
      assertThat(countTransactionsStarted()).isEqualTo(1);
    }

    @Test
    public void testInlinedBeginAsyncTxWithError() throws InterruptedException, ExecutionException {
      DatabaseClient client =
          spanner.getDatabaseClient(DatabaseId.of("[PROJECT]", "[INSTANCE]", "[DATABASE]"));
      ApiFuture<Long> updateCount =
          client
              .runAsync()
              .runAsync(
                  new AsyncWork<Long>() {
                    @Override
                    public ApiFuture<Long> doWorkAsync(TransactionContext transaction) {
                      transaction.executeUpdateAsync(INVALID_UPDATE_STATEMENT);
                      return transaction.executeUpdateAsync(UPDATE_STATEMENT);
                    }
                  },
                  executor);
      assertThat(updateCount.get()).isEqualTo(UPDATE_COUNT);
      // The first statement will fail and not return a transaction id. This will trigger a retry of
      // the entire transaction, and the retry will do an explicit BeginTransaction RPC.
      assertThat(countRequests(BeginTransactionRequest.class)).isEqualTo(1);
      // The first update will start a transaction, but then fail the update statement. This will
      // start a transaction on the mock server, but that transaction will never be returned to the
      // client.
      assertThat(countTransactionsStarted()).isEqualTo(2);
    }

    @Test
    public void testInlinedBeginAsyncTxWithOnlyMutations()
        throws InterruptedException, ExecutionException {
      DatabaseClient client =
          spanner.getDatabaseClient(DatabaseId.of("[PROJECT]", "[INSTANCE]", "[DATABASE]"));
      client
          .runAsync()
          .runAsync(
              new AsyncWork<Void>() {
                @Override
                public ApiFuture<Void> doWorkAsync(TransactionContext transaction) {
                  transaction.buffer(Mutation.newInsertBuilder("FOO").set("ID").to(1L).build());
                  return ApiFutures.immediateFuture(null);
                }
              },
              executor)
          .get();
      assertThat(countRequests(BeginTransactionRequest.class)).isEqualTo(1);
      assertThat(countRequests(CommitRequest.class)).isEqualTo(1);
      assertThat(countTransactionsStarted()).isEqualTo(1);
    }

    @Test
    public void testAsyncTransactionManagerInlinedBeginTx()
        throws InterruptedException, ExecutionException {
      DatabaseClient client =
          spanner.getDatabaseClient(DatabaseId.of("[PROJECT]", "[INSTANCE]", "[DATABASE]"));
      try (AsyncTransactionManager txMgr = client.transactionManagerAsync()) {
        TransactionContextFuture txn = txMgr.beginAsync();
        while (true) {
          AsyncTransactionStep<Void, Long> updateCount =
              txn.then(
                  new AsyncTransactionFunction<Void, Long>() {
                    @Override
                    public ApiFuture<Long> apply(TransactionContext txn, Void input)
                        throws Exception {
                      return txn.executeUpdateAsync(UPDATE_STATEMENT);
                    }
                  },
                  executor);
          CommitTimestampFuture commitTimestamp = updateCount.commitAsync();
          try {
            assertThat(updateCount.get()).isEqualTo(UPDATE_COUNT);
            assertThat(commitTimestamp.get()).isNotNull();
            break;
          } catch (AbortedException e) {
            txn = txMgr.resetForRetryAsync();
          }
        }
      }
      assertThat(countRequests(BeginTransactionRequest.class)).isEqualTo(0);
      assertThat(countTransactionsStarted()).isEqualTo(1);
    }

    @Test
    public void testAsyncTransactionManagerInlinedBeginTxAborted()
        throws InterruptedException, ExecutionException {
      DatabaseClient client =
          spanner.getDatabaseClient(DatabaseId.of("[PROJECT]", "[INSTANCE]", "[DATABASE]"));
      try (AsyncTransactionManager txMgr = client.transactionManagerAsync()) {
        TransactionContextFuture txn = txMgr.beginAsync();
        boolean first = true;
        while (true) {
          try {
            AsyncTransactionStep<Void, Long> updateCount =
                txn.then(
                    new AsyncTransactionFunction<Void, Long>() {
                      @Override
                      public ApiFuture<Long> apply(TransactionContext txn, Void input)
                          throws Exception {
                        return txn.executeUpdateAsync(UPDATE_STATEMENT);
                      }
                    },
                    executor);
            if (first) {
              // Abort the transaction after the statement has been executed to ensure that the
              // transaction has actually been started before the test tries to abort it.
              updateCount.then(
                  new AsyncTransactionFunction<Long, Void>() {
                    @Override
                    public ApiFuture<Void> apply(TransactionContext txn, Long input)
                        throws Exception {
                      mockSpanner.abortAllTransactions();
                      return ApiFutures.immediateFuture(null);
                    }
                  },
                  MoreExecutors.directExecutor());
              first = false;
            }
            assertThat(updateCount.commitAsync().get()).isNotNull();
            assertThat(updateCount.get()).isEqualTo(UPDATE_COUNT);
            break;
          } catch (AbortedException e) {
            txn = txMgr.resetForRetryAsync();
          }
        }
      }
      // The retry will use a BeginTransaction RPC.
      assertThat(countRequests(BeginTransactionRequest.class)).isEqualTo(1);
      assertThat(countTransactionsStarted()).isEqualTo(2);
    }

    @Test
    public void testAsyncTransactionManagerInlinedBeginTxWithOnlyMutations()
        throws InterruptedException, ExecutionException {
      DatabaseClient client =
          spanner.getDatabaseClient(DatabaseId.of("[PROJECT]", "[INSTANCE]", "[DATABASE]"));
      try (AsyncTransactionManager txMgr = client.transactionManagerAsync()) {
        TransactionContextFuture txn = txMgr.beginAsync();
        while (true) {
          try {
            txn.then(
                    new AsyncTransactionFunction<Void, Void>() {
                      @Override
                      public ApiFuture<Void> apply(TransactionContext txn, Void input)
                          throws Exception {
                        txn.buffer(Mutation.newInsertBuilder("FOO").set("ID").to(1L).build());
                        return ApiFutures.immediateFuture(null);
                      }
                    },
                    executor)
                .commitAsync()
                .get();
            break;
          } catch (AbortedException e) {
            txn = txMgr.resetForRetryAsync();
          }
        }
      }
      assertThat(countRequests(BeginTransactionRequest.class)).isEqualTo(1);
      assertThat(countRequests(CommitRequest.class)).isEqualTo(1);
      assertThat(countTransactionsStarted()).isEqualTo(1);
    }

    @Test
    public void testAsyncTransactionManagerInlinedBeginTxWithError()
        throws InterruptedException, ExecutionException {
      DatabaseClient client =
          spanner.getDatabaseClient(DatabaseId.of("[PROJECT]", "[INSTANCE]", "[DATABASE]"));
      try (AsyncTransactionManager txMgr = client.transactionManagerAsync()) {
        TransactionContextFuture txn = txMgr.beginAsync();
        while (true) {
          try {
            AsyncTransactionStep<Long, Long> updateCount =
                txn.then(
                        new AsyncTransactionFunction<Void, Long>() {
                          @Override
                          public ApiFuture<Long> apply(TransactionContext txn, Void input)
                              throws Exception {
                            return txn.executeUpdateAsync(INVALID_UPDATE_STATEMENT);
                          }
                        },
                        executor)
                    .then(
                        new AsyncTransactionFunction<Long, Long>() {
                          @Override
                          public ApiFuture<Long> apply(TransactionContext txn, Long input)
                              throws Exception {
                            return txn.executeUpdateAsync(UPDATE_STATEMENT);
                          }
                        },
                        executor);
            try {
              updateCount.commitAsync().get();
              fail("missing expected exception");
            } catch (ExecutionException e) {
              assertThat(e.getCause()).isInstanceOf(SpannerException.class);
              SpannerException se = (SpannerException) e.getCause();
              assertThat(se.getErrorCode()).isEqualTo(ErrorCode.INVALID_ARGUMENT);
            }
            break;
          } catch (AbortedException e) {
            txn = txMgr.resetForRetryAsync();
          }
        }
      }
      assertThat(countRequests(BeginTransactionRequest.class)).isEqualTo(0);
      assertThat(countTransactionsStarted()).isEqualTo(1);
    }
  }

  @RunWith(JUnit4.class)
  public static class InlineBeginTransactionWithoutExecutorTest extends InlineBeginTransactionTest {
    @Test
    public void testInlinedBeginTx() {
      DatabaseClient client =
          spanner.getDatabaseClient(DatabaseId.of("[PROJECT]", "[INSTANCE]", "[DATABASE]"));
      long updateCount =
          client
              .readWriteTransaction()
              .run(
                  new TransactionCallable<Long>() {
                    @Override
                    public Long run(TransactionContext transaction) throws Exception {
                      return transaction.executeUpdate(UPDATE_STATEMENT);
                    }
                  });
      assertThat(updateCount).isEqualTo(UPDATE_COUNT);
      assertThat(countRequests(BeginTransactionRequest.class)).isEqualTo(0);
      assertThat(countRequests(ExecuteSqlRequest.class)).isEqualTo(1);
      assertThat(countRequests(CommitRequest.class)).isEqualTo(1);
      assertThat(countTransactionsStarted()).isEqualTo(1);
    }

    @Test
    public void testInlinedBeginTxAborted() {
      DatabaseClient client =
          spanner.getDatabaseClient(DatabaseId.of("[PROJECT]", "[INSTANCE]", "[DATABASE]"));
      final AtomicBoolean firstAttempt = new AtomicBoolean(true);
      long updateCount =
          client
              .readWriteTransaction()
              .run(
                  new TransactionCallable<Long>() {
                    @Override
                    public Long run(TransactionContext transaction) throws Exception {
                      long res = transaction.executeUpdate(UPDATE_STATEMENT);
                      if (firstAttempt.getAndSet(false)) {
                        mockSpanner.abortTransaction(transaction);
                      }
                      return res;
                    }
                  });
      assertThat(updateCount).isEqualTo(UPDATE_COUNT);
      assertThat(countRequests(BeginTransactionRequest.class)).isEqualTo(0);
      assertThat(countRequests(ExecuteSqlRequest.class)).isEqualTo(2);
      // We have started 2 transactions, because the first transaction aborted during the commit.
      assertThat(countRequests(CommitRequest.class)).isEqualTo(2);
      assertThat(countTransactionsStarted()).isEqualTo(2);
    }

    @Test
    public void testInlinedBeginFirstUpdateAborts() {
      DatabaseClient client = spanner.getDatabaseClient(DatabaseId.of("p", "i", "d"));
      long updateCount =
          client
              .readWriteTransaction()
              .run(
                  new TransactionCallable<Long>() {
                    boolean firstAttempt = true;

                    @Override
                    public Long run(TransactionContext transaction) throws Exception {
                      if (firstAttempt) {
                        firstAttempt = false;
                        mockSpanner.putStatementResult(
                            StatementResult.exception(
                                UPDATE_STATEMENT,
                                mockSpanner.createAbortedException(
                                    ByteString.copyFromUtf8("some-tx"))));
                      } else {
                        mockSpanner.putStatementResult(
                            StatementResult.update(UPDATE_STATEMENT, UPDATE_COUNT));
                      }
                      return transaction.executeUpdate(UPDATE_STATEMENT);
                    }
                  });
      assertThat(updateCount).isEqualTo(UPDATE_COUNT);
      assertThat(countRequests(BeginTransactionRequest.class)).isEqualTo(1);
      assertThat(countRequests(ExecuteSqlRequest.class)).isEqualTo(2);
      assertThat(countRequests(CommitRequest.class)).isEqualTo(1);
    }

    @Test
    public void testInlinedBeginFirstQueryAborts() {
      DatabaseClient client = spanner.getDatabaseClient(DatabaseId.of("p", "i", "d"));
      long updateCount =
          client
              .readWriteTransaction()
              .run(
                  new TransactionCallable<Long>() {
                    boolean firstAttempt = true;

                    @Override
                    public Long run(TransactionContext transaction) throws Exception {
                      if (firstAttempt) {
                        firstAttempt = false;
                        mockSpanner.putStatementResult(
                            StatementResult.exception(
                                SELECT1,
                                mockSpanner.createAbortedException(
                                    ByteString.copyFromUtf8("some-tx"))));
                      } else {
                        mockSpanner.putStatementResult(
                            StatementResult.query(SELECT1, SELECT1_RESULTSET));
                      }
                      try (ResultSet rs = transaction.executeQuery(SELECT1)) {
                        while (rs.next()) {
                          return rs.getLong(0);
                        }
                      }
                      return 0L;
                    }
                  });
      assertThat(updateCount).isEqualTo(1L);
      assertThat(countRequests(BeginTransactionRequest.class)).isEqualTo(1);
      assertThat(countRequests(ExecuteSqlRequest.class)).isEqualTo(2);
      assertThat(countRequests(CommitRequest.class)).isEqualTo(1);
    }

    @Test
    public void testInlinedBeginFirstQueryReturnsUnavailable() {
      DatabaseClient client = spanner.getDatabaseClient(DatabaseId.of("p", "i", "d"));
      mockSpanner.setExecuteStreamingSqlExecutionTime(
          SimulatedExecutionTime.ofStreamException(Status.UNAVAILABLE.asRuntimeException(), 0));
      long value =
          client
              .readWriteTransaction()
              .run(
                  new TransactionCallable<Long>() {
                    @Override
                    public Long run(TransactionContext transaction) throws Exception {
                      // The first attempt will return UNAVAILABLE and retry internally.
                      try (ResultSet rs = transaction.executeQuery(SELECT1)) {
                        while (rs.next()) {
                          return rs.getLong(0);
                        }
                      }
                      return 0L;
                    }
                  });
      assertThat(value).isEqualTo(1L);
      assertThat(countRequests(BeginTransactionRequest.class)).isEqualTo(0);
      assertThat(countRequests(ExecuteSqlRequest.class)).isEqualTo(2);
      assertThat(countRequests(CommitRequest.class)).isEqualTo(1);
    }

    @Test
    public void testInlinedBeginFirstReadReturnsUnavailable() {
      DatabaseClient client = spanner.getDatabaseClient(DatabaseId.of("p", "i", "d"));
      mockSpanner.setStreamingReadExecutionTime(
          SimulatedExecutionTime.ofStreamException(Status.UNAVAILABLE.asRuntimeException(), 0));
      long value =
          client
              .readWriteTransaction()
              .run(
                  new TransactionCallable<Long>() {
                    @Override
                    public Long run(TransactionContext transaction) throws Exception {
                      // The first attempt will return UNAVAILABLE and retry internally.
                      try (ResultSet rs =
                          transaction.read("FOO", KeySet.all(), Arrays.asList("ID"))) {
                        while (rs.next()) {
                          return rs.getLong(0);
                        }
                      }
                      return 0L;
                    }
                  });
      assertThat(value).isEqualTo(1L);
      assertThat(countRequests(BeginTransactionRequest.class)).isEqualTo(0);
      assertThat(countRequests(ReadRequest.class)).isEqualTo(2);
      assertThat(countRequests(CommitRequest.class)).isEqualTo(1);
    }

    @Test
    public void testInlinedBeginTxWithQuery() {
      DatabaseClient client =
          spanner.getDatabaseClient(DatabaseId.of("[PROJECT]", "[INSTANCE]", "[DATABASE]"));
      long updateCount =
          client
              .readWriteTransaction()
              .run(
                  new TransactionCallable<Long>() {
                    @Override
                    public Long run(TransactionContext transaction) throws Exception {
                      try (ResultSet rs = transaction.executeQuery(SELECT1)) {
                        while (rs.next()) {
                          return rs.getLong(0);
                        }
                      }
                      return 0L;
                    }
                  });
      assertThat(updateCount).isEqualTo(1L);
      assertThat(countRequests(BeginTransactionRequest.class)).isEqualTo(0);
      assertThat(countRequests(ExecuteSqlRequest.class)).isEqualTo(1);
      assertThat(countRequests(CommitRequest.class)).isEqualTo(1);
      assertThat(countTransactionsStarted()).isEqualTo(1);
    }

    @Test
    public void testInlinedBeginTxWithRead() {
      DatabaseClient client = spanner.getDatabaseClient(DatabaseId.of("p", "i", "d"));
      long updateCount =
          client
              .readWriteTransaction()
              .run(
                  new TransactionCallable<Long>() {
                    @Override
                    public Long run(TransactionContext transaction) throws Exception {
                      try (ResultSet rs =
                          transaction.read("FOO", KeySet.all(), Arrays.asList("ID"))) {
                        while (rs.next()) {
                          return rs.getLong(0);
                        }
                      }
                      return 0L;
                    }
                  });
      assertThat(updateCount).isEqualTo(1L);
      assertThat(countRequests(BeginTransactionRequest.class)).isEqualTo(0);
      assertThat(countRequests(ReadRequest.class)).isEqualTo(1);
      assertThat(countRequests(CommitRequest.class)).isEqualTo(1);
      assertThat(countTransactionsStarted()).isEqualTo(1);
    }

    @Test
    public void testInlinedBeginTxWithBatchDml() {
      DatabaseClient client =
          spanner.getDatabaseClient(DatabaseId.of("[PROJECT]", "[INSTANCE]", "[DATABASE]"));
      long[] updateCounts =
          client
              .readWriteTransaction()
              .run(
                  new TransactionCallable<long[]>() {
                    @Override
                    public long[] run(TransactionContext transaction) throws Exception {
                      return transaction.batchUpdate(
                          Arrays.asList(UPDATE_STATEMENT, UPDATE_STATEMENT));
                    }
                  });
      assertThat(updateCounts).asList().containsExactly(UPDATE_COUNT, UPDATE_COUNT);
      assertThat(countRequests(BeginTransactionRequest.class)).isEqualTo(0);
      assertThat(countRequests(ExecuteBatchDmlRequest.class)).isEqualTo(1);
      assertThat(countRequests(CommitRequest.class)).isEqualTo(1);
      assertThat(countTransactionsStarted()).isEqualTo(1);
    }

    @Test
    public void testInlinedBeginTxWithError() {
      DatabaseClient client =
          spanner.getDatabaseClient(DatabaseId.of("[PROJECT]", "[INSTANCE]", "[DATABASE]"));
      long updateCount =
          client
              .readWriteTransaction()
              .run(
                  new TransactionCallable<Long>() {
                    @Override
                    public Long run(TransactionContext transaction) throws Exception {
                      try {
                        transaction.executeUpdate(INVALID_UPDATE_STATEMENT);
                        fail("missing expected exception");
                      } catch (SpannerException e) {
                        assertThat(e.getErrorCode()).isEqualTo(ErrorCode.INVALID_ARGUMENT);
                      }
                      return transaction.executeUpdate(UPDATE_STATEMENT);
                    }
                  });
      assertThat(updateCount).isEqualTo(UPDATE_COUNT);
      // The transaction will be retried because the first statement that also tried to include the
      // BeginTransaction statement failed and did not return a transaction. That forces a retry of
      // the entire transaction with an explicit BeginTransaction RPC.
      assertThat(countRequests(BeginTransactionRequest.class)).isEqualTo(1);
      // The update statement will be executed 3 times:
      // 1. The invalid update statement will be executed during the first attempt and fail. The
      // second update statement will not be executed, as the transaction runner sees that the
      // initial
      // statement failed and did not return a valid transaction id.
      // 2. The invalid update statement is executed again during the retry.
      // 3. The valid update statement is only executed after the first statement succeeded.
      assertThat(countRequests(ExecuteSqlRequest.class)).isEqualTo(3);
      assertThat(countRequests(CommitRequest.class)).isEqualTo(1);
      // The first update will start a transaction, but then fail the update statement. This will
      // start a transaction on the mock server, but that transaction will never be returned to the
      // client.
      assertThat(countTransactionsStarted()).isEqualTo(2);
    }

    @Test
    public void testInlinedBeginTxWithErrorOnFirstStatement_andThenErrorOnBeginTransaction() {
      mockSpanner.setBeginTransactionExecutionTime(
          SimulatedExecutionTime.ofException(
              Status.INTERNAL
                  .withDescription("Begin transaction failed due to an internal error")
                  .asRuntimeException()));
      DatabaseClient client =
          spanner.getDatabaseClient(DatabaseId.of("[PROJECT]", "[INSTANCE]", "[DATABASE]"));
      try {
        client
            .readWriteTransaction()
            .run(
                new TransactionCallable<Void>() {
                  @Override
                  public Void run(TransactionContext transaction) throws Exception {
                    try {
                      transaction.executeUpdate(INVALID_UPDATE_STATEMENT);
                      fail("missing expected exception");
                    } catch (SpannerException e) {
                      assertThat(e.getErrorCode()).isEqualTo(ErrorCode.INVALID_ARGUMENT);
                    }
                    return null;
                  }
                });
        fail("Missing expected exception");
      } catch (SpannerException e) {
        assertThat(e.getErrorCode()).isEqualTo(ErrorCode.INTERNAL);
        assertThat(e.getMessage()).contains("Begin transaction failed due to an internal error");
      }
      // The transaction will be retried because the first statement that also tried to include the
      // BeginTransaction statement failed and did not return a transaction. That forces a retry of
      // the entire transaction with an explicit BeginTransaction RPC.
      assertThat(countRequests(BeginTransactionRequest.class)).isEqualTo(1);
      assertThat(countRequests(ExecuteSqlRequest.class)).isEqualTo(1);
      assertThat(countRequests(CommitRequest.class)).isEqualTo(0);
      // The explicit BeginTransaction RPC failed, so only one transaction was started.
      assertThat(countTransactionsStarted()).isEqualTo(1);
    }

    @Test
    public void testInlinedBeginTxWithUncaughtError() {
      DatabaseClient client =
          spanner.getDatabaseClient(DatabaseId.of("[PROJECT]", "[INSTANCE]", "[DATABASE]"));
      try {
        client
            .readWriteTransaction()
            .run(
                new TransactionCallable<Long>() {
                  @Override
                  public Long run(TransactionContext transaction) throws Exception {
                    return transaction.executeUpdate(INVALID_UPDATE_STATEMENT);
                  }
                });
        fail("missing expected exception");
      } catch (SpannerException e) {
        assertThat(e.getErrorCode()).isEqualTo(ErrorCode.INVALID_ARGUMENT);
      }
      // The first update will start a transaction, but then fail the update statement. This will
      // start a transaction on the mock server, but that transaction will never be returned to the
      // client.
      assertThat(countRequests(BeginTransactionRequest.class)).isEqualTo(0);
      assertThat(countRequests(CommitRequest.class)).isEqualTo(0);
      assertThat(countRequests(ExecuteSqlRequest.class)).isEqualTo(1);
      // No rollback request will be initiated because the client does not receive any transaction
      // id.
      assertThat(countRequests(RollbackRequest.class)).isEqualTo(0);
      assertThat(countTransactionsStarted()).isEqualTo(1);
    }

    @Test
    public void testInlinedBeginTxWithUncaughtErrorAfterSuccessfulBegin() {
      DatabaseClient client =
          spanner.getDatabaseClient(DatabaseId.of("[PROJECT]", "[INSTANCE]", "[DATABASE]"));
      try {
        client
            .readWriteTransaction()
            .run(
                new TransactionCallable<Long>() {
                  @Override
                  public Long run(TransactionContext transaction) throws Exception {
                    // This statement will start a transaction.
                    transaction.executeUpdate(UPDATE_STATEMENT);
                    // This statement will fail and cause a rollback as the exception is not caught.
                    return transaction.executeUpdate(INVALID_UPDATE_STATEMENT);
                  }
                });
        fail("missing expected exception");
      } catch (SpannerException e) {
        assertThat(e.getErrorCode()).isEqualTo(ErrorCode.INVALID_ARGUMENT);
      }
      assertThat(countRequests(BeginTransactionRequest.class)).isEqualTo(0);
      assertThat(countRequests(CommitRequest.class)).isEqualTo(0);
      assertThat(countRequests(ExecuteSqlRequest.class)).isEqualTo(2);
      assertThat(countRequests(RollbackRequest.class)).isEqualTo(1);
      assertThat(countTransactionsStarted()).isEqualTo(1);
    }

    @Test
    public void testInlinedBeginTxBatchDmlWithErrorOnFirstStatement() {
      DatabaseClient client =
          spanner.getDatabaseClient(DatabaseId.of("[PROJECT]", "[INSTANCE]", "[DATABASE]"));
      Void res =
          client
              .readWriteTransaction()
              .run(
                  new TransactionCallable<Void>() {
                    @Override
                    public Void run(TransactionContext transaction) throws Exception {
                      try {
                        transaction.batchUpdate(
                            ImmutableList.of(INVALID_UPDATE_STATEMENT, UPDATE_STATEMENT));
                        fail("missing expected exception");
                      } catch (SpannerBatchUpdateException e) {
                        assertThat(e.getErrorCode()).isEqualTo(ErrorCode.INVALID_ARGUMENT);
                        assertThat(e.getUpdateCounts()).hasLength(0);
                      }
                      return null;
                    }
                  });
      assertThat(res).isNull();
      // The first statement failed and could not return a transaction. The entire transaction is
      // therefore retried with an explicit BeginTransaction RPC.
      assertThat(countRequests(BeginTransactionRequest.class)).isEqualTo(1);
      assertThat(countRequests(ExecuteBatchDmlRequest.class)).isEqualTo(2);
      assertThat(countRequests(CommitRequest.class)).isEqualTo(1);
      assertThat(countTransactionsStarted()).isEqualTo(2);
    }

    @Test
    public void testInlinedBeginTxBatchDmlWithErrorOnSecondStatement() {
      DatabaseClient client =
          spanner.getDatabaseClient(DatabaseId.of("[PROJECT]", "[INSTANCE]", "[DATABASE]"));
      long updateCount =
          client
              .readWriteTransaction()
              .run(
                  new TransactionCallable<Long>() {
                    @Override
                    public Long run(TransactionContext transaction) throws Exception {
                      try {
                        transaction.batchUpdate(
                            ImmutableList.of(UPDATE_STATEMENT, INVALID_UPDATE_STATEMENT));
                        fail("missing expected exception");
                        // The following line is needed as the compiler does not know that this is
                        // unreachable.
                        return -1L;
                      } catch (SpannerBatchUpdateException e) {
                        assertThat(e.getErrorCode()).isEqualTo(ErrorCode.INVALID_ARGUMENT);
                        assertThat(e.getUpdateCounts()).hasLength(1);
                        return e.getUpdateCounts()[0];
                      }
                    }
                  });
      assertThat(updateCount).isEqualTo(UPDATE_COUNT);
      // Although the batch DML returned an error, that error was for the second statement. That
      // means
      // that the transaction was started by the first statement.
      assertThat(countRequests(BeginTransactionRequest.class)).isEqualTo(0);
      assertThat(countRequests(ExecuteBatchDmlRequest.class)).isEqualTo(1);
      assertThat(countRequests(CommitRequest.class)).isEqualTo(1);
      assertThat(countTransactionsStarted()).isEqualTo(1);
    }

    @Test
    public void testInlinedBeginTxWithErrorOnStreamingSql() {
      DatabaseClient client =
          spanner.getDatabaseClient(DatabaseId.of("[PROJECT]", "[INSTANCE]", "[DATABASE]"));
      Void res =
          client
              .readWriteTransaction()
              .run(
                  new TransactionCallable<Void>() {
                    @Override
                    public Void run(TransactionContext transaction) throws Exception {
                      try (ResultSet rs = transaction.executeQuery(INVALID_SELECT)) {
                        while (rs.next()) {}
                        fail("missing expected exception");
                      } catch (SpannerException e) {
                        assertThat(e.getErrorCode()).isEqualTo(ErrorCode.INVALID_ARGUMENT);
                      }
                      return null;
                    }
                  });
      assertThat(res).isNull();
      // The transaction will be retried because the first statement that also tried to include the
      // BeginTransaction statement failed and did not return a transaction. That forces a retry of
      // the entire transaction with an explicit BeginTransaction RPC.
      assertThat(countRequests(BeginTransactionRequest.class)).isEqualTo(1);
      assertThat(countRequests(ExecuteSqlRequest.class)).isEqualTo(2);
      assertThat(countRequests(CommitRequest.class)).isEqualTo(1);
      // The first update will start a transaction, but then fail the update statement. This will
      // start a transaction on the mock server, but that transaction will never be returned to the
      // client.
      assertThat(countTransactionsStarted()).isEqualTo(2);
    }

    @Test
    public void testInlinedBeginTxWithErrorOnSecondPartialResultSet() {
      final Statement statement = Statement.of("SELECT * FROM BROKEN_TABLE");
      RandomResultSetGenerator generator = new RandomResultSetGenerator(2);
      mockSpanner.putStatementResult(StatementResult.query(statement, generator.generate()));
      // The first PartialResultSet will be returned successfully, and then a DATA_LOSS exception
      // will
      // be returned.
      mockSpanner.setExecuteStreamingSqlExecutionTime(
          SimulatedExecutionTime.ofStreamException(Status.DATA_LOSS.asRuntimeException(), 1));
      DatabaseClient client =
          spanner.getDatabaseClient(DatabaseId.of("[PROJECT]", "[INSTANCE]", "[DATABASE]"));
      Void res =
          client
              .readWriteTransaction()
              .run(
                  new TransactionCallable<Void>() {
                    @Override
                    public Void run(TransactionContext transaction) throws Exception {
                      try (ResultSet rs = transaction.executeQuery(statement)) {
                        while (rs.next()) {}
                        fail("missing expected exception");
                      } catch (SpannerException e) {
                        assertThat(e.getErrorCode()).isEqualTo(ErrorCode.DATA_LOSS);
                      }
                      return null;
                    }
                  });
      assertThat(res).isNull();
      // The transaction will not be retried, as the first PartialResultSet returns the transaction
      // ID, and the second fails with an error code.
      assertThat(countRequests(BeginTransactionRequest.class)).isEqualTo(0);
      assertThat(countRequests(ExecuteSqlRequest.class)).isEqualTo(1);
      assertThat(countRequests(CommitRequest.class)).isEqualTo(1);
      assertThat(countTransactionsStarted()).isEqualTo(1);
    }

    @Test
    public void testInlinedBeginTxWithParallelQueries() {
      final int numQueries = 100;
      final ScheduledExecutorService executor = Executors.newScheduledThreadPool(16);
      DatabaseClient client =
          spanner.getDatabaseClient(DatabaseId.of("[PROJECT]", "[INSTANCE]", "[DATABASE]"));
      long updateCount =
          client
              .readWriteTransaction()
              .run(
                  new TransactionCallable<Long>() {
                    @Override
                    public Long run(final TransactionContext transaction) throws Exception {
                      List<Future<Long>> futures = new ArrayList<>(numQueries);
                      for (int i = 0; i < numQueries; i++) {
                        futures.add(
                            executor.submit(
                                new Callable<Long>() {
                                  @Override
                                  public Long call() throws Exception {
                                    try (ResultSet rs = transaction.executeQuery(SELECT1)) {
                                      while (rs.next()) {
                                        return rs.getLong(0);
                                      }
                                    }
                                    return 0L;
                                  }
                                }));
                      }
                      Long res = 0L;
                      for (Future<Long> f : futures) {
                        res += f.get();
                      }
                      return res;
                    }
                  });
      assertThat(updateCount).isEqualTo(1L * numQueries);
      assertThat(countRequests(BeginTransactionRequest.class)).isEqualTo(0);
      assertThat(countTransactionsStarted()).isEqualTo(1);
    }

    @Test
    public void testInlinedBeginTxWithOnlyMutations() {
      DatabaseClient client =
          spanner.getDatabaseClient(DatabaseId.of("[PROJECT]", "[INSTANCE]", "[DATABASE]"));
      client
          .readWriteTransaction()
          .run(
              new TransactionCallable<Void>() {
                @Override
                public Void run(TransactionContext transaction) throws Exception {
                  transaction.buffer(
                      Arrays.asList(
                          Mutation.newInsertBuilder("FOO").set("ID").to(1L).build(),
                          Mutation.delete("FOO", Key.of(1L))));
                  return null;
                }
              });
      // There should be 1 call to BeginTransaction because there is no statement that we can use to
      // inline the BeginTransaction call with.
      assertThat(countRequests(BeginTransactionRequest.class)).isEqualTo(1);
      assertThat(countRequests(CommitRequest.class)).isEqualTo(1);
      assertThat(countTransactionsStarted()).isEqualTo(1);
    }

    @SuppressWarnings("resource")
    @Test
    public void testTransactionManagerInlinedBeginTx() {
      DatabaseClient client =
          spanner.getDatabaseClient(DatabaseId.of("[PROJECT]", "[INSTANCE]", "[DATABASE]"));
      try (TransactionManager txMgr = client.transactionManager()) {
        TransactionContext txn = txMgr.begin();
        while (true) {
          try {
            assertThat(txn.executeUpdate(UPDATE_STATEMENT)).isEqualTo(UPDATE_COUNT);
            txMgr.commit();
            break;
          } catch (AbortedException e) {
            txn = txMgr.resetForRetry();
          }
        }
      }
      assertThat(countRequests(BeginTransactionRequest.class)).isEqualTo(0);
      assertThat(countTransactionsStarted()).isEqualTo(1);
    }

    @SuppressWarnings("resource")
    @Test
    public void testTransactionManagerInlinedBeginTxAborted() {
      DatabaseClient client =
          spanner.getDatabaseClient(DatabaseId.of("[PROJECT]", "[INSTANCE]", "[DATABASE]"));
      try (TransactionManager txMgr = client.transactionManager()) {
        TransactionContext txn = txMgr.begin();
        boolean first = true;
        while (true) {
          try {
            assertThat(txn.executeUpdate(UPDATE_STATEMENT)).isEqualTo(UPDATE_COUNT);
            if (first) {
              mockSpanner.abortAllTransactions();
              first = false;
            }
            txMgr.commit();
            break;
          } catch (AbortedException e) {
            txn = txMgr.resetForRetry();
          }
        }
      }
      assertThat(countRequests(BeginTransactionRequest.class)).isEqualTo(0);
      assertThat(countTransactionsStarted()).isEqualTo(2);
    }

    @SuppressWarnings("resource")
    @Test
    public void testTransactionManagerInlinedBeginTxWithOnlyMutations() {
      DatabaseClient client =
          spanner.getDatabaseClient(DatabaseId.of("[PROJECT]", "[INSTANCE]", "[DATABASE]"));
      try (TransactionManager txMgr = client.transactionManager()) {
        TransactionContext txn = txMgr.begin();
        while (true) {
          try {
            txn.buffer(Mutation.newInsertBuilder("FOO").set("ID").to(1L).build());
            txMgr.commit();
            break;
          } catch (AbortedException e) {
            txn = txMgr.resetForRetry();
          }
        }
      }
      assertThat(countRequests(BeginTransactionRequest.class)).isEqualTo(1);
      assertThat(countRequests(CommitRequest.class)).isEqualTo(1);
      assertThat(countTransactionsStarted()).isEqualTo(1);
    }

    @SuppressWarnings("resource")
    @Test
    public void testTransactionManagerInlinedBeginTxWithError() {
      DatabaseClient client =
          spanner.getDatabaseClient(DatabaseId.of("[PROJECT]", "[INSTANCE]", "[DATABASE]"));
      try (TransactionManager txMgr = client.transactionManager()) {
        TransactionContext txn = txMgr.begin();
        while (true) {
          try {
            try {
              txn.executeUpdate(INVALID_UPDATE_STATEMENT);
              fail("missing expected exception");
            } catch (SpannerException e) {
              assertThat(e.getErrorCode()).isEqualTo(ErrorCode.INVALID_ARGUMENT);
            }
            assertThat(txn.executeUpdate(UPDATE_STATEMENT)).isEqualTo(UPDATE_COUNT);
            txMgr.commit();
            break;
          } catch (AbortedException e) {
            txn = txMgr.resetForRetry();
          }
        }
      }
      // The first statement will fail and not return a transaction id. This will trigger a retry of
      // the entire transaction, and the retry will do an explicit BeginTransaction RPC.
      assertThat(countRequests(BeginTransactionRequest.class)).isEqualTo(1);
      // The first statement will start a transaction, but it will never be returned to the client
      // as
      // the update statement fails.
      assertThat(countTransactionsStarted()).isEqualTo(2);
    }

    @SuppressWarnings("resource")
    @Test
    public void testTransactionManagerInlinedBeginTxWithUncaughtError() {
      DatabaseClient client =
          spanner.getDatabaseClient(DatabaseId.of("[PROJECT]", "[INSTANCE]", "[DATABASE]"));
      try (TransactionManager txMgr = client.transactionManager()) {
        TransactionContext txn = txMgr.begin();
        while (true) {
          try {
            txn.executeUpdate(INVALID_UPDATE_STATEMENT);
            fail("missing expected exception");
          } catch (AbortedException e) {
            txn = txMgr.resetForRetry();
          }
        }
      } catch (SpannerException e) {
        assertThat(e.getErrorCode()).isEqualTo(ErrorCode.INVALID_ARGUMENT);
      }
      assertThat(countRequests(BeginTransactionRequest.class)).isEqualTo(0);
      assertThat(countTransactionsStarted()).isEqualTo(1);
    }

    @Test
    public void testInlinedBeginAsyncTxWithParallelQueries()
        throws InterruptedException, ExecutionException {
      final int numQueries = 100;
      final ScheduledExecutorService executor = Executors.newScheduledThreadPool(16);
      DatabaseClient client =
          spanner.getDatabaseClient(DatabaseId.of("[PROJECT]", "[INSTANCE]", "[DATABASE]"));
      ApiFuture<Long> updateCount =
          client
              .runAsync()
              .runAsync(
                  new AsyncWork<Long>() {
                    @Override
                    public ApiFuture<Long> doWorkAsync(final TransactionContext txn) {
                      List<ApiFuture<Long>> futures = new ArrayList<>(numQueries);
                      for (int i = 0; i < numQueries; i++) {
                        final SettableApiFuture<Long> res = SettableApiFuture.create();
                        try (AsyncResultSet rs = txn.executeQueryAsync(SELECT1)) {
                          rs.setCallback(
                              executor,
                              new ReadyCallback() {
                                @Override
                                public CallbackResponse cursorReady(AsyncResultSet resultSet) {
                                  switch (resultSet.tryNext()) {
                                    case DONE:
                                      return CallbackResponse.DONE;
                                    case NOT_READY:
                                      return CallbackResponse.CONTINUE;
                                    case OK:
                                      res.set(resultSet.getLong(0));
                                    default:
                                      throw new IllegalStateException();
                                  }
                                }
                              });
                        }
                        futures.add(res);
                      }
                      return ApiFutures.transformAsync(
                          ApiFutures.allAsList(futures),
                          new ApiAsyncFunction<List<Long>, Long>() {
                            @Override
                            public ApiFuture<Long> apply(List<Long> input) throws Exception {
                              long sum = 0L;
                              for (Long l : input) {
                                sum += l;
                              }
                              return ApiFutures.immediateFuture(sum);
                            }
                          },
                          MoreExecutors.directExecutor());
                    }
                  },
                  executor);
      assertThat(updateCount.get()).isEqualTo(1L * numQueries);
      assertThat(countRequests(BeginTransactionRequest.class)).isEqualTo(0);
      assertThat(countTransactionsStarted()).isEqualTo(1);
    }

    @Test
    public void queryWithoutNext() {
      DatabaseClient client = spanner.getDatabaseClient(DatabaseId.of("p", "i", "d"));
      assertThat(
              client
                  .readWriteTransaction()
                  .run(
                      new TransactionCallable<Long>() {
                        @Override
                        public Long run(TransactionContext transaction) throws Exception {
                          // This will not actually send an RPC, so it will also not request a
                          // transaction.
                          transaction.executeQuery(SELECT1);
                          return transaction.executeUpdate(UPDATE_STATEMENT);
                        }
                      }))
          .isEqualTo(UPDATE_COUNT);
      assertThat(mockSpanner.countRequestsOfType(BeginTransactionRequest.class)).isEqualTo(0L);
      assertThat(mockSpanner.countRequestsOfType(ExecuteSqlRequest.class)).isEqualTo(1L);
      assertThat(countTransactionsStarted()).isEqualTo(1);
    }

    @Test
    public void queryAsyncWithoutCallback() {
      DatabaseClient client = spanner.getDatabaseClient(DatabaseId.of("p", "i", "d"));
      assertThat(
              client
                  .readWriteTransaction()
                  .run(
                      new TransactionCallable<Long>() {
                        @Override
                        public Long run(TransactionContext transaction) throws Exception {
                          transaction.executeQueryAsync(SELECT1);
                          return transaction.executeUpdate(UPDATE_STATEMENT);
                        }
                      }))
          .isEqualTo(UPDATE_COUNT);
      assertThat(mockSpanner.countRequestsOfType(BeginTransactionRequest.class)).isEqualTo(0L);
      assertThat(mockSpanner.countRequestsOfType(ExecuteSqlRequest.class)).isEqualTo(1L);
      assertThat(countTransactionsStarted()).isEqualTo(1);
    }

    @Test
    public void readWithoutNext() {
      DatabaseClient client = spanner.getDatabaseClient(DatabaseId.of("p", "i", "d"));
      assertThat(
              client
                  .readWriteTransaction()
                  .run(
                      new TransactionCallable<Long>() {
                        @Override
                        public Long run(TransactionContext transaction) throws Exception {
                          transaction.read("FOO", KeySet.all(), Arrays.asList("ID"));
                          return transaction.executeUpdate(UPDATE_STATEMENT);
                        }
                      }))
          .isEqualTo(UPDATE_COUNT);
      assertThat(mockSpanner.countRequestsOfType(BeginTransactionRequest.class)).isEqualTo(0L);
      assertThat(mockSpanner.countRequestsOfType(ReadRequest.class)).isEqualTo(0L);
      assertThat(mockSpanner.countRequestsOfType(ExecuteSqlRequest.class)).isEqualTo(1L);
      assertThat(countTransactionsStarted()).isEqualTo(1);
    }

<<<<<<< HEAD
  @Test
  public void testWaitForTransactionTimeout() {
    DatabaseClient client = spanner.getDatabaseClient(DatabaseId.of("p", "i", "d"));
    client
        .readWriteTransaction()
        .run(
            new TransactionCallable<Void>() {
              int attempt = 0;

              @Override
              public Void run(TransactionContext transaction) throws Exception {
                attempt++;
                TransactionContextImpl impl = (TransactionContextImpl) transaction;
                if (attempt == 1) {
                  impl.waitForTransactionTimeoutMillis = 1L;
                  // Freeze the mock server to prevent the first (async) statement from returning a
                  // transaction.
                  mockSpanner.freeze();
                } else {
                  impl.waitForTransactionTimeoutMillis = 60_000L;
                }
                ApiFuture<Long> updateCount = transaction.executeUpdateAsync(UPDATE_STATEMENT);

                // Try to execute a query. This will timeout during the first attempt while waiting
                // for the first statement to return a transaction, and then force a retry of the
                // transaction.
                try (ResultSet rs = transaction.executeQuery(SELECT1)) {
                  while (rs.next()) {}
                } catch (Throwable t) {
                  mockSpanner.unfreeze();
                  // Wait until the update actually finishes so it has returned a transaction.
                  // That should ensure that the retry does not issue a BeginTransaction RPC.
                  SpannerApiFutures.get(updateCount);
                  throw t;
                }
                return null;
              }
            });
    assertThat(countRequests(BeginTransactionRequest.class)).isEqualTo(0);
    assertThat(countRequests(ExecuteSqlRequest.class)).isEqualTo(3);
    assertThat(countRequests(CommitRequest.class)).isEqualTo(1);
  }

  @Test
  public void testCloseResultSetWhileRequestInFlight() {
    DatabaseClient client = spanner.getDatabaseClient(DatabaseId.of("p", "i", "d"));
    final ExecutorService service = Executors.newSingleThreadExecutor();
    try {
      client
          .readWriteTransaction()
          .run(
              new TransactionCallable<Void>() {
                @Override
                public Void run(TransactionContext transaction) throws Exception {
                  final ResultSet rs = transaction.executeQuery(SELECT1);
                  // Prevent the server from executing the query.
                  mockSpanner.freeze();
                  service.submit(
                      new Runnable() {
=======
    @Test
    public void readAsyncWithoutCallback() {
      DatabaseClient client = spanner.getDatabaseClient(DatabaseId.of("p", "i", "d"));
      assertThat(
              client
                  .readWriteTransaction()
                  .run(
                      new TransactionCallable<Long>() {
>>>>>>> 004c5d75
                        @Override
                        public Long run(TransactionContext transaction) throws Exception {
                          transaction.readAsync("FOO", KeySet.all(), Arrays.asList("ID"));
                          return transaction.executeUpdate(UPDATE_STATEMENT);
                        }
                      }))
          .isEqualTo(UPDATE_COUNT);
      assertThat(mockSpanner.countRequestsOfType(BeginTransactionRequest.class)).isEqualTo(0L);
      assertThat(mockSpanner.countRequestsOfType(ReadRequest.class)).isEqualTo(0L);
      assertThat(mockSpanner.countRequestsOfType(ExecuteSqlRequest.class)).isEqualTo(1L);
      assertThat(countTransactionsStarted()).isEqualTo(1);
    }

    @Test
    public void query_ThenUpdate_ThenConsumeResultSet()
        throws InterruptedException, TimeoutException {
      DatabaseClient client = spanner.getDatabaseClient(DatabaseId.of("p", "i", "d"));
      assertThat(
              client
                  .readWriteTransaction()
                  .run(
                      new TransactionCallable<Long>() {
                        @Override
                        public Long run(TransactionContext transaction) throws Exception {
                          ResultSet rs = transaction.executeQuery(SELECT1);
                          long updateCount = transaction.executeUpdate(UPDATE_STATEMENT);
                          // Consume the result set.
                          while (rs.next()) {}
                          return updateCount;
                        }
                      }))
          .isEqualTo(UPDATE_COUNT);
      // The update statement should start the transaction, and the query should use the transaction
      // id returned by the update.
      assertThat(mockSpanner.countRequestsOfType(BeginTransactionRequest.class)).isEqualTo(0L);
      assertThat(mockSpanner.countRequestsOfType(ExecuteSqlRequest.class)).isEqualTo(2L);
      assertThat(mockSpanner.countRequestsOfType(CommitRequest.class)).isEqualTo(1L);
      assertThat(countTransactionsStarted()).isEqualTo(1);
      List<AbstractMessage> requests = mockSpanner.getRequestsOfType(ExecuteSqlRequest.class);
      assertThat(requests.get(0)).isInstanceOf(ExecuteSqlRequest.class);
      assertThat(((ExecuteSqlRequest) requests.get(0)).getSql())
          .isEqualTo(UPDATE_STATEMENT.getSql());
      assertThat(requests.get(1)).isInstanceOf(ExecuteSqlRequest.class);
      assertThat(((ExecuteSqlRequest) requests.get(1)).getSql()).isEqualTo(SELECT1.getSql());
    }

    @Test
    public void testInlinedBeginTxWithStreamRetry() {
      mockSpanner.setExecuteStreamingSqlExecutionTime(
          SimulatedExecutionTime.ofStreamException(Status.UNAVAILABLE.asRuntimeException(), 1));

      DatabaseClient client = spanner.getDatabaseClient(DatabaseId.of("p", "i", "d"));
      client
          .readWriteTransaction()
          .run(
              new TransactionCallable<Void>() {
                @Override
                public Void run(TransactionContext transaction) throws Exception {
                  try (ResultSet rs = transaction.executeQuery(SELECT1_UNION_ALL_SELECT2)) {
                    while (rs.next()) {}
                  }
                  return null;
                }
              });
      assertThat(countRequests(BeginTransactionRequest.class)).isEqualTo(0);
      assertThat(countRequests(ExecuteSqlRequest.class)).isEqualTo(2);
      assertThat(countRequests(CommitRequest.class)).isEqualTo(1);
      assertThat(countTransactionsStarted()).isEqualTo(1);

      List<AbstractMessage> requests = mockSpanner.getRequestsOfType(ExecuteSqlRequest.class);
      assertThat(requests.get(0)).isInstanceOf(ExecuteSqlRequest.class);
      ExecuteSqlRequest request1 = (ExecuteSqlRequest) requests.get(0);
      assertThat(request1.getSql()).isEqualTo(SELECT1_UNION_ALL_SELECT2.getSql());
      assertThat(request1.getTransaction().getBegin().hasReadWrite()).isTrue();
      assertThat(request1.getTransaction().getId()).isEqualTo(ByteString.EMPTY);
      assertThat(request1.getResumeToken()).isEqualTo(ByteString.EMPTY);

      assertThat(requests.get(1)).isInstanceOf(ExecuteSqlRequest.class);
      ExecuteSqlRequest request2 = (ExecuteSqlRequest) requests.get(1);
      assertThat(request2.getSql()).isEqualTo(SELECT1_UNION_ALL_SELECT2.getSql());
      assertThat(request2.getTransaction().hasBegin()).isFalse();
      assertThat(request2.getTransaction().getId()).isNotEqualTo(ByteString.EMPTY);
      assertThat(request2.getResumeToken()).isNotEqualTo(ByteString.EMPTY);
    }

    @Test
    public void testWaitForTransactionTimeout() {
      DatabaseClient client = spanner.getDatabaseClient(DatabaseId.of("p", "i", "d"));
      client
          .readWriteTransaction()
          .run(
              new TransactionCallable<Void>() {
                int attempt = 0;

                @Override
                public Void run(TransactionContext transaction) throws Exception {
                  attempt++;
                  TransactionContextImpl impl = (TransactionContextImpl) transaction;
                  if (attempt == 1) {
                    impl.waitForTransactionTimeoutMillis = 1L;
                    // Freeze the mock server to prevent the first (async) statement from returning
                    // a
                    // transaction.
                    mockSpanner.freeze();
                  } else {
                    impl.waitForTransactionTimeoutMillis = 60_000L;
                  }
                  transaction.executeUpdateAsync(UPDATE_STATEMENT);

                  // Try to execute a query. This will timeout during the first attempt while
                  // waiting
                  // for the first statement to return a transaction, and then force a retry of the
                  // transaction.
                  try (ResultSet rs = transaction.executeQuery(SELECT1)) {
                    while (rs.next()) {}
                  } catch (Throwable t) {
                    mockSpanner.unfreeze();
                    throw t;
                  }
                  return null;
                }
              });
      assertThat(countRequests(BeginTransactionRequest.class)).isEqualTo(0);
      assertThat(countRequests(ExecuteSqlRequest.class)).isEqualTo(3);
      assertThat(countRequests(CommitRequest.class)).isEqualTo(1);
    }

    @Test
    public void testCloseResultSetWhileRequestInFlight() throws Exception {
      DatabaseClient client = spanner.getDatabaseClient(DatabaseId.of("p", "i", "d"));
      final ExecutorService service = Executors.newSingleThreadExecutor();
      try {
        client
            .readWriteTransaction()
            .run(
                new TransactionCallable<Void>() {
                  @Override
                  public Void run(TransactionContext transaction) throws Exception {
                    final ResultSet rs = transaction.executeQuery(SELECT1);
                    // Prevent the server from executing the query.
                    final CountDownLatch latch = new CountDownLatch(1);
                    mockSpanner.freeze();
                    service.submit(
                        new Runnable() {
                          @Override
                          public void run() {
                            try {
                              // This call will be stuck on the server until the mock server is
                              // unfrozen.
                              rs.next();
                            } finally {
                              latch.countDown();
                            }
                          }
                        });

                    // First wait for the request to be on the server and then close the result set
                    // while the request is in flight.
                    mockSpanner.waitForRequestsToContain(
                        new Predicate<AbstractMessage>() {
                          @Override
                          public boolean apply(AbstractMessage input) {
                            return input instanceof ExecuteSqlRequest
                                && ((ExecuteSqlRequest) input).getTransaction().hasBegin();
                          }
                        },
                        1000L);
                    rs.close();
                    // The next statement should now fail before it is sent to the server because
                    // the first statement failed to return a transaction while the result set was
                    // still open.
                    mockSpanner.unfreeze();
                    latch.await(1L, TimeUnit.SECONDS);
                    try {
                      transaction.executeUpdate(UPDATE_STATEMENT);
                      fail("missing expected exception");
                    } catch (SpannerException e) {
                      assertThat(e.getErrorCode()).isEqualTo(ErrorCode.FAILED_PRECONDITION);
                      assertThat(e.getMessage())
                          .contains("ResultSet was closed before a transaction id was returned");
                    }
                    return null;
                  }
                });
        fail("missing expected exception");
      } catch (SpannerException e) {
        // The commit request will also fail, which means that the entire transaction will fail.
        assertThat(e.getErrorCode()).isEqualTo(ErrorCode.FAILED_PRECONDITION);
        assertThat(e.getMessage())
            .contains("ResultSet was closed before a transaction id was returned");
      }
      service.shutdown();
      assertThat(countRequests(BeginTransactionRequest.class)).isEqualTo(0);
      assertThat(countRequests(ExecuteSqlRequest.class)).isEqualTo(1);
      assertThat(countRequests(CommitRequest.class)).isEqualTo(0);
    }

    @Test
    public void testQueryWithInlineBeginDidNotReturnTransaction() {
      DatabaseClient client = spanner.getDatabaseClient(DatabaseId.of("p", "i", "d"));
      // This will cause the first statement that requests a transaction to not return a transaction
      // id.
      mockSpanner.ignoreNextInlineBeginRequest();
      try {
        client
            .readWriteTransaction()
            .run(
                new TransactionCallable<Void>() {
                  @Override
                  public Void run(TransactionContext transaction) throws Exception {
                    try (ResultSet rs = transaction.executeQuery(SELECT1_UNION_ALL_SELECT2)) {
                      while (rs.next()) {}
                    }
                    return null;
                  }
                });
        fail("missing expected exception");
      } catch (SpannerException e) {
        assertThat(e.getErrorCode()).isEqualTo(ErrorCode.FAILED_PRECONDITION);
        assertThat(e.getMessage()).contains(AbstractReadContext.NO_TRANSACTION_RETURNED_MSG);
      }
      assertThat(countRequests(BeginTransactionRequest.class)).isEqualTo(0);
      assertThat(countRequests(ExecuteSqlRequest.class)).isEqualTo(1);
      assertThat(countRequests(CommitRequest.class)).isEqualTo(0);
    }

    @Test
    public void testReadWithInlineBeginDidNotReturnTransaction() {
      DatabaseClient client = spanner.getDatabaseClient(DatabaseId.of("p", "i", "d"));
      // This will cause the first statement that requests a transaction to not return a transaction
      // id.
      mockSpanner.ignoreNextInlineBeginRequest();
      try {
        client
            .readWriteTransaction()
            .run(
                new TransactionCallable<Void>() {
                  @Override
                  public Void run(TransactionContext transaction) throws Exception {
                    transaction.readRow("FOO", Key.of(1L), Arrays.asList("BAR"));
                    return null;
                  }
                });
        fail("missing expected exception");
      } catch (SpannerException e) {
        assertThat(e.getErrorCode()).isEqualTo(ErrorCode.FAILED_PRECONDITION);
        assertThat(e.getMessage()).contains(AbstractReadContext.NO_TRANSACTION_RETURNED_MSG);
      }
      assertThat(countRequests(BeginTransactionRequest.class)).isEqualTo(0);
      assertThat(countRequests(ReadRequest.class)).isEqualTo(1);
      assertThat(countRequests(CommitRequest.class)).isEqualTo(0);
    }

    @Test
    public void testUpdateWithInlineBeginDidNotReturnTransaction() {
      DatabaseClient client = spanner.getDatabaseClient(DatabaseId.of("p", "i", "d"));
      // This will cause the first statement that requests a transaction to not return a transaction
      // id.
      mockSpanner.ignoreNextInlineBeginRequest();
      try {
        client
            .readWriteTransaction()
            .run(
                new TransactionCallable<Void>() {
                  @Override
                  public Void run(TransactionContext transaction) throws Exception {
                    transaction.executeUpdate(UPDATE_STATEMENT);
                    return null;
                  }
                });
        fail("missing expected exception");
      } catch (SpannerException e) {
        assertThat(e.getErrorCode()).isEqualTo(ErrorCode.FAILED_PRECONDITION);
        assertThat(e.getMessage()).contains(AbstractReadContext.NO_TRANSACTION_RETURNED_MSG);
      }
      assertThat(countRequests(BeginTransactionRequest.class)).isEqualTo(0);
      assertThat(countRequests(ExecuteSqlRequest.class)).isEqualTo(1);
      assertThat(countRequests(CommitRequest.class)).isEqualTo(0);
    }

    @Test
    public void testBatchUpdateWithInlineBeginDidNotReturnTransaction() {
      DatabaseClient client = spanner.getDatabaseClient(DatabaseId.of("p", "i", "d"));
      // This will cause the first statement that requests a transaction to not return a transaction
      // id.
      mockSpanner.ignoreNextInlineBeginRequest();
      try {
        client
            .readWriteTransaction()
            .run(
                new TransactionCallable<Void>() {
                  @Override
                  public Void run(TransactionContext transaction) throws Exception {
                    transaction.batchUpdate(Arrays.asList(UPDATE_STATEMENT));
                    return null;
                  }
                });
        fail("missing expected exception");
      } catch (SpannerException e) {
        assertThat(e.getErrorCode()).isEqualTo(ErrorCode.FAILED_PRECONDITION);
        assertThat(e.getMessage()).contains(AbstractReadContext.NO_TRANSACTION_RETURNED_MSG);
      }
      assertThat(countRequests(BeginTransactionRequest.class)).isEqualTo(0);
      assertThat(countRequests(ExecuteBatchDmlRequest.class)).isEqualTo(1);
      assertThat(countRequests(CommitRequest.class)).isEqualTo(0);
    }

    @Test
    public void testQueryAsyncWithInlineBeginDidNotReturnTransaction() {
      DatabaseClient client = spanner.getDatabaseClient(DatabaseId.of("p", "i", "d"));
      final ExecutorService executor = Executors.newSingleThreadExecutor();
      // This will cause the first statement that requests a transaction to not return a transaction
      // id.
      mockSpanner.ignoreNextInlineBeginRequest();
      try {
        client
            .readWriteTransaction()
            .run(
                new TransactionCallable<Void>() {
                  @Override
                  public Void run(TransactionContext transaction) throws Exception {
                    try (AsyncResultSet rs =
                        transaction.executeQueryAsync(SELECT1_UNION_ALL_SELECT2)) {
                      return SpannerApiFutures.get(
                          rs.setCallback(
                              executor,
                              new ReadyCallback() {
                                @Override
                                public CallbackResponse cursorReady(AsyncResultSet resultSet) {
                                  try {
                                    while (true) {
                                      switch (resultSet.tryNext()) {
                                        case OK:
                                          break;
                                        case DONE:
                                          return CallbackResponse.DONE;
                                        case NOT_READY:
                                          return CallbackResponse.CONTINUE;
                                      }
                                    }
                                  } catch (SpannerException e) {
                                    return CallbackResponse.DONE;
                                  }
                                }
                              }));
                    }
                  }
                });
        fail("missing expected exception");
      } catch (SpannerException e) {
        assertThat(e.getErrorCode()).isEqualTo(ErrorCode.FAILED_PRECONDITION);
        assertThat(e.getMessage()).contains(AbstractReadContext.NO_TRANSACTION_RETURNED_MSG);
      }
      assertThat(countRequests(BeginTransactionRequest.class)).isEqualTo(0);
      assertThat(countRequests(ExecuteSqlRequest.class)).isEqualTo(1);
      assertThat(countRequests(CommitRequest.class)).isEqualTo(0);
    }

    @Test
    public void testUpdateAsyncWithInlineBeginDidNotReturnTransaction() {
      DatabaseClient client = spanner.getDatabaseClient(DatabaseId.of("p", "i", "d"));
      // This will cause the first statement that requests a transaction to not return a transaction
      // id.
      mockSpanner.ignoreNextInlineBeginRequest();
      try {
        client
            .readWriteTransaction()
            .run(
                new TransactionCallable<Long>() {
                  @Override
                  public Long run(TransactionContext transaction) throws Exception {
                    return SpannerApiFutures.get(transaction.executeUpdateAsync(UPDATE_STATEMENT));
                  }
                });
        fail("missing expected exception");
      } catch (SpannerException e) {
        assertThat(e.getErrorCode()).isEqualTo(ErrorCode.FAILED_PRECONDITION);
        assertThat(e.getMessage()).contains(AbstractReadContext.NO_TRANSACTION_RETURNED_MSG);
      }
      assertThat(countRequests(BeginTransactionRequest.class)).isEqualTo(0);
      assertThat(countRequests(ExecuteSqlRequest.class)).isEqualTo(1);
      assertThat(countRequests(CommitRequest.class)).isEqualTo(0);
    }

    @Test
    public void testBatchUpdateAsyncWithInlineBeginDidNotReturnTransaction() {
      DatabaseClient client = spanner.getDatabaseClient(DatabaseId.of("p", "i", "d"));
      // This will cause the first statement that requests a transaction to not return a transaction
      // id.
      mockSpanner.ignoreNextInlineBeginRequest();
      try {
        client
            .readWriteTransaction()
            .run(
                new TransactionCallable<long[]>() {
                  @Override
                  public long[] run(TransactionContext transaction) throws Exception {
                    return SpannerApiFutures.get(
                        transaction.batchUpdateAsync(Arrays.asList(UPDATE_STATEMENT)));
                  }
                });
        fail("missing expected exception");
      } catch (SpannerException e) {
        assertThat(e.getErrorCode()).isEqualTo(ErrorCode.FAILED_PRECONDITION);
        assertThat(e.getMessage()).contains(AbstractReadContext.NO_TRANSACTION_RETURNED_MSG);
      }
      assertThat(countRequests(BeginTransactionRequest.class)).isEqualTo(0);
      assertThat(countRequests(ExecuteBatchDmlRequest.class)).isEqualTo(1);
      assertThat(countRequests(CommitRequest.class)).isEqualTo(0);
    }
  }

  private static int countRequests(Class<? extends AbstractMessage> requestType) {
    int count = 0;
    for (AbstractMessage msg : mockSpanner.getRequests()) {
      if (msg.getClass().equals(requestType)) {
        count++;
      }
    }
    return count;
  }

  private static int countTransactionsStarted() {
    return mockSpanner.getTransactionsStarted().size();
  }
}<|MERGE_RESOLUTION|>--- conflicted
+++ resolved
@@ -1364,67 +1364,6 @@
       assertThat(countTransactionsStarted()).isEqualTo(1);
     }
 
-<<<<<<< HEAD
-  @Test
-  public void testWaitForTransactionTimeout() {
-    DatabaseClient client = spanner.getDatabaseClient(DatabaseId.of("p", "i", "d"));
-    client
-        .readWriteTransaction()
-        .run(
-            new TransactionCallable<Void>() {
-              int attempt = 0;
-
-              @Override
-              public Void run(TransactionContext transaction) throws Exception {
-                attempt++;
-                TransactionContextImpl impl = (TransactionContextImpl) transaction;
-                if (attempt == 1) {
-                  impl.waitForTransactionTimeoutMillis = 1L;
-                  // Freeze the mock server to prevent the first (async) statement from returning a
-                  // transaction.
-                  mockSpanner.freeze();
-                } else {
-                  impl.waitForTransactionTimeoutMillis = 60_000L;
-                }
-                ApiFuture<Long> updateCount = transaction.executeUpdateAsync(UPDATE_STATEMENT);
-
-                // Try to execute a query. This will timeout during the first attempt while waiting
-                // for the first statement to return a transaction, and then force a retry of the
-                // transaction.
-                try (ResultSet rs = transaction.executeQuery(SELECT1)) {
-                  while (rs.next()) {}
-                } catch (Throwable t) {
-                  mockSpanner.unfreeze();
-                  // Wait until the update actually finishes so it has returned a transaction.
-                  // That should ensure that the retry does not issue a BeginTransaction RPC.
-                  SpannerApiFutures.get(updateCount);
-                  throw t;
-                }
-                return null;
-              }
-            });
-    assertThat(countRequests(BeginTransactionRequest.class)).isEqualTo(0);
-    assertThat(countRequests(ExecuteSqlRequest.class)).isEqualTo(3);
-    assertThat(countRequests(CommitRequest.class)).isEqualTo(1);
-  }
-
-  @Test
-  public void testCloseResultSetWhileRequestInFlight() {
-    DatabaseClient client = spanner.getDatabaseClient(DatabaseId.of("p", "i", "d"));
-    final ExecutorService service = Executors.newSingleThreadExecutor();
-    try {
-      client
-          .readWriteTransaction()
-          .run(
-              new TransactionCallable<Void>() {
-                @Override
-                public Void run(TransactionContext transaction) throws Exception {
-                  final ResultSet rs = transaction.executeQuery(SELECT1);
-                  // Prevent the server from executing the query.
-                  mockSpanner.freeze();
-                  service.submit(
-                      new Runnable() {
-=======
     @Test
     public void readAsyncWithoutCallback() {
       DatabaseClient client = spanner.getDatabaseClient(DatabaseId.of("p", "i", "d"));
@@ -1433,7 +1372,6 @@
                   .readWriteTransaction()
                   .run(
                       new TransactionCallable<Long>() {
->>>>>>> 004c5d75
                         @Override
                         public Long run(TransactionContext transaction) throws Exception {
                           transaction.readAsync("FOO", KeySet.all(), Arrays.asList("ID"));
@@ -1535,13 +1473,12 @@
                   if (attempt == 1) {
                     impl.waitForTransactionTimeoutMillis = 1L;
                     // Freeze the mock server to prevent the first (async) statement from returning
-                    // a
-                    // transaction.
+                    // a transaction.
                     mockSpanner.freeze();
                   } else {
                     impl.waitForTransactionTimeoutMillis = 60_000L;
                   }
-                  transaction.executeUpdateAsync(UPDATE_STATEMENT);
+                  ApiFuture<Long> updateCount = transaction.executeUpdateAsync(UPDATE_STATEMENT);
 
                   // Try to execute a query. This will timeout during the first attempt while
                   // waiting
@@ -1551,6 +1488,9 @@
                     while (rs.next()) {}
                   } catch (Throwable t) {
                     mockSpanner.unfreeze();
+                    // Wait until the update actually finishes so it has returned a transaction.
+                    // That should ensure that the retry does not issue a BeginTransaction RPC.
+                    SpannerApiFutures.get(updateCount);
                     throw t;
                   }
                   return null;
