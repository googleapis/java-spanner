--- conflicted
+++ resolved
@@ -1008,47 +1008,23 @@
           client
               .readWriteTransaction()
               .run(
-<<<<<<< HEAD
-                  new TransactionCallable<Long>() {
-                    @Override
-                    public Long run(final TransactionContext transaction) throws Exception {
-                      List<Future<Long>> futures = new ArrayList<>(numQueries);
-                      for (int i = 0; i < numQueries; i++) {
-                        futures.add(
-                            executor.submit(
-                                () -> {
-=======
                   transaction -> {
                     List<Future<Long>> futures = new ArrayList<>(numQueries);
                     for (int i = 0; i < numQueries; i++) {
                       futures.add(
                           executor.submit(
-                              new Callable<Long>() {
-                                @Override
-                                public Long call() throws Exception {
->>>>>>> b036a771
-                                  try (ResultSet rs = transaction.executeQuery(SELECT1)) {
-                                    while (rs.next()) {
-                                      return rs.getLong(0);
-                                    }
+                              () -> {
+                                try (ResultSet rs = transaction.executeQuery(SELECT1)) {
+                                  while (rs.next()) {
+                                    return rs.getLong(0);
                                   }
-                                  return 0L;
-<<<<<<< HEAD
-                                }));
-                      }
-                      Long res = 0L;
-                      for (Future<Long> f : futures) {
-                        res += f.get();
-                      }
-                      return res;
-=======
                                 }
+                                return 0L;
                               }));
                     }
                     Long res = 0L;
                     for (Future<Long> f : futures) {
                       res += f.get();
->>>>>>> b036a771
                     }
                     return res;
                   });
