/*
 * Copyright 2017 Google LLC
 *
 * Licensed under the Apache License, Version 2.0 (the "License");
 * you may not use this file except in compliance with the License.
 * You may obtain a copy of the License at
 *
 *       http://www.apache.org/licenses/LICENSE-2.0
 *
 * Unless required by applicable law or agreed to in writing, software
 * distributed under the License is distributed on an "AS IS" BASIS,
 * WITHOUT WARRANTIES OR CONDITIONS OF ANY KIND, either express or implied.
 * See the License for the specific language governing permissions and
 * limitations under the License.
 */

package com.google.cloud.spanner.it;

import static com.google.cloud.spanner.testing.EmulatorSpannerHelper.isUsingEmulator;
import static com.google.common.truth.Truth.assertThat;
import static org.junit.Assert.assertNotNull;
import static org.junit.Assert.fail;
import static org.junit.Assume.assumeFalse;

import com.google.cloud.spanner.AbortedException;
import com.google.cloud.spanner.Database;
import com.google.cloud.spanner.DatabaseClient;
import com.google.cloud.spanner.IntegrationTestEnv;
import com.google.cloud.spanner.Key;
import com.google.cloud.spanner.KeySet;
import com.google.cloud.spanner.Mutation;
import com.google.cloud.spanner.Options;
import com.google.cloud.spanner.ParallelIntegrationTest;
import com.google.cloud.spanner.SpannerException;
import com.google.cloud.spanner.Struct;
import com.google.cloud.spanner.TransactionContext;
import com.google.cloud.spanner.TransactionManager;
import com.google.cloud.spanner.TransactionManager.TransactionState;
import com.google.common.collect.ImmutableList;
import java.util.Arrays;
import org.junit.Before;
import org.junit.BeforeClass;
import org.junit.ClassRule;
import org.junit.Test;
import org.junit.experimental.categories.Category;
import org.junit.runner.RunWith;
import org.junit.runners.JUnit4;

@Category(ParallelIntegrationTest.class)
@RunWith(JUnit4.class)
public class ITTransactionManagerTest {

  @ClassRule public static IntegrationTestEnv env = new IntegrationTestEnv();
  private static Database db;
  private static DatabaseClient client;

  @BeforeClass
  public static void setUpDatabase() {
    // Empty database.
    db =
        env.getTestHelper()
            .createTestDatabase(
                "CREATE TABLE T ("
                    + "  K                   STRING(MAX) NOT NULL,"
                    + "  BoolValue           BOOL,"
                    + ") PRIMARY KEY (K)");
    client = env.getTestHelper().getDatabaseClient(db);
  }

  @Before
  public void deleteTestData() {
    client.write(ImmutableList.of(Mutation.delete("T", KeySet.all())));
  }

  @SuppressWarnings("resource")
  @Test
  public void simpleInsert() throws InterruptedException {
    try (TransactionManager manager = client.transactionManager()) {
      TransactionContext txn = manager.begin();
      while (true) {
        assertThat(manager.getState()).isEqualTo(TransactionState.STARTED);
        txn.buffer(
            Mutation.newInsertBuilder("T").set("K").to("Key1").set("BoolValue").to(true).build());
        try {
          manager.commit();
          assertThat(manager.getState()).isEqualTo(TransactionState.COMMITTED);
          Struct row =
              client.singleUse().readRow("T", Key.of("Key1"), Arrays.asList("K", "BoolValue"));
          assertThat(row.getString(0)).isEqualTo("Key1");
          assertThat(row.getBoolean(1)).isTrue();
          break;
        } catch (AbortedException e) {
          Thread.sleep(e.getRetryDelayInMillis() / 1000);
          txn = manager.resetForRetry();
        }
      }
    }
  }

  @SuppressWarnings("resource")
  @Test
  public void invalidInsert() throws InterruptedException {
    try (TransactionManager manager = client.transactionManager()) {
      TransactionContext txn = manager.begin();
      while (true) {
        txn.buffer(
            Mutation.newInsertBuilder("InvalidTable")
                .set("K")
                .to("Key1")
                .set("BoolValue")
                .to(true)
                .build());
        try {
          manager.commit();
          fail("Expected exception");
        } catch (AbortedException e) {
          Thread.sleep(e.getRetryDelayInMillis() / 1000);
          txn = manager.resetForRetry();
        } catch (SpannerException e) {
          // expected
          break;
        }
      }
      assertThat(manager.getState()).isEqualTo(TransactionState.COMMIT_FAILED);
      // We cannot retry for non aborted errors.
      try {
        manager.resetForRetry();
        fail("Expected exception");
      } catch (IllegalStateException ex) {
        assertNotNull(ex.getMessage());
      }
    }
  }

  @SuppressWarnings("resource")
  @Test
  public void rollback() throws InterruptedException {
    try (TransactionManager manager = client.transactionManager()) {
      TransactionContext txn = manager.begin();
      while (true) {
        txn.buffer(
            Mutation.newInsertBuilder("T").set("K").to("Key2").set("BoolValue").to(true).build());
        try {
          manager.rollback();
          break;
        } catch (AbortedException e) {
          Thread.sleep(e.getRetryDelayInMillis() / 1000);
          txn = manager.resetForRetry();
        }
      }
      assertThat(manager.getState()).isEqualTo(TransactionState.ROLLED_BACK);
      // Row should not have been inserted.
      assertThat(client.singleUse().readRow("T", Key.of("Key2"), Arrays.asList("K", "BoolValue")))
          .isNull();
    }
  }

  @SuppressWarnings("resource")
  @Test
  public void abortAndRetry() throws InterruptedException {
    assumeFalse(
        "Emulator does not support more than 1 simultanous transaction. "
            + "This test would therefore loop indefinetly on the emulator.",
        isUsingEmulator());

    client.write(
        Arrays.asList(
            Mutation.newInsertBuilder("T").set("K").to("Key3").set("BoolValue").to(true).build()));
    try (TransactionManager manager1 = client.transactionManager()) {
      TransactionContext txn1 = manager1.begin();
      TransactionManager manager2;
      TransactionContext txn2;
      while (true) {
        try {
          txn1.readRow("T", Key.of("Key3"), Arrays.asList("K", "BoolValue"));
          manager2 = client.transactionManager();
          txn2 = manager2.begin();
          txn2.readRow("T", Key.of("Key3"), Arrays.asList("K", "BoolValue"));

          txn1.buffer(
              Mutation.newUpdateBuilder("T")
                  .set("K")
                  .to("Key3")
                  .set("BoolValue")
                  .to(false)
                  .build());
          manager1.commit();
          break;
        } catch (AbortedException e) {
          Thread.sleep(e.getRetryDelayInMillis() / 1000);
          // It is possible that it was txn2 that aborted.
          // In that case we should just retry without resetting anything.
          if (manager1.getState() == TransactionState.ABORTED) {
            txn1 = manager1.resetForRetry();
          }
        }
      }

      // txn2 should have been aborted.
      try {
        manager2.commit();
        fail("Expected to abort");
      } catch (AbortedException e) {
        assertThat(manager2.getState()).isEqualTo(TransactionState.ABORTED);
        txn2 = manager2.resetForRetry();
      }
      txn2.buffer(
          Mutation.newUpdateBuilder("T").set("K").to("Key3").set("BoolValue").to(true).build());
      manager2.commit();
      Struct row = client.singleUse().readRow("T", Key.of("Key3"), Arrays.asList("K", "BoolValue"));
      assertThat(row.getString(0)).isEqualTo("Key3");
      assertThat(row.getBoolean(1)).isTrue();
      manager2.close();
    }
  }

  @SuppressWarnings("resource")
  @Test
  public void transactionManagerReturnsCommitStats() throws InterruptedException {
<<<<<<< HEAD
=======
    assumeFalse("Emulator does not return commit statistics", isUsingEmulator());
>>>>>>> 57ea714b
    try (TransactionManager manager = client.transactionManager(Options.commitStats())) {
      TransactionContext txn = manager.begin();
      while (true) {
        txn.buffer(
            Mutation.newInsertBuilder("T")
                .set("K")
                .to("KeyCommitStats")
                .set("BoolValue")
                .to(true)
                .build());
        try {
          manager.commit();
          assertThat(manager.getCommitResponse().getCommitStats()).isNotNull();
          assertThat(manager.getCommitResponse().getCommitStats().getMutationCount()).isEqualTo(2L);
          break;
        } catch (AbortedException e) {
          Thread.sleep(e.getRetryDelayInMillis() / 1000);
          txn = manager.resetForRetry();
        }
      }
    }
  }
}<|MERGE_RESOLUTION|>--- conflicted
+++ resolved
@@ -217,10 +217,7 @@
   @SuppressWarnings("resource")
   @Test
   public void transactionManagerReturnsCommitStats() throws InterruptedException {
-<<<<<<< HEAD
-=======
     assumeFalse("Emulator does not return commit statistics", isUsingEmulator());
->>>>>>> 57ea714b
     try (TransactionManager manager = client.transactionManager(Options.commitStats())) {
       TransactionContext txn = manager.begin();
       while (true) {
