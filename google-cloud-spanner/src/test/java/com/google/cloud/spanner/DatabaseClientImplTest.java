/*
 * Copyright 2019 Google LLC
 *
 * Licensed under the Apache License, Version 2.0 (the "License");
 * you may not use this file except in compliance with the License.
 * You may obtain a copy of the License at
 *
 *       http://www.apache.org/licenses/LICENSE-2.0
 *
 * Unless required by applicable law or agreed to in writing, software
 * distributed under the License is distributed on an "AS IS" BASIS,
 * WITHOUT WARRANTIES OR CONDITIONS OF ANY KIND, either express or implied.
 * See the License for the specific language governing permissions and
 * limitations under the License.
 */

package com.google.cloud.spanner;

import static com.google.cloud.spanner.MockSpannerTestUtil.READ_COLUMN_NAMES;
import static com.google.cloud.spanner.MockSpannerTestUtil.READ_ONE_KEY_VALUE_RESULTSET;
import static com.google.cloud.spanner.MockSpannerTestUtil.READ_ONE_KEY_VALUE_STATEMENT;
import static com.google.cloud.spanner.MockSpannerTestUtil.READ_TABLE_NAME;
import static com.google.cloud.spanner.MockSpannerTestUtil.SELECT1;
import static com.google.cloud.spanner.MockSpannerTestUtil.SELECT1_FROM_TABLE;
import static com.google.cloud.spanner.MockSpannerTestUtil.SELECT1_RESULTSET;
import static com.google.cloud.spanner.SpannerApiFutures.get;
import static com.google.common.truth.Truth.assertThat;
import static org.junit.Assert.assertEquals;
import static org.junit.Assert.assertFalse;
import static org.junit.Assert.assertNotEquals;
import static org.junit.Assert.assertNotNull;
import static org.junit.Assert.assertNull;
import static org.junit.Assert.assertThrows;
import static org.junit.Assert.assertTrue;
import static org.mockito.Mockito.mock;
import static org.mockito.Mockito.verify;
import static org.mockito.Mockito.when;

import com.google.api.core.ApiFuture;
import com.google.api.core.ApiFutures;
import com.google.api.gax.grpc.testing.LocalChannelProvider;
import com.google.api.gax.retrying.RetrySettings;
import com.google.api.gax.rpc.ApiCallContext;
import com.google.api.gax.rpc.ServerStream;
import com.google.api.gax.rpc.StatusCode;
import com.google.cloud.ByteArray;
import com.google.cloud.NoCredentials;
import com.google.cloud.Timestamp;
import com.google.cloud.spanner.AsyncResultSet.CallbackResponse;
import com.google.cloud.spanner.AsyncTransactionManager.TransactionContextFuture;
import com.google.cloud.spanner.MockSpannerServiceImpl.SimulatedExecutionTime;
import com.google.cloud.spanner.MockSpannerServiceImpl.StatementResult;
import com.google.cloud.spanner.Options.RpcPriority;
import com.google.cloud.spanner.Options.TransactionOption;
import com.google.cloud.spanner.ReadContext.QueryAnalyzeMode;
import com.google.cloud.spanner.SessionPool.PooledSessionFuture;
import com.google.cloud.spanner.SessionPoolOptions.ActionOnInactiveTransaction;
import com.google.cloud.spanner.SessionPoolOptions.InactiveTransactionRemovalOptions;
import com.google.cloud.spanner.SingerProto.Genre;
import com.google.cloud.spanner.SingerProto.SingerInfo;
import com.google.cloud.spanner.SpannerException.ResourceNotFoundException;
import com.google.cloud.spanner.SpannerOptions.CallContextConfigurator;
import com.google.cloud.spanner.SpannerOptions.SpannerCallContextTimeoutConfigurator;
import com.google.cloud.spanner.Type.Code;
import com.google.cloud.spanner.connection.RandomResultSetGenerator;
import com.google.common.base.Stopwatch;
import com.google.common.collect.ImmutableList;
import com.google.common.collect.Lists;
import com.google.common.io.BaseEncoding;
import com.google.common.util.concurrent.SettableFuture;
import com.google.protobuf.AbstractMessage;
import com.google.protobuf.ByteString;
import com.google.protobuf.ListValue;
import com.google.protobuf.NullValue;
import com.google.rpc.RetryInfo;
import com.google.spanner.v1.BatchWriteRequest;
import com.google.spanner.v1.BatchWriteResponse;
import com.google.spanner.v1.CommitRequest;
import com.google.spanner.v1.DeleteSessionRequest;
import com.google.spanner.v1.DirectedReadOptions;
import com.google.spanner.v1.DirectedReadOptions.IncludeReplicas;
import com.google.spanner.v1.DirectedReadOptions.ReplicaSelection;
import com.google.spanner.v1.ExecuteBatchDmlRequest;
import com.google.spanner.v1.ExecuteSqlRequest;
import com.google.spanner.v1.ExecuteSqlRequest.QueryMode;
import com.google.spanner.v1.ExecuteSqlRequest.QueryOptions;
import com.google.spanner.v1.ReadRequest;
import com.google.spanner.v1.RequestOptions.Priority;
import com.google.spanner.v1.ResultSetMetadata;
import com.google.spanner.v1.ResultSetStats;
import com.google.spanner.v1.StructType;
import com.google.spanner.v1.StructType.Field;
import com.google.spanner.v1.Type;
import com.google.spanner.v1.TypeAnnotationCode;
import com.google.spanner.v1.TypeCode;
import io.grpc.Context;
import io.grpc.Metadata;
import io.grpc.MethodDescriptor;
import io.grpc.Server;
import io.grpc.Status;
import io.grpc.StatusRuntimeException;
import io.grpc.inprocess.InProcessServerBuilder;
import io.grpc.protobuf.lite.ProtoLiteUtils;
import io.opencensus.trace.Tracing;
import io.opentelemetry.api.OpenTelemetry;
import java.io.IOException;
import java.nio.charset.StandardCharsets;
import java.util.ArrayList;
import java.util.Arrays;
import java.util.Base64;
import java.util.Collections;
import java.util.List;
import java.util.Random;
import java.util.Set;
import java.util.concurrent.ExecutionException;
import java.util.concurrent.ExecutorService;
import java.util.concurrent.Executors;
import java.util.concurrent.ScheduledThreadPoolExecutor;
import java.util.concurrent.TimeUnit;
import java.util.concurrent.atomic.AtomicInteger;
import java.util.function.Function;
import java.util.logging.Level;
import java.util.logging.Logger;
import java.util.stream.Collectors;
import org.junit.After;
import org.junit.AfterClass;
import org.junit.Before;
import org.junit.BeforeClass;
import org.junit.Test;
import org.junit.runner.RunWith;
import org.junit.runners.JUnit4;
import org.threeten.bp.Duration;
import org.threeten.bp.Instant;

@RunWith(JUnit4.class)
public class DatabaseClientImplTest {

  private static final String TEST_PROJECT = "my-project";
  private static final String TEST_INSTANCE = "my-instance";
  private static final String TEST_DATABASE = "my-database";
  private static final String TEST_DATABASE_ROLE = "my-role";
  private static final String INSTANCE_NAME =
      String.format("projects/%s/instances/%s", TEST_PROJECT, TEST_INSTANCE);
  private static final String DATABASE_NAME =
      String.format(
          "projects/%s/instances/%s/databases/%s", TEST_PROJECT, TEST_INSTANCE, TEST_DATABASE);
  private static MockSpannerServiceImpl mockSpanner;
  private static Server server;
  private static LocalChannelProvider channelProvider;
  private static final Statement UPDATE_STATEMENT =
      Statement.of("UPDATE FOO SET BAR=1 WHERE BAZ=2");
  private static final Statement INVALID_UPDATE_STATEMENT =
      Statement.of("UPDATE NON_EXISTENT_TABLE SET BAR=1 WHERE BAZ=2");
  private static final long UPDATE_COUNT = 1L;
  private static final com.google.rpc.Status STATUS_OK =
      com.google.rpc.Status.newBuilder().setCode(com.google.rpc.Code.OK_VALUE).build();
  private static final Iterable<MutationGroup> MUTATION_GROUPS =
      ImmutableList.of(
          MutationGroup.of(
              Mutation.newInsertBuilder("FOO1").set("ID").to(1L).set("NAME").to("Bar1").build(),
              Mutation.newInsertBuilder("FOO2").set("ID").to(2L).set("NAME").to("Bar2").build()),
          MutationGroup.of(
              Mutation.newInsertBuilder("FOO3").set("ID").to(3L).set("NAME").to("Bar3").build(),
              Mutation.newInsertBuilder("FOO4").set("ID").to(4L).set("NAME").to("Bar4").build()),
          MutationGroup.of(
              Mutation.newInsertBuilder("FOO4").set("ID").to(4L).set("NAME").to("Bar4").build(),
              Mutation.newInsertBuilder("FOO5").set("ID").to(5L).set("NAME").to("Bar5").build()),
          MutationGroup.of(
              Mutation.newInsertBuilder("FOO6").set("ID").to(6L).set("NAME").to("Bar6").build()));
  private static final Iterable<BatchWriteResponse> BATCH_WRITE_RESPONSES =
      ImmutableList.of(
          BatchWriteResponse.newBuilder()
              .setStatus(STATUS_OK)
              .addAllIndexes(ImmutableList.of(0, 1))
              .build(),
          BatchWriteResponse.newBuilder()
              .setStatus(STATUS_OK)
              .addAllIndexes(ImmutableList.of(2, 3))
              .build());
  private static final DirectedReadOptions DIRECTED_READ_OPTIONS1 =
      DirectedReadOptions.newBuilder()
          .setIncludeReplicas(
              IncludeReplicas.newBuilder()
                  .addReplicaSelections(
                      ReplicaSelection.newBuilder().setLocation("us-west1").build()))
          .build();
  private static final DirectedReadOptions DIRECTED_READ_OPTIONS2 =
      DirectedReadOptions.newBuilder()
          .setIncludeReplicas(
              IncludeReplicas.newBuilder()
                  .addReplicaSelections(
                      ReplicaSelection.newBuilder().setLocation("us-east1").build()))
          .build();
  private Spanner spanner;
  private Spanner spannerWithEmptySessionPool;
  private static ExecutorService executor;

  @BeforeClass
  public static void startStaticServer() throws IOException {
    mockSpanner = new MockSpannerServiceImpl();
    mockSpanner.setAbortProbability(0.0D); // We don't want any unpredictable aborted transactions.
    mockSpanner.putStatementResult(StatementResult.update(UPDATE_STATEMENT, UPDATE_COUNT));
    mockSpanner.putStatementResult(
        StatementResult.query(SELECT1, MockSpannerTestUtil.SELECT1_RESULTSET));
    mockSpanner.putStatementResult(
        StatementResult.query(READ_ONE_KEY_VALUE_STATEMENT, READ_ONE_KEY_VALUE_RESULTSET));
    mockSpanner.putStatementResult(
        StatementResult.exception(
            INVALID_UPDATE_STATEMENT,
            Status.INVALID_ARGUMENT.withDescription("invalid statement").asRuntimeException()));
    mockSpanner.putStatementResult(
        StatementResult.query(SELECT1_FROM_TABLE, MockSpannerTestUtil.SELECT1_RESULTSET));
    mockSpanner.setBatchWriteResult(BATCH_WRITE_RESPONSES);

    executor = Executors.newSingleThreadExecutor();
    String uniqueName = InProcessServerBuilder.generateName();
    server =
        InProcessServerBuilder.forName(uniqueName)
            // We need to use a real executor for timeouts to occur.
            .scheduledExecutorService(new ScheduledThreadPoolExecutor(1))
            .addService(mockSpanner)
            .build()
            .start();
    channelProvider = LocalChannelProvider.create(uniqueName);
  }

  @AfterClass
  public static void stopServer() throws InterruptedException {
    server.shutdown();
    server.awaitTermination();
    executor.shutdown();
  }

  @Before
  public void setUp() {
    spanner =
        SpannerOptions.newBuilder()
            .setProjectId(TEST_PROJECT)
            .setDatabaseRole(TEST_DATABASE_ROLE)
            .setChannelProvider(channelProvider)
            .setCredentials(NoCredentials.getInstance())
            .setSessionPoolOption(SessionPoolOptions.newBuilder().setFailOnSessionLeak().build())
            .build()
            .getService();
    spannerWithEmptySessionPool =
        spanner
            .getOptions()
            .toBuilder()
            .setSessionPoolOption(
                SessionPoolOptions.newBuilder().setMinSessions(0).setFailOnSessionLeak().build())
            .build()
            .getService();
  }

  @After
  public void tearDown() {
    mockSpanner.unfreeze();
    spanner.close();
    spannerWithEmptySessionPool.close();
    mockSpanner.reset();
    mockSpanner.removeAllExecutionTimes();
  }

  @Test
  public void
      testPoolMaintainer_whenInactiveTransactionAndSessionIsNotFoundOnBackend_removeSessionsFromPool() {
    FakeClock poolMaintainerClock = new FakeClock();
    InactiveTransactionRemovalOptions inactiveTransactionRemovalOptions =
        InactiveTransactionRemovalOptions.newBuilder()
            .setIdleTimeThreshold(
                Duration.ofSeconds(
                    2L)) // any session not used for more than 2s will be long-running
            .setActionOnInactiveTransaction(ActionOnInactiveTransaction.CLOSE)
            .setExecutionFrequency(Duration.ofSeconds(1)) // execute thread every 1s
            .build();
    SessionPoolOptions sessionPoolOptions =
        SessionPoolOptions.newBuilder()
            .setMinSessions(1)
            .setMaxSessions(1) // to ensure there is 1 session and pool is 100% utilized
            .setInactiveTransactionRemovalOptions(inactiveTransactionRemovalOptions)
            .setLoopFrequency(1000L) // main thread runs every 1s
            .setPoolMaintainerClock(poolMaintainerClock)
            .build();
    try (Spanner spanner =
        SpannerOptions.newBuilder()
            .setProjectId(TEST_PROJECT)
            .setDatabaseRole(TEST_DATABASE_ROLE)
            .setChannelProvider(channelProvider)
            .setCredentials(NoCredentials.getInstance())
            .setSessionPoolOption(sessionPoolOptions)
            .build()
            .getService()) {
      DatabaseClientImpl client =
          (DatabaseClientImpl)
              spanner.getDatabaseClient(DatabaseId.of(TEST_PROJECT, TEST_INSTANCE, TEST_DATABASE));
      Instant initialExecutionTime = client.pool.poolMaintainer.lastExecutionTime;

      poolMaintainerClock.currentTimeMillis.addAndGet(Duration.ofMinutes(3).toMillis());

      try (TransactionManager manager = client.transactionManager()) {
        TransactionContext transaction = manager.begin();
        mockSpanner.setCommitExecutionTime(
            SimulatedExecutionTime.ofException(
                mockSpanner.createSessionNotFoundException("TEST_SESSION_NAME")));
        while (true) {
          try {
            transaction.executeUpdate(UPDATE_STATEMENT);

            // Simulate a delay of 3 minutes to ensure that the below transaction is a long-running
            // one.
            // As per this test, anything which takes more than 2s is long-running
            poolMaintainerClock.currentTimeMillis.addAndGet(Duration.ofMinutes(3).toMillis());
            // force trigger pool maintainer to check for long-running sessions
            client.pool.poolMaintainer.maintainPool();

            manager.commit();
            assertNotNull(manager.getCommitTimestamp());
            break;
          } catch (AbortedException e) {
            transaction = manager.resetForRetry();
          }
          mockSpanner.setCommitExecutionTime(SimulatedExecutionTime.ofMinimumAndRandomTime(0, 0));
        }
      }
      Instant endExecutionTime = client.pool.poolMaintainer.lastExecutionTime;

      // first session executed update, session found to be long-running and cleaned up.
      // During commit, SessionNotFound exception from backend caused replacement of session and
      // transaction needs to be retried.
      // On retry, session again found to be long-running and cleaned up.
      // During commit, there was no exception from backend.

      assertNotEquals(
          endExecutionTime,
          initialExecutionTime); // if session clean up task runs then these timings won't match
      assertEquals(2, client.pool.numLeakedSessionsRemoved());
      assertTrue(client.pool.getNumberOfSessionsInPool() <= client.pool.totalSessions());
    }
  }

  @Test
  public void
      testPoolMaintainer_whenInactiveTransactionAndSessionExistsOnBackend_removeSessionsFromPool() {
    FakeClock poolMaintainerClock = new FakeClock();
    InactiveTransactionRemovalOptions inactiveTransactionRemovalOptions =
        InactiveTransactionRemovalOptions.newBuilder()
            .setIdleTimeThreshold(
                Duration.ofSeconds(
                    2L)) // any session not used for more than 2s will be long-running
            .setActionOnInactiveTransaction(ActionOnInactiveTransaction.CLOSE)
            .setExecutionFrequency(Duration.ofSeconds(1)) // execute thread every 1s
            .build();
    SessionPoolOptions sessionPoolOptions =
        SessionPoolOptions.newBuilder()
            .setMinSessions(1)
            .setMaxSessions(1) // to ensure there is 1 session and pool is 100% utilized
            .setInactiveTransactionRemovalOptions(inactiveTransactionRemovalOptions)
            .setLoopFrequency(1000L) // main thread runs every 1s
            .setPoolMaintainerClock(poolMaintainerClock)
            .build();
    try (Spanner spanner =
        SpannerOptions.newBuilder()
            .setProjectId(TEST_PROJECT)
            .setDatabaseRole(TEST_DATABASE_ROLE)
            .setChannelProvider(channelProvider)
            .setCredentials(NoCredentials.getInstance())
            .setSessionPoolOption(sessionPoolOptions)
            .build()
            .getService()) {
      DatabaseClientImpl client =
          (DatabaseClientImpl)
              spanner.getDatabaseClient(DatabaseId.of(TEST_PROJECT, TEST_INSTANCE, TEST_DATABASE));
      Instant initialExecutionTime = client.pool.poolMaintainer.lastExecutionTime;

      poolMaintainerClock.currentTimeMillis.addAndGet(Duration.ofMinutes(3).toMillis());

      try (TransactionManager manager = client.transactionManager()) {
        TransactionContext transaction = manager.begin();
        while (true) {
          try {
            transaction.executeUpdate(UPDATE_STATEMENT);

            // Simulate a delay of 3 minutes to ensure that the below transaction is a long-running
            // one.
            // As per this test, anything which takes more than 2s is long-running
            poolMaintainerClock.currentTimeMillis.addAndGet(Duration.ofMinutes(3).toMillis());
            // force trigger pool maintainer to check for long-running sessions
            client.pool.poolMaintainer.maintainPool();

            manager.commit();
            assertNotNull(manager.getCommitTimestamp());
            break;
          } catch (AbortedException e) {
            transaction = manager.resetForRetry();
          }
        }
      }
      Instant endExecutionTime = client.pool.poolMaintainer.lastExecutionTime;

      // first session executed update, session found to be long-running and cleaned up.
      // During commit, SessionNotFound exception from backend caused replacement of session and
      // transaction needs to be retried.
      // On retry, session again found to be long-running and cleaned up.
      // During commit, there was no exception from backend.
      assertNotEquals(
          endExecutionTime,
          initialExecutionTime); // if session clean up task runs then these timings won't match
      assertEquals(1, client.pool.numLeakedSessionsRemoved());
      assertTrue(client.pool.getNumberOfSessionsInPool() <= client.pool.totalSessions());
    }
  }

  @Test
  public void testPoolMaintainer_whenLongRunningPartitionedUpdateRequest_takeNoAction() {
    FakeClock poolMaintainerClock = new FakeClock();
    InactiveTransactionRemovalOptions inactiveTransactionRemovalOptions =
        InactiveTransactionRemovalOptions.newBuilder()
            .setIdleTimeThreshold(
                Duration.ofSeconds(
                    2L)) // any session not used for more than 2s will be long-running
            .setActionOnInactiveTransaction(ActionOnInactiveTransaction.CLOSE)
            .setExecutionFrequency(Duration.ofSeconds(1)) // execute thread every 1s
            .build();
    SessionPoolOptions sessionPoolOptions =
        SessionPoolOptions.newBuilder()
            .setMinSessions(1)
            .setMaxSessions(1) // to ensure there is 1 session and pool is 100% utilized
            .setInactiveTransactionRemovalOptions(inactiveTransactionRemovalOptions)
            .setLoopFrequency(1000L) // main thread runs every 1s
            .setPoolMaintainerClock(poolMaintainerClock)
            .build();

    try (Spanner spanner =
        SpannerOptions.newBuilder()
            .setProjectId(TEST_PROJECT)
            .setDatabaseRole(TEST_DATABASE_ROLE)
            .setChannelProvider(channelProvider)
            .setCredentials(NoCredentials.getInstance())
            .setSessionPoolOption(sessionPoolOptions)
            .build()
            .getService()) {
      DatabaseClientImpl client =
          (DatabaseClientImpl)
              spanner.getDatabaseClient(DatabaseId.of(TEST_PROJECT, TEST_INSTANCE, TEST_DATABASE));
      Instant initialExecutionTime = client.pool.poolMaintainer.lastExecutionTime;
      poolMaintainerClock.currentTimeMillis.addAndGet(Duration.ofMinutes(3).toMillis());

      client.executePartitionedUpdate(UPDATE_STATEMENT);

      // Simulate a delay of 3 minutes to ensure that the below transaction is a long-running one.
      // As per this test, anything which takes more than 2s is long-running
      poolMaintainerClock.currentTimeMillis.addAndGet(Duration.ofMinutes(3).toMillis());

      // force trigger pool maintainer to check for long-running sessions
      client.pool.poolMaintainer.maintainPool();

      Instant endExecutionTime = client.pool.poolMaintainer.lastExecutionTime;

      assertNotEquals(
          endExecutionTime,
          initialExecutionTime); // if session clean up task runs then these timings won't match
      assertEquals(0, client.pool.numLeakedSessionsRemoved());
      assertTrue(client.pool.getNumberOfSessionsInPool() <= client.pool.totalSessions());
    }
  }

  /**
   * PDML transaction is expected to be long-running. This is indicated through session flag
   * eligibleForLongRunning = true . For all other transactions which are not expected to be
   * long-running eligibleForLongRunning = false.
   *
   * <p>Below tests uses a session for PDML transaction. Post that, the same session is used for
   * executeUpdate(). Both transactions are long-running. The test verifies that
   * eligibleForLongRunning = false for the second transaction, and it's identified as a
   * long-running transaction.
   */
  @Test
  public void testPoolMaintainer_whenPDMLFollowedByInactiveTransaction_removeSessionsFromPool() {
    FakeClock poolMaintainerClock = new FakeClock();
    InactiveTransactionRemovalOptions inactiveTransactionRemovalOptions =
        InactiveTransactionRemovalOptions.newBuilder()
            .setIdleTimeThreshold(
                Duration.ofSeconds(
                    2L)) // any session not used for more than 2s will be long-running
            .setActionOnInactiveTransaction(ActionOnInactiveTransaction.CLOSE)
            .setExecutionFrequency(Duration.ofSeconds(1)) // execute thread every 1s
            .build();
    SessionPoolOptions sessionPoolOptions =
        SessionPoolOptions.newBuilder()
            .setMinSessions(1)
            .setMaxSessions(1) // to ensure there is 1 session and pool is 100% utilized
            .setInactiveTransactionRemovalOptions(inactiveTransactionRemovalOptions)
            .setLoopFrequency(1000L) // main thread runs every 1s
            .setPoolMaintainerClock(poolMaintainerClock)
            .build();
    try (Spanner spanner =
        SpannerOptions.newBuilder()
            .setProjectId(TEST_PROJECT)
            .setDatabaseRole(TEST_DATABASE_ROLE)
            .setChannelProvider(channelProvider)
            .setCredentials(NoCredentials.getInstance())
            .setSessionPoolOption(sessionPoolOptions)
            .build()
            .getService()) {
      DatabaseClientImpl client =
          (DatabaseClientImpl)
              spanner.getDatabaseClient(DatabaseId.of(TEST_PROJECT, TEST_INSTANCE, TEST_DATABASE));
      Instant initialExecutionTime = client.pool.poolMaintainer.lastExecutionTime;

      poolMaintainerClock.currentTimeMillis.addAndGet(Duration.ofMinutes(3).toMillis());

      client.executePartitionedUpdate(UPDATE_STATEMENT);

      // Simulate a delay of 3 minutes to ensure that the below transaction is a long-running one.
      // As per this test, anything which takes more than 2s is long-running
      poolMaintainerClock.currentTimeMillis.addAndGet(Duration.ofMinutes(3).toMillis());

      // force trigger pool maintainer to check for long-running sessions
      client.pool.poolMaintainer.maintainPool();

      Instant endExecutionTime = client.pool.poolMaintainer.lastExecutionTime;

      assertNotEquals(
          endExecutionTime,
          initialExecutionTime); // if session clean up task runs then these timings won't match
      assertEquals(0, client.pool.numLeakedSessionsRemoved());
      assertTrue(client.pool.getNumberOfSessionsInPool() <= client.pool.totalSessions());

      poolMaintainerClock.currentTimeMillis.addAndGet(Duration.ofMinutes(3).toMillis());

      try (TransactionManager manager = client.transactionManager()) {
        TransactionContext transaction = manager.begin();
        while (true) {
          try {
            transaction.executeUpdate(UPDATE_STATEMENT);

            // Simulate a delay of 3 minutes to ensure that the below transaction is a long-running
            // one.
            // As per this test, anything which takes more than 2s is long-running
            poolMaintainerClock.currentTimeMillis.addAndGet(Duration.ofMinutes(3).toMillis());
            // force trigger pool maintainer to check for long-running sessions
            client.pool.poolMaintainer.maintainPool();

            manager.commit();
            assertNotNull(manager.getCommitTimestamp());
            break;
          } catch (AbortedException e) {
            transaction = manager.resetForRetry();
          }
        }
      }
      endExecutionTime = client.pool.poolMaintainer.lastExecutionTime;

      // first session executed update, session found to be long-running and cleaned up.
      // During commit, SessionNotFound exception from backend caused replacement of session and
      // transaction needs to be retried.
      // On retry, session again found to be long-running and cleaned up.
      // During commit, there was no exception from backend.
      assertNotEquals(
          endExecutionTime,
          initialExecutionTime); // if session clean up task runs then these timings won't match
      assertEquals(1, client.pool.numLeakedSessionsRemoved());
      assertTrue(client.pool.getNumberOfSessionsInPool() <= client.pool.totalSessions());
    }
  }

  @Test
  public void
      testPoolMaintainer_whenLongRunningReadsUsingTransactionRunner_retainSessionForTransaction()
          throws Exception {
    FakeClock poolMaintainerClock = new FakeClock();
    InactiveTransactionRemovalOptions inactiveTransactionRemovalOptions =
        InactiveTransactionRemovalOptions.newBuilder()
            .setIdleTimeThreshold(
                Duration.ofSeconds(
                    3L)) // any session not used for more than 3s will be long-running
            .setActionOnInactiveTransaction(ActionOnInactiveTransaction.CLOSE)
            .setExecutionFrequency(Duration.ofSeconds(1)) // execute thread every 1s
            .build();
    SessionPoolOptions sessionPoolOptions =
        SessionPoolOptions.newBuilder()
            .setMinSessions(1)
            .setMaxSessions(1) // to ensure there is 1 session and pool is 100% utilized
            .setInactiveTransactionRemovalOptions(inactiveTransactionRemovalOptions)
            .setLoopFrequency(1000L) // main thread runs every 1s
            .setPoolMaintainerClock(poolMaintainerClock)
            .build();
    try (Spanner spanner =
        SpannerOptions.newBuilder()
            .setProjectId(TEST_PROJECT)
            .setDatabaseRole(TEST_DATABASE_ROLE)
            .setChannelProvider(channelProvider)
            .setCredentials(NoCredentials.getInstance())
            .setSessionPoolOption(sessionPoolOptions)
            .build()
            .getService()) {
      DatabaseClientImpl client =
          (DatabaseClientImpl)
              spanner.getDatabaseClient(DatabaseId.of(TEST_PROJECT, TEST_INSTANCE, TEST_DATABASE));
      Instant initialExecutionTime = client.pool.poolMaintainer.lastExecutionTime;

      TransactionRunner runner = client.readWriteTransaction();
      runner.run(
          transaction -> {
            try (ResultSet resultSet =
                transaction.read(
                    READ_TABLE_NAME,
                    KeySet.singleKey(Key.of(1L)),
                    READ_COLUMN_NAMES,
                    Options.priority(RpcPriority.HIGH))) {
              consumeResults(resultSet);
            }
            poolMaintainerClock.currentTimeMillis.addAndGet(Duration.ofMillis(1050).toMillis());

            try (ResultSet resultSet =
                transaction.read(
                    READ_TABLE_NAME,
                    KeySet.singleKey(Key.of(1L)),
                    READ_COLUMN_NAMES,
                    Options.priority(RpcPriority.HIGH))) {
              consumeResults(resultSet);
            }
            poolMaintainerClock.currentTimeMillis.addAndGet(Duration.ofMillis(2050).toMillis());

            // force trigger pool maintainer to check for long-running sessions
            client.pool.poolMaintainer.maintainPool();

            return null;
          });

      Instant endExecutionTime = client.pool.poolMaintainer.lastExecutionTime;

      assertNotEquals(
          endExecutionTime,
          initialExecutionTime); // if session clean up task runs then these timings won't match
      assertEquals(0, client.pool.numLeakedSessionsRemoved());
    }
  }

  @Test
  public void
      testPoolMaintainer_whenLongRunningQueriesUsingTransactionRunner_retainSessionForTransaction() {
    FakeClock poolMaintainerClock = new FakeClock();
    InactiveTransactionRemovalOptions inactiveTransactionRemovalOptions =
        InactiveTransactionRemovalOptions.newBuilder()
            .setIdleTimeThreshold(
                Duration.ofSeconds(
                    3L)) // any session not used for more than 3s will be long-running
            .setActionOnInactiveTransaction(ActionOnInactiveTransaction.CLOSE)
            .setExecutionFrequency(Duration.ofSeconds(1)) // execute thread every 1s
            .build();
    SessionPoolOptions sessionPoolOptions =
        SessionPoolOptions.newBuilder()
            .setMinSessions(1)
            .setMaxSessions(1) // to ensure there is 1 session and pool is 100% utilized
            .setInactiveTransactionRemovalOptions(inactiveTransactionRemovalOptions)
            .setLoopFrequency(1000L) // main thread runs every 1s
            .setPoolMaintainerClock(poolMaintainerClock)
            .build();
    try (Spanner spanner =
        SpannerOptions.newBuilder()
            .setProjectId(TEST_PROJECT)
            .setDatabaseRole(TEST_DATABASE_ROLE)
            .setChannelProvider(channelProvider)
            .setCredentials(NoCredentials.getInstance())
            .setSessionPoolOption(sessionPoolOptions)
            .build()
            .getService()) {
      DatabaseClientImpl client =
          (DatabaseClientImpl)
              spanner.getDatabaseClient(DatabaseId.of(TEST_PROJECT, TEST_INSTANCE, TEST_DATABASE));
      Instant initialExecutionTime = client.pool.poolMaintainer.lastExecutionTime;

      TransactionRunner runner = client.readWriteTransaction();
      runner.run(
          transaction -> {
            try (ResultSet resultSet = transaction.executeQuery(SELECT1)) {
              consumeResults(resultSet);
            }
            poolMaintainerClock.currentTimeMillis.addAndGet(Duration.ofMillis(1050).toMillis());

            try (ResultSet resultSet = transaction.executeQuery(SELECT1)) {
              consumeResults(resultSet);
            }
            poolMaintainerClock.currentTimeMillis.addAndGet(Duration.ofMillis(2050).toMillis());

            // force trigger pool maintainer to check for long-running sessions
            client.pool.poolMaintainer.maintainPool();

            return null;
          });

      Instant endExecutionTime = client.pool.poolMaintainer.lastExecutionTime;

      assertNotEquals(
          endExecutionTime,
          initialExecutionTime); // if session clean up task runs then these timings won't match
      assertEquals(0, client.pool.numLeakedSessionsRemoved());
    }
  }

  @Test
  public void
      testPoolMaintainer_whenLongRunningUpdatesUsingTransactionManager_retainSessionForTransaction() {
    FakeClock poolMaintainerClock = new FakeClock();
    InactiveTransactionRemovalOptions inactiveTransactionRemovalOptions =
        InactiveTransactionRemovalOptions.newBuilder()
            .setIdleTimeThreshold(
                Duration.ofSeconds(
                    3L)) // any session not used for more than 3s will be long-running
            .setActionOnInactiveTransaction(ActionOnInactiveTransaction.CLOSE)
            .setExecutionFrequency(Duration.ofSeconds(1)) // execute thread every 1s
            .build();
    SessionPoolOptions sessionPoolOptions =
        SessionPoolOptions.newBuilder()
            .setMinSessions(1)
            .setMaxSessions(1) // to ensure there is 1 session and pool is 100% utilized
            .setInactiveTransactionRemovalOptions(inactiveTransactionRemovalOptions)
            .setLoopFrequency(1000L) // main thread runs every 1s
            .setPoolMaintainerClock(poolMaintainerClock)
            .build();
    try (Spanner spanner =
        SpannerOptions.newBuilder()
            .setProjectId(TEST_PROJECT)
            .setDatabaseRole(TEST_DATABASE_ROLE)
            .setChannelProvider(channelProvider)
            .setCredentials(NoCredentials.getInstance())
            .setSessionPoolOption(sessionPoolOptions)
            .build()
            .getService()) {
      DatabaseClientImpl client =
          (DatabaseClientImpl)
              spanner.getDatabaseClient(DatabaseId.of(TEST_PROJECT, TEST_INSTANCE, TEST_DATABASE));
      Instant initialExecutionTime = client.pool.poolMaintainer.lastExecutionTime;

      try (TransactionManager manager = client.transactionManager()) {
        TransactionContext transaction = manager.begin();
        while (true) {
          try {
            transaction.executeUpdate(UPDATE_STATEMENT);
            poolMaintainerClock.currentTimeMillis.addAndGet(Duration.ofMillis(1050).toMillis());

            transaction.executeUpdate(UPDATE_STATEMENT);
            poolMaintainerClock.currentTimeMillis.addAndGet(Duration.ofMillis(2050).toMillis());

            // force trigger pool maintainer to check for long-running sessions
            client.pool.poolMaintainer.maintainPool();

            manager.commit();
            assertNotNull(manager.getCommitTimestamp());
            break;
          } catch (AbortedException e) {
            transaction = manager.resetForRetry();
          }
        }
      }
      Instant endExecutionTime = client.pool.poolMaintainer.lastExecutionTime;

      assertNotEquals(
          endExecutionTime,
          initialExecutionTime); // if session clean up task runs then these timings won't match
      assertEquals(0, client.pool.numLeakedSessionsRemoved());
      assertTrue(client.pool.getNumberOfSessionsInPool() <= client.pool.totalSessions());
    }
  }

  @Test
  public void
      testPoolMaintainer_whenLongRunningReadsUsingTransactionManager_retainSessionForTransaction() {
    FakeClock poolMaintainerClock = new FakeClock();
    InactiveTransactionRemovalOptions inactiveTransactionRemovalOptions =
        InactiveTransactionRemovalOptions.newBuilder()
            .setIdleTimeThreshold(
                Duration.ofSeconds(
                    3L)) // any session not used for more than 3s will be long-running
            .setActionOnInactiveTransaction(ActionOnInactiveTransaction.CLOSE)
            .setExecutionFrequency(Duration.ofSeconds(1)) // execute thread every 1s
            .build();
    SessionPoolOptions sessionPoolOptions =
        SessionPoolOptions.newBuilder()
            .setMinSessions(1)
            .setMaxSessions(1) // to ensure there is 1 session and pool is 100% utilized
            .setInactiveTransactionRemovalOptions(inactiveTransactionRemovalOptions)
            .setLoopFrequency(1000L) // main thread runs every 1s
            .setPoolMaintainerClock(poolMaintainerClock)
            .build();
    try (Spanner spanner =
        SpannerOptions.newBuilder()
            .setProjectId(TEST_PROJECT)
            .setDatabaseRole(TEST_DATABASE_ROLE)
            .setChannelProvider(channelProvider)
            .setCredentials(NoCredentials.getInstance())
            .setSessionPoolOption(sessionPoolOptions)
            .build()
            .getService()) {
      DatabaseClientImpl client =
          (DatabaseClientImpl)
              spanner.getDatabaseClient(DatabaseId.of(TEST_PROJECT, TEST_INSTANCE, TEST_DATABASE));
      Instant initialExecutionTime = client.pool.poolMaintainer.lastExecutionTime;

      try (TransactionManager manager = client.transactionManager()) {
        TransactionContext transaction = manager.begin();
        while (true) {
          try {
            try (ResultSet resultSet =
                transaction.read(
                    READ_TABLE_NAME,
                    KeySet.singleKey(Key.of(1L)),
                    READ_COLUMN_NAMES,
                    Options.priority(RpcPriority.HIGH))) {
              consumeResults(resultSet);
            }
            poolMaintainerClock.currentTimeMillis.addAndGet(Duration.ofMillis(1050).toMillis());

            try (ResultSet resultSet =
                transaction.read(
                    READ_TABLE_NAME,
                    KeySet.singleKey(Key.of(1L)),
                    READ_COLUMN_NAMES,
                    Options.priority(RpcPriority.HIGH))) {
              consumeResults(resultSet);
            }
            poolMaintainerClock.currentTimeMillis.addAndGet(Duration.ofMillis(2050).toMillis());

            // force trigger pool maintainer to check for long-running sessions
            client.pool.poolMaintainer.maintainPool();

            manager.commit();
            assertNotNull(manager.getCommitTimestamp());
            break;
          } catch (AbortedException e) {
            transaction = manager.resetForRetry();
          }
        }
      }
      Instant endExecutionTime = client.pool.poolMaintainer.lastExecutionTime;

      assertNotEquals(
          endExecutionTime,
          initialExecutionTime); // if session clean up task runs then these timings won't match
      assertEquals(0, client.pool.numLeakedSessionsRemoved());
      assertTrue(client.pool.getNumberOfSessionsInPool() <= client.pool.totalSessions());
    }
  }

  @Test
  public void
      testPoolMaintainer_whenLongRunningReadRowUsingTransactionManager_retainSessionForTransaction() {
    FakeClock poolMaintainerClock = new FakeClock();
    InactiveTransactionRemovalOptions inactiveTransactionRemovalOptions =
        InactiveTransactionRemovalOptions.newBuilder()
            .setIdleTimeThreshold(
                Duration.ofSeconds(
                    3L)) // any session not used for more than 3s will be long-running
            .setActionOnInactiveTransaction(ActionOnInactiveTransaction.CLOSE)
            .setExecutionFrequency(Duration.ofSeconds(1)) // execute thread every 1s
            .build();
    SessionPoolOptions sessionPoolOptions =
        SessionPoolOptions.newBuilder()
            .setMinSessions(1)
            .setMaxSessions(1) // to ensure there is 1 session and pool is 100% utilized
            .setInactiveTransactionRemovalOptions(inactiveTransactionRemovalOptions)
            .setLoopFrequency(1000L) // main thread runs every 1s
            .setPoolMaintainerClock(poolMaintainerClock)
            .build();
    try (Spanner spanner =
        SpannerOptions.newBuilder()
            .setProjectId(TEST_PROJECT)
            .setDatabaseRole(TEST_DATABASE_ROLE)
            .setChannelProvider(channelProvider)
            .setCredentials(NoCredentials.getInstance())
            .setSessionPoolOption(sessionPoolOptions)
            .build()
            .getService()) {
      DatabaseClientImpl client =
          (DatabaseClientImpl)
              spanner.getDatabaseClient(DatabaseId.of(TEST_PROJECT, TEST_INSTANCE, TEST_DATABASE));
      Instant initialExecutionTime = client.pool.poolMaintainer.lastExecutionTime;

      try (TransactionManager manager = client.transactionManager()) {
        TransactionContext transaction = manager.begin();
        while (true) {
          try {
            transaction.readRow(READ_TABLE_NAME, Key.of(1L), READ_COLUMN_NAMES);

            poolMaintainerClock.currentTimeMillis.addAndGet(Duration.ofMillis(1050).toMillis());

            transaction.readRow(READ_TABLE_NAME, Key.of(1L), READ_COLUMN_NAMES);

            poolMaintainerClock.currentTimeMillis.addAndGet(Duration.ofMillis(2050).toMillis());

            // force trigger pool maintainer to check for long-running sessions
            client.pool.poolMaintainer.maintainPool();

            manager.commit();
            assertNotNull(manager.getCommitTimestamp());
            break;
          } catch (AbortedException e) {
            transaction = manager.resetForRetry();
          }
        }
      }
      Instant endExecutionTime = client.pool.poolMaintainer.lastExecutionTime;

      assertNotEquals(
          endExecutionTime,
          initialExecutionTime); // if session clean up task runs then these timings won't match
      assertEquals(0, client.pool.numLeakedSessionsRemoved());
      assertTrue(client.pool.getNumberOfSessionsInPool() <= client.pool.totalSessions());
    }
  }

  @Test
  public void
      testPoolMaintainer_whenLongRunningAnalyzeUpdateStatementUsingTransactionManager_retainSessionForTransaction() {
    FakeClock poolMaintainerClock = new FakeClock();
    InactiveTransactionRemovalOptions inactiveTransactionRemovalOptions =
        InactiveTransactionRemovalOptions.newBuilder()
            .setIdleTimeThreshold(
                Duration.ofSeconds(
                    3L)) // any session not used for more than 3s will be long-running
            .setActionOnInactiveTransaction(ActionOnInactiveTransaction.CLOSE)
            .setExecutionFrequency(Duration.ofSeconds(1)) // execute thread every 1s
            .build();
    SessionPoolOptions sessionPoolOptions =
        SessionPoolOptions.newBuilder()
            .setMinSessions(1)
            .setMaxSessions(1) // to ensure there is 1 session and pool is 100% utilized
            .setInactiveTransactionRemovalOptions(inactiveTransactionRemovalOptions)
            .setLoopFrequency(1000L) // main thread runs every 1s
            .setPoolMaintainerClock(poolMaintainerClock)
            .build();
    try (Spanner spanner =
        SpannerOptions.newBuilder()
            .setProjectId(TEST_PROJECT)
            .setDatabaseRole(TEST_DATABASE_ROLE)
            .setChannelProvider(channelProvider)
            .setCredentials(NoCredentials.getInstance())
            .setSessionPoolOption(sessionPoolOptions)
            .build()
            .getService()) {
      DatabaseClientImpl client =
          (DatabaseClientImpl)
              spanner.getDatabaseClient(DatabaseId.of(TEST_PROJECT, TEST_INSTANCE, TEST_DATABASE));
      Instant initialExecutionTime = client.pool.poolMaintainer.lastExecutionTime;

      try (TransactionManager manager = client.transactionManager()) {
        TransactionContext transaction = manager.begin();
        while (true) {
          try {
            try (ResultSet resultSet =
                transaction.analyzeUpdateStatement(UPDATE_STATEMENT, QueryAnalyzeMode.PROFILE)) {
              consumeResults(resultSet);
            }
            poolMaintainerClock.currentTimeMillis.addAndGet(Duration.ofMillis(1050).toMillis());

            try (ResultSet resultSet =
                transaction.analyzeUpdateStatement(UPDATE_STATEMENT, QueryAnalyzeMode.PROFILE)) {
              consumeResults(resultSet);
            }
            poolMaintainerClock.currentTimeMillis.addAndGet(Duration.ofMillis(2050).toMillis());

            // force trigger pool maintainer to check for long-running sessions
            client.pool.poolMaintainer.maintainPool();

            manager.commit();
            assertNotNull(manager.getCommitTimestamp());
            break;
          } catch (AbortedException e) {
            transaction = manager.resetForRetry();
          }
        }
      }
      Instant endExecutionTime = client.pool.poolMaintainer.lastExecutionTime;

      assertNotEquals(
          endExecutionTime,
          initialExecutionTime); // if session clean up task runs then these timings won't match
      assertEquals(0, client.pool.numLeakedSessionsRemoved());
      assertTrue(client.pool.getNumberOfSessionsInPool() <= client.pool.totalSessions());
    }
  }

  @Test
  public void
      testPoolMaintainer_whenLongRunningBatchUpdatesUsingTransactionManager_retainSessionForTransaction() {
    FakeClock poolMaintainerClock = new FakeClock();
    InactiveTransactionRemovalOptions inactiveTransactionRemovalOptions =
        InactiveTransactionRemovalOptions.newBuilder()
            .setIdleTimeThreshold(
                Duration.ofSeconds(
                    3L)) // any session not used for more than 3s will be long-running
            .setActionOnInactiveTransaction(ActionOnInactiveTransaction.CLOSE)
            .setExecutionFrequency(Duration.ofSeconds(1)) // execute thread every 1s
            .build();
    SessionPoolOptions sessionPoolOptions =
        SessionPoolOptions.newBuilder()
            .setMinSessions(1)
            .setMaxSessions(1) // to ensure there is 1 session and pool is 100% utilized
            .setInactiveTransactionRemovalOptions(inactiveTransactionRemovalOptions)
            .setLoopFrequency(1000L) // main thread runs every 1s
            .setPoolMaintainerClock(poolMaintainerClock)
            .build();
    try (Spanner spanner =
        SpannerOptions.newBuilder()
            .setProjectId(TEST_PROJECT)
            .setDatabaseRole(TEST_DATABASE_ROLE)
            .setChannelProvider(channelProvider)
            .setCredentials(NoCredentials.getInstance())
            .setSessionPoolOption(sessionPoolOptions)
            .build()
            .getService()) {
      DatabaseClientImpl client =
          (DatabaseClientImpl)
              spanner.getDatabaseClient(DatabaseId.of(TEST_PROJECT, TEST_INSTANCE, TEST_DATABASE));
      Instant initialExecutionTime = client.pool.poolMaintainer.lastExecutionTime;

      try (TransactionManager manager = client.transactionManager()) {
        TransactionContext transaction = manager.begin();
        while (true) {
          try {
            transaction.batchUpdate(Lists.newArrayList(UPDATE_STATEMENT));

            poolMaintainerClock.currentTimeMillis.addAndGet(Duration.ofMillis(1050).toMillis());

            transaction.batchUpdate(Lists.newArrayList(UPDATE_STATEMENT));

            poolMaintainerClock.currentTimeMillis.addAndGet(Duration.ofMillis(2050).toMillis());

            // force trigger pool maintainer to check for long-running sessions
            client.pool.poolMaintainer.maintainPool();

            manager.commit();
            assertNotNull(manager.getCommitTimestamp());
            break;
          } catch (AbortedException e) {
            transaction = manager.resetForRetry();
          }
        }
      }
      Instant endExecutionTime = client.pool.poolMaintainer.lastExecutionTime;

      assertNotEquals(
          endExecutionTime,
          initialExecutionTime); // if session clean up task runs then these timings won't match
      assertEquals(0, client.pool.numLeakedSessionsRemoved());
      assertTrue(client.pool.getNumberOfSessionsInPool() <= client.pool.totalSessions());
    }
  }

  @Test
  public void
      testPoolMaintainer_whenLongRunningBatchUpdatesAsyncUsingTransactionManager_retainSessionForTransaction() {
    FakeClock poolMaintainerClock = new FakeClock();
    InactiveTransactionRemovalOptions inactiveTransactionRemovalOptions =
        InactiveTransactionRemovalOptions.newBuilder()
            .setIdleTimeThreshold(
                Duration.ofSeconds(
                    3L)) // any session not used for more than 3s will be long-running
            .setActionOnInactiveTransaction(ActionOnInactiveTransaction.CLOSE)
            .setExecutionFrequency(Duration.ofSeconds(1)) // execute thread every 1s
            .build();
    SessionPoolOptions sessionPoolOptions =
        SessionPoolOptions.newBuilder()
            .setMinSessions(1)
            .setMaxSessions(1) // to ensure there is 1 session and pool is 100% utilized
            .setInactiveTransactionRemovalOptions(inactiveTransactionRemovalOptions)
            .setLoopFrequency(1000L) // main thread runs every 1s
            .setPoolMaintainerClock(poolMaintainerClock)
            .build();
    try (Spanner spanner =
        SpannerOptions.newBuilder()
            .setProjectId(TEST_PROJECT)
            .setDatabaseRole(TEST_DATABASE_ROLE)
            .setChannelProvider(channelProvider)
            .setCredentials(NoCredentials.getInstance())
            .setSessionPoolOption(sessionPoolOptions)
            .build()
            .getService()) {
      DatabaseClientImpl client =
          (DatabaseClientImpl)
              spanner.getDatabaseClient(DatabaseId.of(TEST_PROJECT, TEST_INSTANCE, TEST_DATABASE));
      Instant initialExecutionTime = client.pool.poolMaintainer.lastExecutionTime;

      try (TransactionManager manager = client.transactionManager()) {
        TransactionContext transaction = manager.begin();
        while (true) {
          try {
            transaction.batchUpdateAsync(Lists.newArrayList(UPDATE_STATEMENT));

            poolMaintainerClock.currentTimeMillis.addAndGet(Duration.ofMillis(1050).toMillis());

            transaction.batchUpdateAsync(Lists.newArrayList(UPDATE_STATEMENT));

            poolMaintainerClock.currentTimeMillis.addAndGet(Duration.ofMillis(2050).toMillis());

            // force trigger pool maintainer to check for long-running sessions
            client.pool.poolMaintainer.maintainPool();

            manager.commit();
            assertNotNull(manager.getCommitTimestamp());
            break;
          } catch (AbortedException e) {
            transaction = manager.resetForRetry();
          }
        }
      }
      Instant endExecutionTime = client.pool.poolMaintainer.lastExecutionTime;

      assertNotEquals(
          endExecutionTime,
          initialExecutionTime); // if session clean up task runs then these timings won't match
      assertEquals(0, client.pool.numLeakedSessionsRemoved());
      assertTrue(client.pool.getNumberOfSessionsInPool() <= client.pool.totalSessions());
    }
  }

  @Test
  public void
      testPoolMaintainer_whenLongRunningExecuteQueryUsingTransactionManager_retainSessionForTransaction() {
    FakeClock poolMaintainerClock = new FakeClock();
    InactiveTransactionRemovalOptions inactiveTransactionRemovalOptions =
        InactiveTransactionRemovalOptions.newBuilder()
            .setIdleTimeThreshold(
                Duration.ofSeconds(
                    3L)) // any session not used for more than 3s will be long-running
            .setActionOnInactiveTransaction(ActionOnInactiveTransaction.CLOSE)
            .setExecutionFrequency(Duration.ofSeconds(1)) // execute thread every 1s
            .build();
    SessionPoolOptions sessionPoolOptions =
        SessionPoolOptions.newBuilder()
            .setMinSessions(1)
            .setMaxSessions(1) // to ensure there is 1 session and pool is 100% utilized
            .setInactiveTransactionRemovalOptions(inactiveTransactionRemovalOptions)
            .setLoopFrequency(1000L) // main thread runs every 1s
            .setPoolMaintainerClock(poolMaintainerClock)
            .build();
    try (Spanner spanner =
        SpannerOptions.newBuilder()
            .setProjectId(TEST_PROJECT)
            .setDatabaseRole(TEST_DATABASE_ROLE)
            .setChannelProvider(channelProvider)
            .setCredentials(NoCredentials.getInstance())
            .setSessionPoolOption(sessionPoolOptions)
            .build()
            .getService()) {
      DatabaseClientImpl client =
          (DatabaseClientImpl)
              spanner.getDatabaseClient(DatabaseId.of(TEST_PROJECT, TEST_INSTANCE, TEST_DATABASE));
      Instant initialExecutionTime = client.pool.poolMaintainer.lastExecutionTime;

      try (TransactionManager manager = client.transactionManager()) {
        TransactionContext transaction = manager.begin();
        while (true) {
          try {
            try (ResultSet resultSet = transaction.executeQuery(SELECT1)) {
              consumeResults(resultSet);
            }
            poolMaintainerClock.currentTimeMillis.addAndGet(Duration.ofMillis(1050).toMillis());

            try (ResultSet resultSet = transaction.executeQuery(SELECT1)) {
              consumeResults(resultSet);
            }
            poolMaintainerClock.currentTimeMillis.addAndGet(Duration.ofMillis(2050).toMillis());

            // force trigger pool maintainer to check for long-running sessions
            client.pool.poolMaintainer.maintainPool();

            manager.commit();
            assertNotNull(manager.getCommitTimestamp());
            break;
          } catch (AbortedException e) {
            transaction = manager.resetForRetry();
          }
        }
      }
      Instant endExecutionTime = client.pool.poolMaintainer.lastExecutionTime;

      assertNotEquals(
          endExecutionTime,
          initialExecutionTime); // if session clean up task runs then these timings won't match
      assertEquals(0, client.pool.numLeakedSessionsRemoved());
      assertTrue(client.pool.getNumberOfSessionsInPool() <= client.pool.totalSessions());
    }
  }

  @Test
  public void
      testPoolMaintainer_whenLongRunningExecuteQueryAsyncUsingTransactionManager_retainSessionForTransaction() {
    FakeClock poolMaintainerClock = new FakeClock();
    InactiveTransactionRemovalOptions inactiveTransactionRemovalOptions =
        InactiveTransactionRemovalOptions.newBuilder()
            .setIdleTimeThreshold(
                Duration.ofSeconds(
                    3L)) // any session not used for more than 3s will be long-running
            .setActionOnInactiveTransaction(ActionOnInactiveTransaction.CLOSE)
            .setExecutionFrequency(Duration.ofSeconds(1)) // execute thread every 1s
            .build();
    SessionPoolOptions sessionPoolOptions =
        SessionPoolOptions.newBuilder()
            .setMinSessions(1)
            .setMaxSessions(1) // to ensure there is 1 session and pool is 100% utilized
            .setInactiveTransactionRemovalOptions(inactiveTransactionRemovalOptions)
            .setLoopFrequency(1000L) // main thread runs every 1s
            .setPoolMaintainerClock(poolMaintainerClock)
            .build();
    try (Spanner spanner =
        SpannerOptions.newBuilder()
            .setProjectId(TEST_PROJECT)
            .setDatabaseRole(TEST_DATABASE_ROLE)
            .setChannelProvider(channelProvider)
            .setCredentials(NoCredentials.getInstance())
            .setSessionPoolOption(sessionPoolOptions)
            .build()
            .getService()) {
      DatabaseClientImpl client =
          (DatabaseClientImpl)
              spanner.getDatabaseClient(DatabaseId.of(TEST_PROJECT, TEST_INSTANCE, TEST_DATABASE));
      Instant initialExecutionTime = client.pool.poolMaintainer.lastExecutionTime;

      try (TransactionManager manager = client.transactionManager()) {
        TransactionContext transaction = manager.begin();
        while (true) {
          try {
            try (ResultSet resultSet = transaction.executeQueryAsync(SELECT1)) {
              consumeResults(resultSet);
            }
            poolMaintainerClock.currentTimeMillis.addAndGet(Duration.ofMillis(1050).toMillis());

            try (ResultSet resultSet = transaction.executeQueryAsync(SELECT1)) {
              consumeResults(resultSet);
            }
            poolMaintainerClock.currentTimeMillis.addAndGet(Duration.ofMillis(2050).toMillis());

            // force trigger pool maintainer to check for long-running sessions
            client.pool.poolMaintainer.maintainPool();

            manager.commit();
            assertNotNull(manager.getCommitTimestamp());
            break;
          } catch (AbortedException e) {
            transaction = manager.resetForRetry();
          }
        }
      }
      Instant endExecutionTime = client.pool.poolMaintainer.lastExecutionTime;

      assertNotEquals(
          endExecutionTime,
          initialExecutionTime); // if session clean up task runs then these timings won't match
      assertEquals(0, client.pool.numLeakedSessionsRemoved());
      assertTrue(client.pool.getNumberOfSessionsInPool() <= client.pool.totalSessions());
    }
  }

  @Test
  public void
      testPoolMaintainer_whenLongRunningAnalyzeQueryUsingTransactionManager_retainSessionForTransaction() {
    FakeClock poolMaintainerClock = new FakeClock();
    InactiveTransactionRemovalOptions inactiveTransactionRemovalOptions =
        InactiveTransactionRemovalOptions.newBuilder()
            .setIdleTimeThreshold(
                Duration.ofSeconds(
                    3L)) // any session not used for more than 3s will be long-running
            .setActionOnInactiveTransaction(ActionOnInactiveTransaction.CLOSE)
            .setExecutionFrequency(Duration.ofSeconds(1)) // execute thread every 1s
            .build();
    SessionPoolOptions sessionPoolOptions =
        SessionPoolOptions.newBuilder()
            .setMinSessions(1)
            .setMaxSessions(1) // to ensure there is 1 session and pool is 100% utilized
            .setInactiveTransactionRemovalOptions(inactiveTransactionRemovalOptions)
            .setLoopFrequency(1000L) // main thread runs every 1s
            .setPoolMaintainerClock(poolMaintainerClock)
            .build();
    try (Spanner spanner =
        SpannerOptions.newBuilder()
            .setProjectId(TEST_PROJECT)
            .setDatabaseRole(TEST_DATABASE_ROLE)
            .setChannelProvider(channelProvider)
            .setCredentials(NoCredentials.getInstance())
            .setSessionPoolOption(sessionPoolOptions)
            .build()
            .getService()) {
      DatabaseClientImpl client =
          (DatabaseClientImpl)
              spanner.getDatabaseClient(DatabaseId.of(TEST_PROJECT, TEST_INSTANCE, TEST_DATABASE));
      Instant initialExecutionTime = client.pool.poolMaintainer.lastExecutionTime;

      try (TransactionManager manager = client.transactionManager()) {
        TransactionContext transaction = manager.begin();
        while (true) {
          try {
            try (ResultSet resultSet =
                transaction.analyzeQuery(SELECT1, QueryAnalyzeMode.PROFILE)) {
              consumeResults(resultSet);
            }
            poolMaintainerClock.currentTimeMillis.addAndGet(Duration.ofMillis(1050).toMillis());

            try (ResultSet resultSet =
                transaction.analyzeQuery(SELECT1, QueryAnalyzeMode.PROFILE)) {
              consumeResults(resultSet);
            }
            poolMaintainerClock.currentTimeMillis.addAndGet(Duration.ofMillis(2050).toMillis());

            // force trigger pool maintainer to check for long-running sessions
            client.pool.poolMaintainer.maintainPool();

            manager.commit();
            assertNotNull(manager.getCommitTimestamp());
            break;
          } catch (AbortedException e) {
            transaction = manager.resetForRetry();
          }
        }
      }
      Instant endExecutionTime = client.pool.poolMaintainer.lastExecutionTime;

      assertNotEquals(
          endExecutionTime,
          initialExecutionTime); // if session clean up task runs then these timings won't match
      assertEquals(0, client.pool.numLeakedSessionsRemoved());
      assertTrue(client.pool.getNumberOfSessionsInPool() <= client.pool.totalSessions());
    }
  }

  @Test
  public void testWrite() {
    DatabaseClient client =
        spanner.getDatabaseClient(DatabaseId.of(TEST_PROJECT, TEST_INSTANCE, TEST_DATABASE));
    Timestamp timestamp =
        client.write(
            Collections.singletonList(
                Mutation.newInsertBuilder("FOO").set("ID").to(1L).set("NAME").to("Bar").build()));
    assertNotNull(timestamp);

    List<CommitRequest> commitRequests = mockSpanner.getRequestsOfType(CommitRequest.class);
    assertThat(commitRequests).hasSize(1);
    CommitRequest commit = commitRequests.get(0);
    assertNotNull(commit.getRequestOptions());
    assertEquals(Priority.PRIORITY_UNSPECIFIED, commit.getRequestOptions().getPriority());
  }

  @Test
  public void testWriteAborted() {
    DatabaseClient client =
        spanner.getDatabaseClient(DatabaseId.of(TEST_PROJECT, TEST_INSTANCE, TEST_DATABASE));
    // Force the Commit RPC to return Aborted the first time it is called. The exception is cleared
    // after the first call, so the retry should succeed.
    mockSpanner.setCommitExecutionTime(
        SimulatedExecutionTime.ofException(
            mockSpanner.createAbortedException(ByteString.copyFromUtf8("test"))));
    Timestamp timestamp =
        client.write(
            Collections.singletonList(
                Mutation.newInsertBuilder("FOO").set("ID").to(1L).set("NAME").to("Bar").build()));
    assertNotNull(timestamp);

    List<CommitRequest> commitRequests = mockSpanner.getRequestsOfType(CommitRequest.class);
    assertEquals(2, commitRequests.size());
  }

  @Test
  public void testWriteAtLeastOnceAborted() {
    DatabaseClient client =
        spanner.getDatabaseClient(DatabaseId.of(TEST_PROJECT, TEST_INSTANCE, TEST_DATABASE));
    // Force the Commit RPC to return Aborted the first time it is called. The exception is cleared
    // after the first call, so the retry should succeed.
    mockSpanner.setCommitExecutionTime(
        SimulatedExecutionTime.ofException(
            mockSpanner.createAbortedException(ByteString.copyFromUtf8("test"))));
    Timestamp timestamp =
        client.writeAtLeastOnce(
            Collections.singletonList(
                Mutation.newInsertBuilder("FOO").set("ID").to(1L).set("NAME").to("Bar").build()));
    assertNotNull(timestamp);

    List<CommitRequest> commitRequests = mockSpanner.getRequestsOfType(CommitRequest.class);
    assertEquals(2, commitRequests.size());
  }

  @Test
  public void testWriteWithOptions() {
    DatabaseClient client =
        spanner.getDatabaseClient(DatabaseId.of(TEST_PROJECT, TEST_INSTANCE, TEST_DATABASE));
    client.writeWithOptions(
        Collections.singletonList(
            Mutation.newInsertBuilder("FOO").set("ID").to(1L).set("NAME").to("Bar").build()),
        Options.priority(RpcPriority.HIGH));

    List<CommitRequest> commits = mockSpanner.getRequestsOfType(CommitRequest.class);
    assertThat(commits).hasSize(1);
    CommitRequest commit = commits.get(0);
    assertNotNull(commit.getRequestOptions());
    assertEquals(Priority.PRIORITY_HIGH, commit.getRequestOptions().getPriority());
  }

  @Test
  public void testWriteWithCommitStats() {
    DatabaseClient client =
        spanner.getDatabaseClient(DatabaseId.of(TEST_PROJECT, TEST_INSTANCE, TEST_DATABASE));
    CommitResponse response =
        client.writeWithOptions(
            Collections.singletonList(
                Mutation.newInsertBuilder("FOO").set("ID").to(1L).set("NAME").to("Bar").build()),
            Options.commitStats());
    assertNotNull(response);
    assertNotNull(response.getCommitTimestamp());
    assertNotNull(response.getCommitStats());
  }

  @Test
  public void testWriteAtLeastOnce() {
    DatabaseClient client =
        spanner.getDatabaseClient(DatabaseId.of(TEST_PROJECT, TEST_INSTANCE, TEST_DATABASE));
    Timestamp timestamp =
        client.writeAtLeastOnce(
            Collections.singletonList(
                Mutation.newInsertBuilder("FOO").set("ID").to(1L).set("NAME").to("Bar").build()));
    assertNotNull(timestamp);
  }

  @Test
  public void testWriteAtLeastOnceWithCommitStats() {
    DatabaseClient client =
        spanner.getDatabaseClient(DatabaseId.of(TEST_PROJECT, TEST_INSTANCE, TEST_DATABASE));
    CommitResponse response =
        client.writeAtLeastOnceWithOptions(
            Collections.singletonList(
                Mutation.newInsertBuilder("FOO").set("ID").to(1L).set("NAME").to("Bar").build()),
            Options.commitStats());
    assertNotNull(response);
    assertNotNull(response.getCommitTimestamp());
    assertNotNull(response.getCommitStats());

    List<CommitRequest> commitRequests = mockSpanner.getRequestsOfType(CommitRequest.class);
    assertThat(commitRequests).hasSize(1);
    CommitRequest commit = commitRequests.get(0);
    assertNotNull(commit.getSingleUseTransaction());
    assertTrue(commit.getSingleUseTransaction().hasReadWrite());
    assertNotNull(commit.getRequestOptions());
    assertEquals(Priority.PRIORITY_UNSPECIFIED, commit.getRequestOptions().getPriority());
  }

  @Test
  public void testWriteAtLeastOnceWithOptions() {
    DatabaseClient client =
        spanner.getDatabaseClient(DatabaseId.of(TEST_PROJECT, TEST_INSTANCE, TEST_DATABASE));
    client.writeAtLeastOnceWithOptions(
        Collections.singletonList(
            Mutation.newInsertBuilder("FOO").set("ID").to(1L).set("NAME").to("Bar").build()),
        Options.priority(RpcPriority.LOW));

    List<CommitRequest> commitRequests = mockSpanner.getRequestsOfType(CommitRequest.class);
    assertThat(commitRequests).hasSize(1);
    CommitRequest commit = commitRequests.get(0);
    assertNotNull(commit.getSingleUseTransaction());
    assertTrue(commit.getSingleUseTransaction().hasReadWrite());
    assertNotNull(commit.getRequestOptions());
    assertEquals(Priority.PRIORITY_LOW, commit.getRequestOptions().getPriority());
  }

  @Test
  public void testWriteAtLeastOnceWithTagOptions() {
    DatabaseClient client =
        spanner.getDatabaseClient(DatabaseId.of(TEST_PROJECT, TEST_INSTANCE, TEST_DATABASE));
    client.writeAtLeastOnceWithOptions(
        Collections.singletonList(
            Mutation.newInsertBuilder("FOO").set("ID").to(1L).set("NAME").to("Bar").build()),
        Options.tag("app=spanner,env=test"));

    List<CommitRequest> commitRequests = mockSpanner.getRequestsOfType(CommitRequest.class);
    assertThat(commitRequests).hasSize(1);
    CommitRequest commit = commitRequests.get(0);
    assertNotNull(commit.getSingleUseTransaction());
    assertTrue(commit.getSingleUseTransaction().hasReadWrite());
    assertNotNull(commit.getRequestOptions());
    assertThat(commit.getRequestOptions().getTransactionTag()).isEqualTo("app=spanner,env=test");
    assertThat(commit.getRequestOptions().getRequestTag()).isEmpty();
  }

  @Test
  public void testBatchWriteAtLeastOnceWithoutOptions() {
    DatabaseClient client =
        spanner.getDatabaseClient(DatabaseId.of(TEST_PROJECT, TEST_INSTANCE, TEST_DATABASE));

    ServerStream<BatchWriteResponse> responseStream = client.batchWriteAtLeastOnce(MUTATION_GROUPS);
    int idx = 0;
    for (BatchWriteResponse response : responseStream) {
      assertEquals(
          response.getStatus(),
          com.google.rpc.Status.newBuilder().setCode(com.google.rpc.Code.OK_VALUE).build());
      assertEquals(response.getIndexesList(), ImmutableList.of(idx, idx + 1));
      idx += 2;
    }

    assertNotNull(responseStream);
    List<BatchWriteRequest> requests = mockSpanner.getRequestsOfType(BatchWriteRequest.class);
    assertEquals(requests.size(), 1);
    BatchWriteRequest request = requests.get(0);
    assertEquals(request.getMutationGroupsCount(), 4);
    assertEquals(request.getRequestOptions().getPriority(), Priority.PRIORITY_UNSPECIFIED);
  }

  @Test
  public void testBatchWriteAtLeastOnceWithOptions() {
    DatabaseClient client =
        spanner.getDatabaseClient(DatabaseId.of(TEST_PROJECT, TEST_INSTANCE, TEST_DATABASE));
    consumeBatchWriteStream(
        client.batchWriteAtLeastOnce(MUTATION_GROUPS, Options.priority(RpcPriority.LOW)));

    List<BatchWriteRequest> requests = mockSpanner.getRequestsOfType(BatchWriteRequest.class);
    assertEquals(requests.size(), 1);
    BatchWriteRequest request = requests.get(0);
    assertEquals(request.getMutationGroupsCount(), 4);
    assertEquals(request.getRequestOptions().getPriority(), Priority.PRIORITY_LOW);
  }

  @Test
  public void testBatchWriteAtLeastOnceWithTagOptions() {
    DatabaseClient client =
        spanner.getDatabaseClient(DatabaseId.of(TEST_PROJECT, TEST_INSTANCE, TEST_DATABASE));
    consumeBatchWriteStream(
        client.batchWriteAtLeastOnce(MUTATION_GROUPS, Options.tag("app=spanner,env=test")));

    List<BatchWriteRequest> requests = mockSpanner.getRequestsOfType(BatchWriteRequest.class);
    assertEquals(requests.size(), 1);
    BatchWriteRequest request = requests.get(0);
    assertEquals(request.getMutationGroupsCount(), 4);
    assertEquals(request.getRequestOptions().getTransactionTag(), "app=spanner,env=test");
    assertThat(request.getRequestOptions().getRequestTag()).isEmpty();
  }

  @Test
  public void testExecuteQueryWithTag() {
    DatabaseClient client =
        spanner.getDatabaseClient(DatabaseId.of(TEST_PROJECT, TEST_INSTANCE, TEST_DATABASE));
    try (ResultSet resultSet =
        client
            .singleUse()
            .executeQuery(SELECT1, Options.tag("app=spanner,env=test,action=query"))) {
      consumeResults(resultSet);
    }

    List<ExecuteSqlRequest> requests = mockSpanner.getRequestsOfType(ExecuteSqlRequest.class);
    assertThat(requests).hasSize(1);
    ExecuteSqlRequest request = requests.get(0);
    assertNotNull(request.getRequestOptions());
    assertThat(request.getRequestOptions().getRequestTag())
        .isEqualTo("app=spanner,env=test,action=query");
    assertThat(request.getRequestOptions().getTransactionTag()).isEmpty();
  }

  @Test
  public void testExecuteQuery_withDirectedReadOptionsViaRequest() {
    DatabaseClient client =
        spanner.getDatabaseClient(DatabaseId.of(TEST_PROJECT, TEST_INSTANCE, TEST_DATABASE));
    try (ResultSet resultSet =
        client.singleUse().executeQuery(SELECT1, Options.directedRead(DIRECTED_READ_OPTIONS1))) {
      consumeResults(resultSet);
    }

    List<ExecuteSqlRequest> requests = mockSpanner.getRequestsOfType(ExecuteSqlRequest.class);
    assertEquals(1, requests.size());
    ExecuteSqlRequest request = requests.get(0);
    assertTrue(request.hasDirectedReadOptions());
    assertEquals(DIRECTED_READ_OPTIONS1, request.getDirectedReadOptions());
  }

  @Test
  public void testExecuteQuery_withDirectedReadOptionsViaSpannerOptions() {
    Spanner spannerWithDirectedReadOptions =
        spanner
            .getOptions()
            .toBuilder()
            .setDirectedReadOptions(DIRECTED_READ_OPTIONS2)
            .build()
            .getService();
    DatabaseClient client =
        spannerWithDirectedReadOptions.getDatabaseClient(
            DatabaseId.of(TEST_PROJECT, TEST_INSTANCE, TEST_DATABASE));
    try (ResultSet resultSet = client.singleUse().executeQuery(SELECT1)) {
      consumeResults(resultSet);
    }

    List<ExecuteSqlRequest> requests = mockSpanner.getRequestsOfType(ExecuteSqlRequest.class);
    assertEquals(requests.size(), 1);
    ExecuteSqlRequest request = requests.get(0);
    assertTrue(request.hasDirectedReadOptions());
    assertEquals(DIRECTED_READ_OPTIONS2, request.getDirectedReadOptions());
  }

  @Test
  public void testExecuteQuery_whenMultipleDirectedReadsOptions_preferRequestOption() {
    Spanner spannerWithDirectedReadOptions =
        spanner
            .getOptions()
            .toBuilder()
            .setDirectedReadOptions(DIRECTED_READ_OPTIONS2)
            .build()
            .getService();
    DatabaseClient client =
        spannerWithDirectedReadOptions.getDatabaseClient(
            DatabaseId.of(TEST_PROJECT, TEST_INSTANCE, TEST_DATABASE));
    try (ResultSet resultSet =
        client.singleUse().executeQuery(SELECT1, Options.directedRead(DIRECTED_READ_OPTIONS1))) {
      consumeResults(resultSet);
    }

    List<ExecuteSqlRequest> requests = mockSpanner.getRequestsOfType(ExecuteSqlRequest.class);
    assertEquals(requests.size(), 1);
    ExecuteSqlRequest request = requests.get(0);
    assertTrue(request.hasDirectedReadOptions());
    assertEquals(DIRECTED_READ_OPTIONS1, request.getDirectedReadOptions());
  }

  @Test
  public void testExecuteReadWithTag() {
    DatabaseClient client =
        spanner.getDatabaseClient(DatabaseId.of(TEST_PROJECT, TEST_INSTANCE, TEST_DATABASE));
    try (ResultSet resultSet =
        client
            .singleUse()
            .read(
                READ_TABLE_NAME,
                KeySet.singleKey(Key.of(1L)),
                READ_COLUMN_NAMES,
                Options.tag("app=spanner,env=test,action=read"))) {
      consumeResults(resultSet);
    }

    List<ReadRequest> requests = mockSpanner.getRequestsOfType(ReadRequest.class);
    assertThat(requests).hasSize(1);
    ReadRequest request = requests.get(0);
    assertNotNull(request.getRequestOptions());
    assertThat(request.getRequestOptions().getRequestTag())
        .isEqualTo("app=spanner,env=test,action=read");
    assertThat(request.getRequestOptions().getTransactionTag()).isEmpty();
  }

  @Test
  public void testExecuteReadWithDirectedReadOptions() {
    DatabaseClient client =
        spanner.getDatabaseClient(DatabaseId.of(TEST_PROJECT, TEST_INSTANCE, TEST_DATABASE));
    try (ResultSet resultSet =
        client
            .singleUse()
            .read(
                READ_TABLE_NAME,
                KeySet.singleKey(Key.of(1L)),
                READ_COLUMN_NAMES,
                Options.directedRead(DIRECTED_READ_OPTIONS1))) {
      consumeResults(resultSet);
    }

    List<ReadRequest> requests = mockSpanner.getRequestsOfType(ReadRequest.class);
    assertEquals(1, requests.size());
    ReadRequest request = requests.get(0);
    assertTrue(request.hasDirectedReadOptions());
    assertEquals(DIRECTED_READ_OPTIONS1, request.getDirectedReadOptions());
  }

  @Test
  public void testExecuteReadWithDirectedReadOptionsViaSpannerOptions() {
    Spanner spannerWithDirectedReadOptions =
        spanner
            .getOptions()
            .toBuilder()
            .setDirectedReadOptions(DIRECTED_READ_OPTIONS2)
            .build()
            .getService();
    DatabaseClient client =
        spannerWithDirectedReadOptions.getDatabaseClient(
            DatabaseId.of(TEST_PROJECT, TEST_INSTANCE, TEST_DATABASE));
    try (ResultSet resultSet =
        client.singleUse().read(READ_TABLE_NAME, KeySet.singleKey(Key.of(1L)), READ_COLUMN_NAMES)) {
      consumeResults(resultSet);
    }

    List<ReadRequest> requests = mockSpanner.getRequestsOfType(ReadRequest.class);
    assertEquals(requests.size(), 1);
    ReadRequest request = requests.get(0);
    assertTrue(request.hasDirectedReadOptions());
    assertEquals(DIRECTED_READ_OPTIONS2, request.getDirectedReadOptions());
  }

  @Test
  public void testReadWriteExecuteQueryWithDirectedReadOptionsViaSpannerOptions() {
    Spanner spannerWithDirectedReadOptions =
        spanner
            .getOptions()
            .toBuilder()
            .setDirectedReadOptions(DIRECTED_READ_OPTIONS2)
            .build()
            .getService();
    DatabaseClient client =
        spannerWithDirectedReadOptions.getDatabaseClient(
            DatabaseId.of(TEST_PROJECT, TEST_INSTANCE, TEST_DATABASE));
    TransactionRunner runner = client.readWriteTransaction();
    runner.run(
        transaction -> {
          try (ResultSet resultSet = transaction.executeQuery(SELECT1)) {
            consumeResults(resultSet);
          }
          return null;
        });

    List<ExecuteSqlRequest> requests = mockSpanner.getRequestsOfType(ExecuteSqlRequest.class);
    assertEquals(requests.size(), 1);
    ExecuteSqlRequest request = requests.get(0);
    assertFalse(request.hasDirectedReadOptions());
  }

  @Test
  public void testReadWriteExecuteQueryWithTag() {
    DatabaseClient client =
        spanner.getDatabaseClient(DatabaseId.of(TEST_PROJECT, TEST_INSTANCE, TEST_DATABASE));
    TransactionRunner runner =
        client.readWriteTransaction(Options.tag("app=spanner,env=test,action=txn"));
    runner.run(
        transaction -> {
          try (ResultSet resultSet =
              transaction.executeQuery(SELECT1, Options.tag("app=spanner,env=test,action=query"))) {
            consumeResults(resultSet);
          }
          return null;
        });

    List<ExecuteSqlRequest> requests = mockSpanner.getRequestsOfType(ExecuteSqlRequest.class);
    assertThat(requests).hasSize(1);
    ExecuteSqlRequest request = requests.get(0);
    assertNotNull(request.getRequestOptions());
    assertThat(request.getRequestOptions().getRequestTag())
        .isEqualTo("app=spanner,env=test,action=query");
    assertThat(request.getRequestOptions().getTransactionTag())
        .isEqualTo("app=spanner,env=test,action=txn");
  }

  @Test
  public void testReadWriteExecuteReadWithTag() {
    DatabaseClient client =
        spanner.getDatabaseClient(DatabaseId.of(TEST_PROJECT, TEST_INSTANCE, TEST_DATABASE));
    TransactionRunner runner =
        client.readWriteTransaction(Options.tag("app=spanner,env=test,action=txn"));
    runner.run(
        transaction -> {
          try (ResultSet resultSet =
              transaction.read(
                  READ_TABLE_NAME,
                  KeySet.singleKey(Key.of(1L)),
                  READ_COLUMN_NAMES,
                  Options.tag("app=spanner,env=test,action=read"))) {
            consumeResults(resultSet);
          }
          return null;
        });

    List<ReadRequest> requests = mockSpanner.getRequestsOfType(ReadRequest.class);
    assertThat(requests).hasSize(1);
    ReadRequest request = requests.get(0);
    assertNotNull(request.getRequestOptions());
    assertThat(request.getRequestOptions().getRequestTag())
        .isEqualTo("app=spanner,env=test,action=read");
    assertThat(request.getRequestOptions().getTransactionTag())
        .isEqualTo("app=spanner,env=test,action=txn");
  }

  @Test
  public void testExecuteUpdateWithTag() {
    DatabaseClient client =
        spanner.getDatabaseClient(DatabaseId.of(TEST_PROJECT, TEST_INSTANCE, TEST_DATABASE));
    TransactionRunner runner = client.readWriteTransaction();
    runner.run(
        transaction ->
            transaction.executeUpdate(
                UPDATE_STATEMENT, Options.tag("app=spanner,env=test,action=update")));

    List<ExecuteSqlRequest> requests = mockSpanner.getRequestsOfType(ExecuteSqlRequest.class);
    assertThat(requests).hasSize(1);
    ExecuteSqlRequest request = requests.get(0);
    assertNotNull(request.getRequestOptions());
    assertThat(request.getRequestOptions().getRequestTag())
        .isEqualTo("app=spanner,env=test,action=update");
    assertThat(request.getRequestOptions().getTransactionTag()).isEmpty();
  }

  @Test
  public void testBatchUpdateWithTag() {
    DatabaseClient client =
        spanner.getDatabaseClient(DatabaseId.of(TEST_PROJECT, TEST_INSTANCE, TEST_DATABASE));
    TransactionRunner runner =
        client.readWriteTransaction(Options.tag("app=spanner,env=test,action=txn"));
    runner.run(
        transaction ->
            transaction.batchUpdate(
                Collections.singletonList(UPDATE_STATEMENT),
                Options.tag("app=spanner,env=test,action=batch")));

    List<ExecuteBatchDmlRequest> requests =
        mockSpanner.getRequestsOfType(ExecuteBatchDmlRequest.class);
    assertThat(requests).hasSize(1);
    ExecuteBatchDmlRequest request = requests.get(0);
    assertNotNull(request.getRequestOptions());
    assertThat(request.getRequestOptions().getRequestTag())
        .isEqualTo("app=spanner,env=test,action=batch");
    assertThat(request.getRequestOptions().getTransactionTag())
        .isEqualTo("app=spanner,env=test,action=txn");
  }

  @Test
  public void testPartitionedDMLWithTag() {
    DatabaseClient client =
        spanner.getDatabaseClient(DatabaseId.of(TEST_PROJECT, TEST_INSTANCE, TEST_DATABASE));
    client.executePartitionedUpdate(
        UPDATE_STATEMENT, Options.tag("app=spanner,env=test,action=dml"));

    List<ExecuteSqlRequest> requests = mockSpanner.getRequestsOfType(ExecuteSqlRequest.class);
    assertThat(requests).hasSize(1);
    ExecuteSqlRequest request = requests.get(0);
    assertNotNull(request.getRequestOptions());
    assertThat(request.getRequestOptions().getRequestTag())
        .isEqualTo("app=spanner,env=test,action=dml");
    assertThat(request.getRequestOptions().getTransactionTag()).isEmpty();
  }

  @Test
  public void testCommitWithTag() {
    DatabaseClient client =
        spanner.getDatabaseClient(DatabaseId.of(TEST_PROJECT, TEST_INSTANCE, TEST_DATABASE));
    TransactionRunner runner =
        client.readWriteTransaction(Options.tag("app=spanner,env=test,action=commit"));
    runner.run(
        transaction -> {
          transaction.buffer(Mutation.delete("TEST", KeySet.all()));
          return null;
        });

    List<CommitRequest> requests = mockSpanner.getRequestsOfType(CommitRequest.class);
    assertThat(requests).hasSize(1);
    CommitRequest request = requests.get(0);
    assertNotNull(request.getRequestOptions());
    assertThat(request.getRequestOptions().getRequestTag()).isEmpty();
    assertThat(request.getRequestOptions().getTransactionTag())
        .isEqualTo("app=spanner,env=test,action=commit");
  }

  @Test
  public void testTransactionManagerCommitWithTag() {
    DatabaseClient client =
        spanner.getDatabaseClient(DatabaseId.of(TEST_PROJECT, TEST_INSTANCE, TEST_DATABASE));
    try (TransactionManager manager =
        client.transactionManager(Options.tag("app=spanner,env=test,action=manager"))) {
      TransactionContext transaction = manager.begin();
      transaction.buffer(Mutation.delete("TEST", KeySet.all()));
      manager.commit();
    }

    List<CommitRequest> requests = mockSpanner.getRequestsOfType(CommitRequest.class);
    assertThat(requests).hasSize(1);
    CommitRequest request = requests.get(0);
    assertNotNull(request.getRequestOptions());
    assertThat(request.getRequestOptions().getRequestTag()).isEmpty();
    assertThat(request.getRequestOptions().getTransactionTag())
        .isEqualTo("app=spanner,env=test,action=manager");
  }

  @Test
  public void testAsyncRunnerCommitWithTag() {
    DatabaseClient client =
        spanner.getDatabaseClient(DatabaseId.of(TEST_PROJECT, TEST_INSTANCE, TEST_DATABASE));
    AsyncRunner runner = client.runAsync(Options.tag("app=spanner,env=test,action=runner"));
    get(
        runner.runAsync(
            txn -> {
              txn.buffer(Mutation.delete("TEST", KeySet.all()));
              return ApiFutures.immediateFuture(null);
            },
            executor));

    List<CommitRequest> requests = mockSpanner.getRequestsOfType(CommitRequest.class);
    assertThat(requests).hasSize(1);
    CommitRequest request = requests.get(0);
    assertNotNull(request.getRequestOptions());
    assertThat(request.getRequestOptions().getRequestTag()).isEmpty();
    assertThat(request.getRequestOptions().getTransactionTag())
        .isEqualTo("app=spanner,env=test,action=runner");
  }

  @Test
  public void testAsyncTransactionManagerCommitWithTag() {
    DatabaseClient client =
        spanner.getDatabaseClient(DatabaseId.of(TEST_PROJECT, TEST_INSTANCE, TEST_DATABASE));
    try (AsyncTransactionManager manager =
        client.transactionManagerAsync(Options.tag("app=spanner,env=test,action=manager"))) {
      TransactionContextFuture transaction = manager.beginAsync();
      get(
          transaction
              .then(
                  (txn, input) -> {
                    txn.buffer(Mutation.delete("TEST", KeySet.all()));
                    return ApiFutures.immediateFuture(null);
                  },
                  executor)
              .commitAsync());
    }

    List<CommitRequest> requests = mockSpanner.getRequestsOfType(CommitRequest.class);
    assertThat(requests).hasSize(1);
    CommitRequest request = requests.get(0);
    assertNotNull(request.getRequestOptions());
    assertThat(request.getRequestOptions().getRequestTag()).isEmpty();
    assertThat(request.getRequestOptions().getTransactionTag())
        .isEqualTo("app=spanner,env=test,action=manager");
  }

  @Test
  public void singleUse() {
    DatabaseClientImpl client =
        (DatabaseClientImpl)
            spanner.getDatabaseClient(DatabaseId.of(TEST_PROJECT, TEST_INSTANCE, TEST_DATABASE));
    Set<PooledSessionFuture> checkedOut = client.pool.checkedOutSessions;
    assertThat(checkedOut).isEmpty();
    try (ResultSet rs = client.singleUse().executeQuery(SELECT1)) {
      assertThat(rs.next()).isTrue();
      assertThat(checkedOut).hasSize(1);
      assertThat(rs.getLong(0)).isEqualTo(1L);
      assertThat(rs.next()).isFalse();
    }
    assertThat(checkedOut).isEmpty();
  }

  @Test
  public void singleUseIsNonBlocking() {
    mockSpanner.freeze();
    // Use a Spanner instance with no initial sessions in the pool to show that getting a session
    // from the pool and then preparing a query is non-blocking (i.e. does not wait on a reply from
    // the server).
    DatabaseClient client =
        spannerWithEmptySessionPool.getDatabaseClient(
            DatabaseId.of(TEST_PROJECT, TEST_INSTANCE, TEST_DATABASE));
    try (ResultSet rs = client.singleUse().executeQuery(SELECT1)) {
      mockSpanner.unfreeze();
      assertThat(rs.next()).isTrue();
      assertThat(rs.getLong(0)).isEqualTo(1L);
      assertThat(rs.next()).isFalse();
    }
  }

  @Test
  public void singleUseAsync() throws Exception {
    DatabaseClient client =
        spanner.getDatabaseClient(DatabaseId.of(TEST_PROJECT, TEST_INSTANCE, TEST_DATABASE));
    final AtomicInteger rowCount = new AtomicInteger();
    ApiFuture<Void> res;
    try (AsyncResultSet rs = client.singleUse().executeQueryAsync(SELECT1)) {
      res =
          rs.setCallback(
              executor,
              resultSet -> {
                while (true) {
                  switch (resultSet.tryNext()) {
                    case OK:
                      rowCount.incrementAndGet();
                      break;
                    case DONE:
                      return CallbackResponse.DONE;
                    case NOT_READY:
                      return CallbackResponse.CONTINUE;
                  }
                }
              });
    }
    res.get();
    assertThat(rowCount.get()).isEqualTo(1);
  }

  @Test
  public void singleUseAsyncWithoutCallback() {
    DatabaseClient client =
        spanner.getDatabaseClient(DatabaseId.of(TEST_PROJECT, TEST_INSTANCE, TEST_DATABASE));
    int rowCount = 0;
    try (AsyncResultSet rs = client.singleUse().executeQueryAsync(SELECT1)) {
      while (rs.next()) {
        rowCount++;
      }
    }
    assertThat(rowCount).isEqualTo(1);
  }

  @Test
  public void singleUseBound() {
    DatabaseClient client =
        spanner.getDatabaseClient(DatabaseId.of(TEST_PROJECT, TEST_INSTANCE, TEST_DATABASE));
    try (ResultSet rs =
        client
            .singleUse(TimestampBound.ofExactStaleness(15L, TimeUnit.SECONDS))
            .executeQuery(SELECT1)) {
      assertThat(rs.next()).isTrue();
      assertThat(rs.getLong(0)).isEqualTo(1L);
      assertThat(rs.next()).isFalse();
    }
  }

  @Test
  public void singleUseBoundIsNonBlocking() {
    mockSpanner.freeze();
    DatabaseClient client =
        spannerWithEmptySessionPool.getDatabaseClient(
            DatabaseId.of(TEST_PROJECT, TEST_INSTANCE, TEST_DATABASE));
    try (ResultSet rs =
        client
            .singleUse(TimestampBound.ofExactStaleness(15L, TimeUnit.SECONDS))
            .executeQuery(SELECT1)) {
      mockSpanner.unfreeze();
      assertThat(rs.next()).isTrue();
      assertThat(rs.getLong(0)).isEqualTo(1L);
      assertThat(rs.next()).isFalse();
    }
  }

  @Test
  public void singleUseBoundAsync() throws Exception {
    DatabaseClient client =
        spanner.getDatabaseClient(DatabaseId.of(TEST_PROJECT, TEST_INSTANCE, TEST_DATABASE));
    final AtomicInteger rowCount = new AtomicInteger();
    ApiFuture<Void> res;
    try (AsyncResultSet rs =
        client
            .singleUse(TimestampBound.ofExactStaleness(15L, TimeUnit.SECONDS))
            .executeQueryAsync(SELECT1)) {
      res =
          rs.setCallback(
              executor,
              resultSet -> {
                while (true) {
                  switch (resultSet.tryNext()) {
                    case OK:
                      rowCount.incrementAndGet();
                      break;
                    case DONE:
                      return CallbackResponse.DONE;
                    case NOT_READY:
                      return CallbackResponse.CONTINUE;
                  }
                }
              });
    }
    res.get();
    assertThat(rowCount.get()).isEqualTo(1);
  }

  @Test
  public void singleUseTransaction() {
    DatabaseClient client =
        spanner.getDatabaseClient(DatabaseId.of(TEST_PROJECT, TEST_INSTANCE, TEST_DATABASE));
    try (ResultSet rs = client.singleUseReadOnlyTransaction().executeQuery(SELECT1)) {
      assertThat(rs.next()).isTrue();
      assertThat(rs.getLong(0)).isEqualTo(1L);
      assertThat(rs.next()).isFalse();
    }
  }

  @Test
  public void singleUseTransactionIsNonBlocking() {
    mockSpanner.freeze();
    DatabaseClient client =
        spannerWithEmptySessionPool.getDatabaseClient(
            DatabaseId.of(TEST_PROJECT, TEST_INSTANCE, TEST_DATABASE));
    try (ResultSet rs = client.singleUseReadOnlyTransaction().executeQuery(SELECT1)) {
      mockSpanner.unfreeze();
      assertThat(rs.next()).isTrue();
      assertThat(rs.getLong(0)).isEqualTo(1L);
      assertThat(rs.next()).isFalse();
    }
  }

  @Test
  public void singleUseTransactionBound() {
    DatabaseClient client =
        spanner.getDatabaseClient(DatabaseId.of(TEST_PROJECT, TEST_INSTANCE, TEST_DATABASE));
    try (ResultSet rs =
        client
            .singleUseReadOnlyTransaction(TimestampBound.ofExactStaleness(15L, TimeUnit.SECONDS))
            .executeQuery(SELECT1)) {
      assertThat(rs.next()).isTrue();
      assertThat(rs.getLong(0)).isEqualTo(1L);
      assertThat(rs.next()).isFalse();
    }
  }

  @Test
  public void singleUseTransactionBoundIsNonBlocking() {
    mockSpanner.freeze();
    DatabaseClient client =
        spannerWithEmptySessionPool.getDatabaseClient(
            DatabaseId.of(TEST_PROJECT, TEST_INSTANCE, TEST_DATABASE));
    try (ResultSet rs =
        client
            .singleUseReadOnlyTransaction(TimestampBound.ofExactStaleness(15L, TimeUnit.SECONDS))
            .executeQuery(SELECT1)) {
      mockSpanner.unfreeze();
      assertThat(rs.next()).isTrue();
      assertThat(rs.getLong(0)).isEqualTo(1L);
      assertThat(rs.next()).isFalse();
    }
  }

  @Test
  public void readOnlyTransaction() {
    DatabaseClient client =
        spanner.getDatabaseClient(DatabaseId.of(TEST_PROJECT, TEST_INSTANCE, TEST_DATABASE));
    try (ReadOnlyTransaction tx = client.readOnlyTransaction()) {
      try (ResultSet rs = tx.executeQuery(SELECT1)) {
        assertThat(rs.next()).isTrue();
        assertThat(rs.getLong(0)).isEqualTo(1L);
        assertThat(rs.next()).isFalse();
      }
    }
  }

  @Test
  public void readOnlyTransactionIsNonBlocking() {
    mockSpanner.freeze();
    DatabaseClient client =
        spannerWithEmptySessionPool.getDatabaseClient(
            DatabaseId.of(TEST_PROJECT, TEST_INSTANCE, TEST_DATABASE));
    try (ReadOnlyTransaction tx = client.readOnlyTransaction()) {
      try (ResultSet rs = tx.executeQuery(SELECT1)) {
        mockSpanner.unfreeze();
        assertThat(rs.next()).isTrue();
        assertThat(rs.getLong(0)).isEqualTo(1L);
        assertThat(rs.next()).isFalse();
      }
    }
  }

  @Test
  public void readOnlyTransactionBound() {
    DatabaseClient client =
        spanner.getDatabaseClient(DatabaseId.of(TEST_PROJECT, TEST_INSTANCE, TEST_DATABASE));
    try (ReadOnlyTransaction tx =
        client.readOnlyTransaction(TimestampBound.ofExactStaleness(15L, TimeUnit.SECONDS))) {
      try (ResultSet rs = tx.executeQuery(SELECT1)) {
        assertThat(rs.next()).isTrue();
        assertThat(rs.getLong(0)).isEqualTo(1L);
        assertThat(rs.next()).isFalse();
      }
    }
  }

  @Test
  public void readOnlyTransactionBoundIsNonBlocking() {
    mockSpanner.freeze();
    DatabaseClient client =
        spannerWithEmptySessionPool.getDatabaseClient(
            DatabaseId.of(TEST_PROJECT, TEST_INSTANCE, TEST_DATABASE));
    try (ReadOnlyTransaction tx =
        client.readOnlyTransaction(TimestampBound.ofExactStaleness(15L, TimeUnit.SECONDS))) {
      try (ResultSet rs = tx.executeQuery(SELECT1)) {
        mockSpanner.unfreeze();
        assertThat(rs.next()).isTrue();
        assertThat(rs.getLong(0)).isEqualTo(1L);
        assertThat(rs.next()).isFalse();
      }
    }
  }

  @Test
  public void testReadWriteTransaction() {
    DatabaseClient client =
        spanner.getDatabaseClient(DatabaseId.of(TEST_PROJECT, TEST_INSTANCE, TEST_DATABASE));
    TransactionRunner runner = client.readWriteTransaction();
    runner.run(
        transaction -> {
          transaction.executeUpdate(UPDATE_STATEMENT);
          return null;
        });
    assertNotNull(runner.getCommitTimestamp());
  }

  @Test
  public void testReadWriteTransaction_returnsCommitStats() {
    DatabaseClient client =
        spanner.getDatabaseClient(DatabaseId.of(TEST_PROJECT, TEST_INSTANCE, TEST_DATABASE));
    TransactionRunner runner = client.readWriteTransaction(Options.commitStats());
    runner.run(
        transaction -> {
          transaction.buffer(Mutation.delete("FOO", Key.of("foo")));
          return null;
        });
    assertNotNull(runner.getCommitResponse());
    assertNotNull(runner.getCommitResponse().getCommitStats());
    assertEquals(1L, runner.getCommitResponse().getCommitStats().getMutationCount());
  }

  @Test
  public void readWriteTransactionIsNonBlocking() {
    mockSpanner.freeze();
    DatabaseClient client =
        spannerWithEmptySessionPool.getDatabaseClient(
            DatabaseId.of(TEST_PROJECT, TEST_INSTANCE, TEST_DATABASE));
    TransactionRunner runner = client.readWriteTransaction();
    // The runner.run(...) method cannot be made non-blocking, as it returns the result of the
    // transaction.
    mockSpanner.unfreeze();
    runner.run(
        transaction -> {
          transaction.executeUpdate(UPDATE_STATEMENT);
          return null;
        });
  }

  @Test
  public void testRunAsync() throws Exception {
    DatabaseClient client =
        spanner.getDatabaseClient(DatabaseId.of(TEST_PROJECT, TEST_INSTANCE, TEST_DATABASE));
    ExecutorService executor = Executors.newSingleThreadExecutor();
    AsyncRunner runner = client.runAsync();
    ApiFuture<Long> result =
        runner.runAsync(
            txn -> ApiFutures.immediateFuture(txn.executeUpdate(UPDATE_STATEMENT)), executor);
    assertEquals(UPDATE_COUNT, result.get().longValue());
    assertNotNull(runner.getCommitTimestamp().get());
    executor.shutdown();
  }

  @Test
  public void testRunAsync_returnsCommitStats() {
    DatabaseClient client =
        spanner.getDatabaseClient(DatabaseId.of(TEST_PROJECT, TEST_INSTANCE, TEST_DATABASE));
    ExecutorService executor = Executors.newSingleThreadExecutor();
    AsyncRunner runner = client.runAsync(Options.commitStats());
    ApiFuture<Void> result =
        runner.runAsync(
            txn -> {
              txn.buffer(Mutation.delete("FOO", Key.of("foo")));
              return ApiFutures.immediateFuture(null);
            },
            executor);
    assertNull(get(result));
    assertNotNull(get(runner.getCommitResponse()));
    assertNotNull(get(runner.getCommitResponse()).getCommitStats());
    assertEquals(1L, get(runner.getCommitResponse()).getCommitStats().getMutationCount());
    executor.shutdown();
  }

  @Test
  public void runAsyncIsNonBlocking() throws Exception {
    mockSpanner.freeze();
    DatabaseClient client =
        spannerWithEmptySessionPool.getDatabaseClient(
            DatabaseId.of(TEST_PROJECT, TEST_INSTANCE, TEST_DATABASE));
    ExecutorService executor = Executors.newSingleThreadExecutor();
    AsyncRunner runner = client.runAsync();
    ApiFuture<Long> fut =
        runner.runAsync(
            txn -> ApiFutures.immediateFuture(txn.executeUpdate(UPDATE_STATEMENT)), executor);
    mockSpanner.unfreeze();
    assertThat(fut.get()).isEqualTo(UPDATE_COUNT);
    executor.shutdown();
  }

  @Test
  public void runAsyncWithException() throws Exception {
    DatabaseClient client =
        spanner.getDatabaseClient(DatabaseId.of(TEST_PROJECT, TEST_INSTANCE, TEST_DATABASE));
    ExecutorService executor = Executors.newSingleThreadExecutor();
    AsyncRunner runner = client.runAsync();
    ApiFuture<Long> fut =
        runner.runAsync(
            txn -> ApiFutures.immediateFuture(txn.executeUpdate(INVALID_UPDATE_STATEMENT)),
            executor);

    ExecutionException e = assertThrows(ExecutionException.class, fut::get);
    assertThat(e.getCause()).isInstanceOf(SpannerException.class);
    SpannerException se = (SpannerException) e.getCause();
    assertThat(se.getErrorCode()).isEqualTo(ErrorCode.INVALID_ARGUMENT);

    executor.shutdown();
  }

  @Test
  public void testTransactionManager() {
    DatabaseClient client =
        spanner.getDatabaseClient(DatabaseId.of(TEST_PROJECT, TEST_INSTANCE, TEST_DATABASE));
    try (TransactionManager manager = client.transactionManager()) {
      TransactionContext transaction = manager.begin();
      while (true) {
        try {
          transaction.executeUpdate(UPDATE_STATEMENT);
          manager.commit();
          assertNotNull(manager.getCommitTimestamp());
          break;
        } catch (AbortedException e) {
          transaction = manager.resetForRetry();
        }
      }
    }
  }

  @Test
  public void testTransactionManager_returnsCommitStats() {
    DatabaseClient client =
        spanner.getDatabaseClient(DatabaseId.of(TEST_PROJECT, TEST_INSTANCE, TEST_DATABASE));
    try (TransactionManager manager = client.transactionManager(Options.commitStats())) {
      TransactionContext transaction = manager.begin();
      while (true) {
        try {
          transaction.buffer(Mutation.delete("FOO", Key.of("foo")));
          manager.commit();
          assertNotNull(manager.getCommitResponse());
          assertNotNull(manager.getCommitResponse().getCommitStats());
          assertEquals(1L, manager.getCommitResponse().getCommitStats().getMutationCount());
          break;
        } catch (AbortedException e) {
          transaction = manager.resetForRetry();
        }
      }
    }
  }

  @Test
  public void transactionManagerIsNonBlocking() throws Exception {
    mockSpanner.freeze();
    DatabaseClient client =
        spannerWithEmptySessionPool.getDatabaseClient(
            DatabaseId.of(TEST_PROJECT, TEST_INSTANCE, TEST_DATABASE));
    try (TransactionManager txManager = client.transactionManager()) {
      mockSpanner.unfreeze();
      TransactionContext transaction = txManager.begin();
      while (true) {
        try {
          transaction.executeUpdate(UPDATE_STATEMENT);
          txManager.commit();
          break;
        } catch (AbortedException e) {
          //noinspection BusyWait
          Thread.sleep(e.getRetryDelayInMillis());
          transaction = txManager.resetForRetry();
        }
      }
    }
  }

  @Test
  public void transactionManagerExecuteQueryAsync() {
    DatabaseClient client =
        spanner.getDatabaseClient(DatabaseId.of(TEST_PROJECT, TEST_INSTANCE, TEST_DATABASE));
    final AtomicInteger rowCount = new AtomicInteger();
    try (TransactionManager txManager = client.transactionManager()) {
      TransactionContext transaction = txManager.begin();
      while (true) {
        try {
          try (AsyncResultSet rs = transaction.executeQueryAsync(SELECT1)) {
            rs.setCallback(
                executor,
                resultSet -> {
                  try {
                    while (true) {
                      switch (resultSet.tryNext()) {
                        case OK:
                          rowCount.incrementAndGet();
                          break;
                        case DONE:
                          return CallbackResponse.DONE;
                        case NOT_READY:
                          return CallbackResponse.CONTINUE;
                      }
                    }
                  } catch (Throwable t) {
                    return CallbackResponse.DONE;
                  }
                });
          }
          txManager.commit();
          break;
        } catch (AbortedException e) {
          transaction = txManager.resetForRetry();
        }
      }
    }
    assertThat(rowCount.get()).isEqualTo(1);
  }

  /**
   * Test that the update statement can be executed as a partitioned transaction that returns a
   * lower bound update count.
   */
  @Test
  public void testExecutePartitionedDml() {
    DatabaseClient client =
        spanner.getDatabaseClient(DatabaseId.of(TEST_PROJECT, TEST_INSTANCE, TEST_DATABASE));
    long updateCount = client.executePartitionedUpdate(UPDATE_STATEMENT);
    assertThat(updateCount).isEqualTo(UPDATE_COUNT);
  }

  /** {@link AbortedException} should automatically be retried. */
  @Test
  public void testExecutePartitionedDmlAborted() {
    DatabaseClient client =
        spanner.getDatabaseClient(DatabaseId.of(TEST_PROJECT, TEST_INSTANCE, TEST_DATABASE));
    mockSpanner.abortNextTransaction();
    long updateCount = client.executePartitionedUpdate(UPDATE_STATEMENT);
    assertThat(updateCount).isEqualTo(UPDATE_COUNT);
  }

  /**
   * A valid query that returns a {@link ResultSet} should not be accepted by a partitioned dml
   * transaction.
   */
  @Test(expected = SpannerException.class)
  public void testExecutePartitionedDmlWithQuery() {
    DatabaseClient client =
        spanner.getDatabaseClient(DatabaseId.of(TEST_PROJECT, TEST_INSTANCE, TEST_DATABASE));
    client.executePartitionedUpdate(SELECT1);
  }

  /** Server side exceptions that are not {@link AbortedException}s should propagate to the user. */
  @Test(expected = SpannerException.class)
  public void testExecutePartitionedDmlWithException() {
    DatabaseClient client =
        spanner.getDatabaseClient(DatabaseId.of(TEST_PROJECT, TEST_INSTANCE, TEST_DATABASE));
    client.executePartitionedUpdate(INVALID_UPDATE_STATEMENT);
  }

  @Test
  public void testPartitionedDmlDoesNotTimeout() {
    mockSpanner.setExecuteSqlExecutionTime(SimulatedExecutionTime.ofMinimumAndRandomTime(20, 0));
    final RetrySettings retrySettings =
        RetrySettings.newBuilder()
            .setInitialRpcTimeout(Duration.ofMillis(1L))
            .setMaxRpcTimeout(Duration.ofMillis(1L))
            .setMaxAttempts(1)
            .setTotalTimeout(Duration.ofMillis(1L))
            .build();
    SpannerOptions.Builder builder =
        SpannerOptions.newBuilder()
            .setProjectId(TEST_PROJECT)
            .setChannelProvider(channelProvider)
            .setCredentials(NoCredentials.getInstance());
    // Set normal DML timeout value.
    builder.getSpannerStubSettingsBuilder().executeSqlSettings().setRetrySettings(retrySettings);
    try (Spanner spanner = builder.build().getService()) {
      DatabaseClient client =
          spanner.getDatabaseClient(DatabaseId.of(TEST_PROJECT, TEST_INSTANCE, TEST_DATABASE));

      assertThat(spanner.getOptions().getPartitionedDmlTimeout()).isEqualTo(Duration.ofHours(2L));

      // PDML should not timeout with these settings.
      long updateCount = client.executePartitionedUpdate(UPDATE_STATEMENT);
      assertThat(updateCount).isEqualTo(UPDATE_COUNT);

      // Normal DML should timeout.
      SpannerException e =
          assertThrows(
              SpannerException.class,
              () ->
                  client
                      .readWriteTransaction()
                      .run(
                          transaction -> {
                            transaction.executeUpdate(UPDATE_STATEMENT);
                            return null;
                          }));
      assertEquals(ErrorCode.DEADLINE_EXCEEDED, e.getErrorCode());
    }
  }

  @Test
  public void testPartitionedDmlWithLowerTimeout() {
    mockSpanner.setExecuteStreamingSqlExecutionTime(
        SimulatedExecutionTime.ofMinimumAndRandomTime(1000, 0));
    SpannerOptions.Builder builder =
        SpannerOptions.newBuilder()
            .setProjectId(TEST_PROJECT)
            .setChannelProvider(channelProvider)
            .setCredentials(NoCredentials.getInstance());
    // Set PDML timeout value.
    builder.setPartitionedDmlTimeout(Duration.ofMillis(10L));
    try (Spanner spanner = builder.build().getService()) {
      DatabaseClient client =
          spanner.getDatabaseClient(DatabaseId.of(TEST_PROJECT, TEST_INSTANCE, TEST_DATABASE));
      assertThat(spanner.getOptions().getPartitionedDmlTimeout()).isEqualTo(Duration.ofMillis(10L));
      // PDML should time out with these settings.
      mockSpanner.setExecuteSqlExecutionTime(
          SimulatedExecutionTime.ofMinimumAndRandomTime(1000, 0));
      SpannerException e =
          assertThrows(
              SpannerException.class, () -> client.executePartitionedUpdate(UPDATE_STATEMENT));
      assertEquals(ErrorCode.DEADLINE_EXCEEDED, e.getErrorCode());

      // Normal DML should not time out.
      mockSpanner.setExecuteSqlExecutionTime(SimulatedExecutionTime.ofMinimumAndRandomTime(10, 0));
      Long updateCount =
          client
              .readWriteTransaction()
              .run(transaction -> transaction.executeUpdate(UPDATE_STATEMENT));
      assertThat(updateCount).isEqualTo(UPDATE_COUNT);
    }
  }

  @Test
  public void testPartitionedDmlWithHigherTimeout() {
    mockSpanner.setExecuteStreamingSqlExecutionTime(
        SimulatedExecutionTime.ofMinimumAndRandomTime(100, 0));
    SpannerOptions.Builder builder =
        SpannerOptions.newBuilder()
            .setProjectId(TEST_PROJECT)
            .setChannelProvider(channelProvider)
            .setCredentials(NoCredentials.getInstance());
    // Set PDML timeout value to a value that should allow the statement to be executed.
    builder.setPartitionedDmlTimeout(Duration.ofMillis(5000L));
    // Set the ExecuteSql RPC timeout value to a value lower than the time needed to execute the
    // statement. The higher timeout value that is set above should be respected, and the value for
    // the ExecuteSQL RPC should be ignored specifically for Partitioned DML.
    builder
        .getSpannerStubSettingsBuilder()
        .executeSqlSettings()
        .setRetrySettings(
            builder
                .getSpannerStubSettingsBuilder()
                .executeSqlSettings()
                .getRetrySettings()
                .toBuilder()
                .setInitialRpcTimeout(Duration.ofMillis(10L))
                .setMaxRpcTimeout(Duration.ofMillis(10L))
                .setInitialRetryDelay(Duration.ofMillis(1L))
                .setMaxRetryDelay(Duration.ofMillis(1L))
                .build());
    try (Spanner spanner = builder.build().getService()) {
      DatabaseClient client =
          spanner.getDatabaseClient(DatabaseId.of(TEST_PROJECT, TEST_INSTANCE, TEST_DATABASE));
      // PDML should not timeout with these settings.
      long updateCount = client.executePartitionedUpdate(UPDATE_STATEMENT);

      // Normal DML should timeout as it should use the ExecuteSQL RPC settings.
      mockSpanner.setExecuteSqlExecutionTime(SimulatedExecutionTime.ofMinimumAndRandomTime(100, 0));
      SpannerException e =
          assertThrows(
              SpannerException.class,
              () ->
                  client
                      .readWriteTransaction()
                      .run(transaction -> transaction.executeUpdate(UPDATE_STATEMENT)));
      assertThat(e.getErrorCode()).isEqualTo(ErrorCode.DEADLINE_EXCEEDED);
      assertThat(updateCount).isEqualTo(UPDATE_COUNT);
    }
  }

  @Test
  public void testPartitionedDmlRetriesOnUnavailable() {
    mockSpanner.setExecuteSqlExecutionTime(
        SimulatedExecutionTime.ofException(Status.UNAVAILABLE.asRuntimeException()));
    SpannerOptions.Builder builder =
        SpannerOptions.newBuilder()
            .setProjectId(TEST_PROJECT)
            .setChannelProvider(channelProvider)
            .setCredentials(NoCredentials.getInstance());
    try (Spanner spanner = builder.build().getService()) {
      DatabaseClient client =
          spanner.getDatabaseClient(DatabaseId.of(TEST_PROJECT, TEST_INSTANCE, TEST_DATABASE));
      long updateCount = client.executePartitionedUpdate(UPDATE_STATEMENT);
      assertThat(updateCount).isEqualTo(UPDATE_COUNT);
    }
  }

  @Test
  public void testDatabaseOrInstanceDoesNotExistOnInitialization() throws Exception {
    StatusRuntimeException[] exceptions =
        new StatusRuntimeException[] {
          SpannerExceptionFactoryTest.newStatusResourceNotFoundException(
              "Database", SpannerExceptionFactory.DATABASE_RESOURCE_TYPE, DATABASE_NAME),
          SpannerExceptionFactoryTest.newStatusResourceNotFoundException(
              "Instance", SpannerExceptionFactory.INSTANCE_RESOURCE_TYPE, INSTANCE_NAME)
        };
    for (StatusRuntimeException exception : exceptions) {
      try (Spanner spanner =
          SpannerOptions.newBuilder()
              .setProjectId(TEST_PROJECT)
              .setChannelProvider(channelProvider)
              .setCredentials(NoCredentials.getInstance())
              .build()
              .getService()) {
        mockSpanner.setBatchCreateSessionsExecutionTime(
            SimulatedExecutionTime.ofStickyException(exception));
        DatabaseClientImpl dbClient =
            (DatabaseClientImpl)
                spanner.getDatabaseClient(
                    DatabaseId.of(TEST_PROJECT, TEST_INSTANCE, TEST_DATABASE));
        // Wait until session creation has finished.
        Stopwatch watch = Stopwatch.createStarted();
        while (watch.elapsed(TimeUnit.SECONDS) < 5
            && dbClient.pool.getNumberOfSessionsBeingCreated() > 0) {
          //noinspection BusyWait
          Thread.sleep(1L);
        }
        // All session creation should fail and stop trying.
        assertThat(dbClient.pool.getNumberOfSessionsInPool()).isEqualTo(0);
        assertThat(dbClient.pool.getNumberOfSessionsBeingCreated()).isEqualTo(0);
        mockSpanner.reset();
        mockSpanner.removeAllExecutionTimes();
      }
    }
  }

  @Test
  public void testDatabaseOrInstanceDoesNotExistOnCreate() {
    StatusRuntimeException[] exceptions =
        new StatusRuntimeException[] {
          SpannerExceptionFactoryTest.newStatusResourceNotFoundException(
              "Database", SpannerExceptionFactory.DATABASE_RESOURCE_TYPE, DATABASE_NAME),
          SpannerExceptionFactoryTest.newStatusResourceNotFoundException(
              "Instance", SpannerExceptionFactory.INSTANCE_RESOURCE_TYPE, INSTANCE_NAME)
        };
    for (StatusRuntimeException exception : exceptions) {
      mockSpanner.setBatchCreateSessionsExecutionTime(
          SimulatedExecutionTime.ofStickyException(exception));
      // Ensure there are no sessions in the pool by default.
      try (Spanner spanner =
          SpannerOptions.newBuilder()
              .setProjectId(TEST_PROJECT)
              .setChannelProvider(channelProvider)
              .setCredentials(NoCredentials.getInstance())
              .setSessionPoolOption(SessionPoolOptions.newBuilder().setMinSessions(0).build())
              .build()
              .getService()) {
        DatabaseClientImpl dbClient =
            (DatabaseClientImpl)
                spanner.getDatabaseClient(
                    DatabaseId.of(TEST_PROJECT, TEST_INSTANCE, TEST_DATABASE));
        // The create session failure should propagate to the client and not retry.
        try (ResultSet rs = dbClient.singleUse().executeQuery(SELECT1)) {
          assertThrows(ResourceNotFoundException.class, rs::next);
          // The server should only receive one BatchCreateSessions request.
          assertThat(mockSpanner.getRequests()).hasSize(1);
        }
        assertThrows(ResourceNotFoundException.class, dbClient::readWriteTransaction);
        // No additional requests should have been sent by the client.
        assertThat(mockSpanner.getRequests()).hasSize(1);
      }
      mockSpanner.reset();
      mockSpanner.removeAllExecutionTimes();
    }
  }

  @Test
  public void testDatabaseOrInstanceDoesNotExistOnReplenish() throws Exception {
    StatusRuntimeException[] exceptions =
        new StatusRuntimeException[] {
          SpannerExceptionFactoryTest.newStatusResourceNotFoundException(
              "Database", SpannerExceptionFactory.DATABASE_RESOURCE_TYPE, DATABASE_NAME),
          SpannerExceptionFactoryTest.newStatusResourceNotFoundException(
              "Instance", SpannerExceptionFactory.INSTANCE_RESOURCE_TYPE, INSTANCE_NAME)
        };
    for (StatusRuntimeException exception : exceptions) {
      try (Spanner spanner =
          SpannerOptions.newBuilder()
              .setProjectId(TEST_PROJECT)
              .setChannelProvider(channelProvider)
              .setCredentials(NoCredentials.getInstance())
              .build()
              .getService()) {
        mockSpanner.setBatchCreateSessionsExecutionTime(
            SimulatedExecutionTime.ofStickyException(exception));
        DatabaseClientImpl dbClient =
            (DatabaseClientImpl)
                spanner.getDatabaseClient(
                    DatabaseId.of(TEST_PROJECT, TEST_INSTANCE, TEST_DATABASE));
        // Wait until session creation has finished.
        Stopwatch watch = Stopwatch.createStarted();
        while (watch.elapsed(TimeUnit.SECONDS) < 5
            && dbClient.pool.getNumberOfSessionsBeingCreated() > 0) {
          //noinspection BusyWait
          Thread.sleep(1L);
        }
        // All session creation should fail and stop trying.
        assertThat(dbClient.pool.getNumberOfSessionsInPool()).isEqualTo(0);
        assertThat(dbClient.pool.getNumberOfSessionsBeingCreated()).isEqualTo(0);
        // Force a maintainer run. This should schedule new session creation.
        dbClient.pool.poolMaintainer.maintainPool();
        // Wait until the replenish has finished.
        watch.reset().start();
        while (watch.elapsed(TimeUnit.SECONDS) < 5
            && dbClient.pool.getNumberOfSessionsBeingCreated() > 0) {
          //noinspection BusyWait
          Thread.sleep(1L);
        }
        // All session creation from replenishPool should fail and stop trying.
        assertThat(dbClient.pool.getNumberOfSessionsInPool()).isEqualTo(0);
        assertThat(dbClient.pool.getNumberOfSessionsBeingCreated()).isEqualTo(0);
      }
      mockSpanner.reset();
      mockSpanner.removeAllExecutionTimes();
    }
  }

  /**
   * Test showing that when a database is deleted while it is in use by a database client and then
   * re-created with the same name, will continue to return {@link DatabaseNotFoundException}s until
   * a new {@link DatabaseClient} is created.
   */
  @Test
  public void testDatabaseOrInstanceIsDeletedAndThenRecreated() throws Exception {
    StatusRuntimeException[] exceptions =
        new StatusRuntimeException[] {
          SpannerExceptionFactoryTest.newStatusResourceNotFoundException(
              "Database", SpannerExceptionFactory.DATABASE_RESOURCE_TYPE, DATABASE_NAME),
          SpannerExceptionFactoryTest.newStatusResourceNotFoundException(
              "Instance", SpannerExceptionFactory.INSTANCE_RESOURCE_TYPE, INSTANCE_NAME)
        };
    for (StatusRuntimeException exception : exceptions) {
      try (Spanner spanner =
          SpannerOptions.newBuilder()
              .setProjectId(TEST_PROJECT)
              .setChannelProvider(channelProvider)
              .setCredentials(NoCredentials.getInstance())
              .build()
              .getService()) {
        DatabaseClientImpl dbClient =
            (DatabaseClientImpl)
                spanner.getDatabaseClient(
                    DatabaseId.of(TEST_PROJECT, TEST_INSTANCE, TEST_DATABASE));
        // Wait until all sessions have been created and prepared.
        Stopwatch watch = Stopwatch.createStarted();
        while (watch.elapsed(TimeUnit.SECONDS) < 5
            && (dbClient.pool.getNumberOfSessionsBeingCreated() > 0)) {
          //noinspection BusyWait
          Thread.sleep(1L);
        }
        // Simulate that the database or instance has been deleted.
        mockSpanner.setStickyGlobalExceptions(true);
        mockSpanner.addException(exception);

        // All subsequent calls should fail with a DatabaseNotFoundException.
        try (ResultSet rs = dbClient.singleUse().executeQuery(SELECT1)) {
          assertThrows(ResourceNotFoundException.class, rs::next);
        }
        assertThrows(
            ResourceNotFoundException.class,
            () -> dbClient.readWriteTransaction().run(transaction -> null));

        // Now simulate that the database has been re-created. The database client should still
        // throw DatabaseNotFoundExceptions, as it is not the same database. The server should not
        // receive any new requests.
        mockSpanner.reset();
        // All subsequent calls should fail with a DatabaseNotFoundException.
        assertThrows(
            ResourceNotFoundException.class, () -> dbClient.singleUse().executeQuery(SELECT1));
        assertThrows(
            ResourceNotFoundException.class,
            () -> dbClient.readWriteTransaction().run(transaction -> null));
        assertThat(mockSpanner.getRequests()).isEmpty();
        // Now get a new database client. Normally multiple calls to Spanner#getDatabaseClient will
        // return the same instance, but not when the instance has been invalidated by a
        // DatabaseNotFoundException.
        DatabaseClientImpl newClient =
            (DatabaseClientImpl)
                spanner.getDatabaseClient(
                    DatabaseId.of(TEST_PROJECT, TEST_INSTANCE, TEST_DATABASE));
        assertThat(newClient).isNotSameInstanceAs(dbClient);
        // Executing a query should now work without problems.
        try (ResultSet rs = newClient.singleUse().executeQuery(SELECT1)) {
          consumeResults(rs);
        }
        assertThat(mockSpanner.getRequests()).isNotEmpty();
      }
      mockSpanner.reset();
      mockSpanner.removeAllExecutionTimes();
    }
  }

  @Test
  public void testGetInvalidatedClientMultipleTimes() {
    StatusRuntimeException[] exceptions =
        new StatusRuntimeException[] {
          SpannerExceptionFactoryTest.newStatusResourceNotFoundException(
              "Database", SpannerExceptionFactory.DATABASE_RESOURCE_TYPE, DATABASE_NAME),
          SpannerExceptionFactoryTest.newStatusResourceNotFoundException(
              "Instance", SpannerExceptionFactory.INSTANCE_RESOURCE_TYPE, INSTANCE_NAME)
        };
    for (StatusRuntimeException exception : exceptions) {
      mockSpanner.setBatchCreateSessionsExecutionTime(
          SimulatedExecutionTime.ofStickyException(exception));
      try (Spanner spanner =
          SpannerOptions.newBuilder()
              .setProjectId(TEST_PROJECT)
              .setChannelProvider(channelProvider)
              .setCredentials(NoCredentials.getInstance())
              .setSessionPoolOption(SessionPoolOptions.newBuilder().setMinSessions(0).build())
              .build()
              .getService()) {
        for (int run = 0; run < 2; run++) {
          DatabaseClientImpl dbClient =
              (DatabaseClientImpl)
                  spanner.getDatabaseClient(
                      DatabaseId.of(TEST_PROJECT, TEST_INSTANCE, TEST_DATABASE));
          for (int useClient = 0; useClient < 2; useClient++) {
            // Using the same client multiple times should continue to return the same
            // ResourceNotFoundException, even though the session pool has been invalidated.
            assertThrows(
                ResourceNotFoundException.class,
                () -> dbClient.singleUse().executeQuery(SELECT1).next());
            // The server should only receive one BatchCreateSessions request for each run as we
            // have set MinSessions=0.
            assertThat(mockSpanner.getRequests()).hasSize(run + 1);
            assertThat(dbClient.pool.isValid()).isFalse();
          }
        }
      }
      mockSpanner.reset();
      mockSpanner.removeAllExecutionTimes();
    }
  }

  @Test
  public void testAllowNestedTransactions() throws InterruptedException {
    final DatabaseClientImpl client =
        (DatabaseClientImpl)
            spanner.getDatabaseClient(DatabaseId.of(TEST_PROJECT, TEST_INSTANCE, TEST_DATABASE));
    // Wait until all sessions have been created.
    final int minSessions = spanner.getOptions().getSessionPoolOptions().getMinSessions();
    Stopwatch watch = Stopwatch.createStarted();
    while (watch.elapsed(TimeUnit.SECONDS) < 5
        && client.pool.getNumberOfSessionsInPool() < minSessions) {
      //noinspection BusyWait
      Thread.sleep(1L);
    }
    assertThat(client.pool.getNumberOfSessionsInPool()).isEqualTo(minSessions);
    Long res =
        client
            .readWriteTransaction()
            .allowNestedTransaction()
            .run(
                transaction -> {
                  assertThat(client.pool.getNumberOfSessionsInPool()).isEqualTo(minSessions - 1);
                  return transaction.executeUpdate(UPDATE_STATEMENT);
                });
    assertThat(res).isEqualTo(UPDATE_COUNT);
    assertThat(client.pool.getNumberOfSessionsInPool()).isEqualTo(minSessions);
  }

  @Test
  public void testNestedTransactionsUsingTwoDatabases() throws InterruptedException {
    final DatabaseClientImpl client1 =
        (DatabaseClientImpl)
            spanner.getDatabaseClient(DatabaseId.of(TEST_PROJECT, TEST_INSTANCE, "my-database-1"));
    final DatabaseClientImpl client2 =
        (DatabaseClientImpl)
            spanner.getDatabaseClient(DatabaseId.of(TEST_PROJECT, TEST_INSTANCE, "my-database-2"));
    // Wait until all sessions have been created so we can actually check the number of sessions
    // checked out of the pools.
    final int minSessions = spanner.getOptions().getSessionPoolOptions().getMinSessions();
    Stopwatch watch = Stopwatch.createStarted();
    while (watch.elapsed(TimeUnit.SECONDS) < 5
        && (client1.pool.getNumberOfSessionsInPool() < minSessions
            || client2.pool.getNumberOfSessionsInPool() < minSessions)) {
      //noinspection BusyWait
      Thread.sleep(1L);
    }
    assertThat(client1.pool.getNumberOfSessionsInPool()).isEqualTo(minSessions);
    assertThat(client2.pool.getNumberOfSessionsInPool()).isEqualTo(minSessions);
    Long res =
        client1
            .readWriteTransaction()
            .allowNestedTransaction()
            .run(
                transaction -> {
                  // Client1 should have 1 session checked out.
                  // Client2 should have 0 sessions checked out.
                  assertThat(client1.pool.getNumberOfSessionsInPool()).isEqualTo(minSessions - 1);
                  assertThat(client2.pool.getNumberOfSessionsInPool()).isEqualTo(minSessions);
                  Long add =
                      client2
                          .readWriteTransaction()
                          .run(
                              transaction1 -> {
                                // Both clients should now have 1 session checked out.
                                assertThat(client1.pool.getNumberOfSessionsInPool())
                                    .isEqualTo(minSessions - 1);
                                assertThat(client2.pool.getNumberOfSessionsInPool())
                                    .isEqualTo(minSessions - 1);
                                try (ResultSet rs = transaction1.executeQuery(SELECT1)) {
                                  if (rs.next()) {
                                    return rs.getLong(0);
                                  }
                                  return 0L;
                                }
                              });
                  assertNotNull(add);
                  try (ResultSet rs = transaction.executeQuery(SELECT1)) {
                    if (rs.next()) {
                      return add + rs.getLong(0);
                    }
                    return add;
                  }
                });
    assertThat(res).isEqualTo(2L);
    // All sessions should now be checked back in to the pools.
    assertThat(client1.pool.getNumberOfSessionsInPool()).isEqualTo(minSessions);
    assertThat(client2.pool.getNumberOfSessionsInPool()).isEqualTo(minSessions);
  }

  @Test
  public void testBackendQueryOptions() {
    // Use a Spanner instance with MinSession=0 to prevent background requests
    // from the session pool interfering with the test case.
    try (Spanner spanner =
        SpannerOptions.newBuilder()
            .setProjectId("[PROJECT]")
            .setChannelProvider(channelProvider)
            .setCredentials(NoCredentials.getInstance())
            .setSessionPoolOption(SessionPoolOptions.newBuilder().setMinSessions(0).build())
            .build()
            .getService()) {
      DatabaseClient client =
          spanner.getDatabaseClient(DatabaseId.of("[PROJECT]", "[INSTANCE]", "[DATABASE"));
      try (ResultSet rs =
          client
              .singleUse()
              .executeQuery(
                  Statement.newBuilder(SELECT1.getSql())
                      .withQueryOptions(
                          QueryOptions.newBuilder()
                              .setOptimizerVersion("1")
                              .setOptimizerStatisticsPackage("custom-package")
                              .build())
                      .build())) {
        // Just iterate over the results to execute the query.
        consumeResults(rs);
      }
      // Check that the last query was executed using a custom optimizer version and statistics
      // package.
      List<AbstractMessage> requests = mockSpanner.getRequests();
      assertThat(requests).isNotEmpty();
      assertThat(requests.get(requests.size() - 1)).isInstanceOf(ExecuteSqlRequest.class);
      ExecuteSqlRequest request = (ExecuteSqlRequest) requests.get(requests.size() - 1);
      assertThat(request.getQueryOptions()).isNotNull();
      assertThat(request.getQueryOptions().getOptimizerVersion()).isEqualTo("1");
      assertThat(request.getQueryOptions().getOptimizerStatisticsPackage())
          .isEqualTo("custom-package");
    }
  }

  @Test
  public void testBackendQueryOptionsWithAnalyzeQuery() {
    // Use a Spanner instance with MinSession=0 to prevent background requests
    // from the session pool interfering with the test case.
    try (Spanner spanner =
        SpannerOptions.newBuilder()
            .setProjectId("[PROJECT]")
            .setChannelProvider(channelProvider)
            .setCredentials(NoCredentials.getInstance())
            .setSessionPoolOption(SessionPoolOptions.newBuilder().setMinSessions(0).build())
            .build()
            .getService()) {
      DatabaseClient client =
          spanner.getDatabaseClient(DatabaseId.of("[PROJECT]", "[INSTANCE]", "[DATABASE"));
      try (ReadOnlyTransaction tx = client.readOnlyTransaction()) {
        try (ResultSet rs =
            tx.analyzeQuery(
                Statement.newBuilder(SELECT1.getSql())
                    .withQueryOptions(
                        QueryOptions.newBuilder()
                            .setOptimizerVersion("1")
                            .setOptimizerStatisticsPackage("custom-package")
                            .build())
                    .build(),
                QueryAnalyzeMode.PROFILE)) {
          // Just iterate over the results to execute the query.
          consumeResults(rs);
        }
      }
      // Check that the last query was executed using a custom optimizer version and statistics
      // package.
      List<AbstractMessage> requests = mockSpanner.getRequests();
      assertThat(requests).isNotEmpty();
      assertThat(requests.get(requests.size() - 1)).isInstanceOf(ExecuteSqlRequest.class);
      ExecuteSqlRequest request = (ExecuteSqlRequest) requests.get(requests.size() - 1);
      assertThat(request.getQueryOptions()).isNotNull();
      assertThat(request.getQueryOptions().getOptimizerVersion()).isEqualTo("1");
      assertThat(request.getQueryOptions().getOptimizerStatisticsPackage())
          .isEqualTo("custom-package");
      assertThat(request.getQueryMode()).isEqualTo(QueryMode.PROFILE);
    }
  }

  @Test
  public void testBackendPartitionQueryOptions() {
    // Use a Spanner instance with MinSession=0 to prevent background requests
    // from the session pool interfering with the test case.
    try (Spanner spanner =
        SpannerOptions.newBuilder()
            .setProjectId("[PROJECT]")
            .setChannelProvider(channelProvider)
            .setCredentials(NoCredentials.getInstance())
            .setSessionPoolOption(SessionPoolOptions.newBuilder().setMinSessions(0).build())
            .setDirectedReadOptions(DIRECTED_READ_OPTIONS2)
            .build()
            .getService()) {
      BatchClient client =
          spanner.getBatchClient(DatabaseId.of("[PROJECT]", "[INSTANCE]", "[DATABASE"));
      BatchReadOnlyTransaction transaction =
          client.batchReadOnlyTransaction(TimestampBound.strong());
      List<Partition> partitions =
          transaction.partitionQuery(
              PartitionOptions.newBuilder().setMaxPartitions(10L).build(),
              Statement.newBuilder(SELECT1.getSql())
                  .withQueryOptions(
                      QueryOptions.newBuilder()
                          .setOptimizerVersion("1")
                          .setOptimizerStatisticsPackage("custom-package")
                          .build())
                  .build(),
              Options.directedRead(DIRECTED_READ_OPTIONS1));
      try (ResultSet rs = transaction.execute(partitions.get(0))) {
        // Just iterate over the results to execute the query.
        consumeResults(rs);
      } finally {
        transaction.cleanup();
      }
      // Check if the last query executed is a DeleteSessionRequest and the second last query
      // executed is a ExecuteSqlRequest and was executed using a custom optimizer version,
      // statistics package and directed read options.
      List<AbstractMessage> requests = mockSpanner.getRequests();
      assert requests.size() >= 2 : "required to have at least 2 requests";
      assertThat(requests.get(requests.size() - 1)).isInstanceOf(DeleteSessionRequest.class);
      assertThat(requests.get(requests.size() - 2)).isInstanceOf(ExecuteSqlRequest.class);
      ExecuteSqlRequest executeSqlRequest = (ExecuteSqlRequest) requests.get(requests.size() - 2);
      assertThat(executeSqlRequest.getQueryOptions()).isNotNull();
      assertThat(executeSqlRequest.getQueryOptions().getOptimizerVersion()).isEqualTo("1");
      assertThat(executeSqlRequest.getQueryOptions().getOptimizerStatisticsPackage())
          .isEqualTo("custom-package");
      assertThat(executeSqlRequest.getDirectedReadOptions()).isEqualTo(DIRECTED_READ_OPTIONS1);
    }
  }

  @Test
  public void
      testBackendPartitionQueryOptions_whenDirectedReadOptionsViaSpannerOptions_assertOptions() {
    // Use a Spanner instance with MinSession=0 to prevent background requests
    // from the session pool interfering with the test case.
    try (Spanner spanner =
        SpannerOptions.newBuilder()
            .setProjectId("[PROJECT]")
            .setChannelProvider(channelProvider)
            .setCredentials(NoCredentials.getInstance())
            .setSessionPoolOption(SessionPoolOptions.newBuilder().setMinSessions(0).build())
            .setDirectedReadOptions(DIRECTED_READ_OPTIONS2)
            .build()
            .getService()) {
      BatchClient client =
          spanner.getBatchClient(DatabaseId.of("[PROJECT]", "[INSTANCE]", "[DATABASE"));
      BatchReadOnlyTransaction transaction =
          client.batchReadOnlyTransaction(TimestampBound.strong());
      List<Partition> partitions =
          transaction.partitionQuery(
              PartitionOptions.newBuilder().setMaxPartitions(10L).build(),
              Statement.newBuilder(SELECT1.getSql())
                  .withQueryOptions(
                      QueryOptions.newBuilder()
                          .setOptimizerVersion("1")
                          .setOptimizerStatisticsPackage("custom-package")
                          .build())
                  .build());
      try (ResultSet rs = transaction.execute(partitions.get(0))) {
        // Just iterate over the results to execute the query.
        consumeResults(rs);
      } finally {
        transaction.cleanup();
      }
      // Check if the last query executed is a DeleteSessionRequest and the second last query
      // executed is a ExecuteSqlRequest and was executed using a custom optimizer version,
      // statistics package and directed read options.
      List<AbstractMessage> requests = mockSpanner.getRequests();
      assert requests.size() >= 2 : "required to have at least 2 requests";
      assertThat(requests.get(requests.size() - 1)).isInstanceOf(DeleteSessionRequest.class);
      assertThat(requests.get(requests.size() - 2)).isInstanceOf(ExecuteSqlRequest.class);
      ExecuteSqlRequest executeSqlRequest = (ExecuteSqlRequest) requests.get(requests.size() - 2);
      assertThat(executeSqlRequest.getQueryOptions()).isNotNull();
      assertThat(executeSqlRequest.getQueryOptions().getOptimizerVersion()).isEqualTo("1");
      assertThat(executeSqlRequest.getQueryOptions().getOptimizerStatisticsPackage())
          .isEqualTo("custom-package");
      assertThat(executeSqlRequest.getDirectedReadOptions()).isEqualTo(DIRECTED_READ_OPTIONS2);
    }
  }

  @Test
  public void testBackendPartitionReadOptions() {
    // Use a Spanner instance with MinSession=0 to prevent background requests
    // from the session pool interfering with the test case.
    try (Spanner spanner =
        SpannerOptions.newBuilder()
            .setProjectId("[PROJECT]")
            .setChannelProvider(channelProvider)
            .setCredentials(NoCredentials.getInstance())
            .setSessionPoolOption(SessionPoolOptions.newBuilder().setMinSessions(0).build())
            .setDirectedReadOptions(DIRECTED_READ_OPTIONS2)
            .build()
            .getService()) {
      BatchClient client =
          spanner.getBatchClient(DatabaseId.of("[PROJECT]", "[INSTANCE]", "[DATABASE"));
      BatchReadOnlyTransaction transaction =
          client.batchReadOnlyTransaction(TimestampBound.strong());
      List<Partition> partitions =
          transaction.partitionRead(
              PartitionOptions.newBuilder().setMaxPartitions(10L).build(),
              "FOO",
              KeySet.all(),
              Lists.newArrayList("1"),
              Options.directedRead(DIRECTED_READ_OPTIONS1));
      try (ResultSet rs = transaction.execute(partitions.get(0))) {
        // Just iterate over the results to execute the query.
        consumeResults(rs);
      } finally {
        transaction.cleanup();
      }
      // Check if the last query executed is a DeleteSessionRequest and the second last query
      // executed is a ExecuteSqlRequest and was executed using a custom optimizer version,
      // statistics package and directed read options.
      List<AbstractMessage> requests = mockSpanner.getRequests();
      assert requests.size() >= 2 : "required to have at least 2 requests";
      assertThat(requests.get(requests.size() - 1)).isInstanceOf(DeleteSessionRequest.class);
      assertThat(requests.get(requests.size() - 2)).isInstanceOf(ReadRequest.class);
      ReadRequest readRequest = (ReadRequest) requests.get(requests.size() - 2);
      assertThat(readRequest.getDirectedReadOptions()).isEqualTo(DIRECTED_READ_OPTIONS1);
    }
  }

  @Test
  public void
      testBackendPartitionReadOptions_whenDirectedReadOptionsViaSpannerOptions_assertOptions() {
    // Use a Spanner instance with MinSession=0 to prevent background requests
    // from the session pool interfering with the test case.
    try (Spanner spanner =
        SpannerOptions.newBuilder()
            .setProjectId("[PROJECT]")
            .setChannelProvider(channelProvider)
            .setCredentials(NoCredentials.getInstance())
            .setSessionPoolOption(SessionPoolOptions.newBuilder().setMinSessions(0).build())
            .setDirectedReadOptions(DIRECTED_READ_OPTIONS2)
            .build()
            .getService()) {
      BatchClient client =
          spanner.getBatchClient(DatabaseId.of("[PROJECT]", "[INSTANCE]", "[DATABASE"));
      BatchReadOnlyTransaction transaction =
          client.batchReadOnlyTransaction(TimestampBound.strong());
      List<Partition> partitions =
          transaction.partitionRead(
              PartitionOptions.newBuilder().setMaxPartitions(10L).build(),
              "FOO",
              KeySet.all(),
              Lists.newArrayList("1"));
      try (ResultSet rs = transaction.execute(partitions.get(0))) {
        // Just iterate over the results to execute the query.
        //noinspection StatementWithEmptyBody
        while (rs.next()) {}
      } finally {
        transaction.cleanup();
      }
      // Check if the last query executed is a DeleteSessionRequest and the second last query
      // executed is a ExecuteSqlRequest and was executed using a custom optimizer version,
      // statistics package and directed read options.
      List<AbstractMessage> requests = mockSpanner.getRequests();
      assert requests.size() >= 2 : "required to have at least 2 requests";
      assertThat(requests.get(requests.size() - 1)).isInstanceOf(DeleteSessionRequest.class);
      assertThat(requests.get(requests.size() - 2)).isInstanceOf(ReadRequest.class);
      ReadRequest readRequest = (ReadRequest) requests.get(requests.size() - 2);
      assertThat(readRequest.getDirectedReadOptions()).isEqualTo(DIRECTED_READ_OPTIONS2);
    }
  }

  @Test
  public void testAsyncQuery() throws Exception {
    final int EXPECTED_ROW_COUNT = 10;
    com.google.cloud.spanner.connection.RandomResultSetGenerator generator =
        new RandomResultSetGenerator(EXPECTED_ROW_COUNT);
    com.google.spanner.v1.ResultSet resultSet = generator.generate();
    mockSpanner.putStatementResult(
        StatementResult.query(Statement.of("SELECT * FROM RANDOM"), resultSet));
    DatabaseClient client =
        spanner.getDatabaseClient(DatabaseId.of(TEST_PROJECT, TEST_INSTANCE, TEST_DATABASE));
    ExecutorService executor = Executors.newSingleThreadExecutor();
    ApiFuture<Void> resultSetClosed;
    final SettableFuture<Boolean> finished = SettableFuture.create();
    final List<Struct> receivedResults = new ArrayList<>();
    try (AsyncResultSet rs =
        client.singleUse().executeQueryAsync(Statement.of("SELECT * FROM RANDOM"))) {
      resultSetClosed =
          rs.setCallback(
              executor,
              asyncResultSet -> {
                try {
                  while (true) {
                    switch (rs.tryNext()) {
                      case DONE:
                        finished.set(true);
                        return CallbackResponse.DONE;
                      case NOT_READY:
                        return CallbackResponse.CONTINUE;
                      case OK:
                        receivedResults.add(asyncResultSet.getCurrentRowAsStruct());
                        break;
                      default:
                        throw new IllegalStateException("Unknown cursor state");
                    }
                  }
                } catch (Throwable t) {
                  finished.setException(t);
                  return CallbackResponse.DONE;
                }
              });
    }
    assertThat(finished.get()).isTrue();
    assertThat(receivedResults.size()).isEqualTo(EXPECTED_ROW_COUNT);
    resultSetClosed.get();
  }

  @Test
  public void testClientIdReusedOnDatabaseNotFound() {
    mockSpanner.setBatchCreateSessionsExecutionTime(
        SimulatedExecutionTime.ofStickyException(
            SpannerExceptionFactoryTest.newStatusResourceNotFoundException(
                "my-database",
                SpannerExceptionFactory.DATABASE_RESOURCE_TYPE,
                "project/my-project/instances/my-instance/databases/my-database")));
    try (Spanner spanner =
        SpannerOptions.newBuilder()
            .setProjectId("my-project")
            .setChannelProvider(channelProvider)
            .setCredentials(NoCredentials.getInstance())
            .build()
            .getService()) {
      DatabaseId databaseId = DatabaseId.of("my-project", "my-instance", "my-database");
      String prevClientId = null;
      for (int i = 0; i < 100; i++) {
        try {
          DatabaseClientImpl client = (DatabaseClientImpl) spanner.getDatabaseClient(databaseId);
          if (prevClientId != null) {
            assertThat(client.clientId).isEqualTo(prevClientId);
          }
          prevClientId = client.clientId;
          client.singleUse().readRow("MyTable", Key.of(0), Collections.singletonList("MyColumn"));
        } catch (Exception e) {
          // ignore
        }
      }
    }
  }

  @Test
  public void testBatchCreateSessionsPermissionDenied() {
    mockSpanner.setBatchCreateSessionsExecutionTime(
        SimulatedExecutionTime.ofStickyException(
            Status.PERMISSION_DENIED.withDescription("Not permitted").asRuntimeException()));
    try (Spanner spanner =
        SpannerOptions.newBuilder()
            .setProjectId("my-project")
            .setChannelProvider(channelProvider)
            .setCredentials(NoCredentials.getInstance())
            .build()
            .getService()) {
      DatabaseId databaseId = DatabaseId.of("my-project", "my-instance", "my-database");
      DatabaseClient client = spanner.getDatabaseClient(databaseId);
      // The following call is non-blocking and will not generate an exception.
      ResultSet rs = client.singleUse().executeQuery(SELECT1);
      // Actually trying to get any results will cause an exception.
      SpannerException e = assertThrows(SpannerException.class, rs::next);
      assertEquals(ErrorCode.PERMISSION_DENIED, e.getErrorCode());
    }
  }

  @Test
  public void testExceptionIncludesStatement() {
    mockSpanner.setExecuteStreamingSqlExecutionTime(
        SimulatedExecutionTime.ofException(
            Status.INVALID_ARGUMENT.withDescription("Invalid query").asRuntimeException()));
    DatabaseClient client =
        spanner.getDatabaseClient(DatabaseId.of(TEST_PROJECT, TEST_INSTANCE, TEST_DATABASE));
    try (ResultSet rs =
        client
            .singleUse()
            .executeQuery(
                Statement.newBuilder("SELECT * FROM FOO WHERE ID=@id").bind("id").to(1L).build())) {
      SpannerException e = assertThrows(SpannerException.class, rs::next);
      assertThat(e.getErrorCode()).isEqualTo(ErrorCode.INVALID_ARGUMENT);
      assertThat(e.getMessage()).contains("Statement: 'SELECT * FROM FOO WHERE ID=@id'");
      // The error message should normally not include the parameter values to prevent sensitive
      // information from accidentally being logged.
      assertThat(e.getMessage()).doesNotContain("id: 1");
    }

    mockSpanner.setExecuteStreamingSqlExecutionTime(
        SimulatedExecutionTime.ofException(
            Status.INVALID_ARGUMENT.withDescription("Invalid query").asRuntimeException()));
    Logger logger = Logger.getLogger(GrpcStreamIterator.class.getName());
    Level currentLevel = logger.getLevel();
    try (ResultSet rs =
        client
            .singleUse()
            .executeQuery(
                Statement.newBuilder("SELECT * FROM FOO WHERE ID=@id").bind("id").to(1L).build())) {
      logger.setLevel(Level.FINEST);
      SpannerException e = assertThrows(SpannerException.class, rs::next);
      // With log level set to FINEST the error should also include the parameter values.
      assertThat(e.getErrorCode()).isEqualTo(ErrorCode.INVALID_ARGUMENT);
      assertThat(e.getMessage()).contains("Statement: 'SELECT * FROM FOO WHERE ID=@id {id: 1}'");
    } finally {
      logger.setLevel(currentLevel);
    }
  }

  @Test
  public void testReadDoesNotIncludeStatement() {
    mockSpanner.setStreamingReadExecutionTime(
        SimulatedExecutionTime.ofException(
            Status.INVALID_ARGUMENT.withDescription("Invalid read").asRuntimeException()));
    DatabaseClient client =
        spanner.getDatabaseClient(DatabaseId.of(TEST_PROJECT, TEST_INSTANCE, TEST_DATABASE));
    try (ResultSet rs =
        client.singleUse().read("FOO", KeySet.singleKey(Key.of(1L)), ImmutableList.of("BAR"))) {
      SpannerException e = assertThrows(SpannerException.class, rs::next);
      assertThat(e.getErrorCode()).isEqualTo(ErrorCode.INVALID_ARGUMENT);
      assertThat(e.getMessage()).doesNotContain("Statement:");
    }
  }

  @Test
  public void testSpecificTimeout() {
    mockSpanner.setExecuteStreamingSqlExecutionTime(
        SimulatedExecutionTime.ofMinimumAndRandomTime(10000, 0));
    final DatabaseClient client =
        spanner.getDatabaseClient(DatabaseId.of(TEST_PROJECT, TEST_INSTANCE, TEST_DATABASE));
    Context.current()
        .withValue(
            SpannerOptions.CALL_CONTEXT_CONFIGURATOR_KEY,
            SpannerCallContextTimeoutConfigurator.create()
                .withExecuteQueryTimeout(Duration.ofNanos(1L)))
        .run(
            () -> {
              // Query should fail with a timeout.
              try (ResultSet rs = client.singleUse().executeQuery(SELECT1)) {
                SpannerException e = assertThrows(SpannerException.class, rs::next);
                assertThat(e.getErrorCode()).isEqualTo(ErrorCode.DEADLINE_EXCEEDED);
              }
              // Update should succeed.
              client
                  .readWriteTransaction()
                  .run(transaction -> transaction.executeUpdate(UPDATE_STATEMENT));
            });
  }

  @Test
  public void testBatchCreateSessionsFailure_shouldNotPropagateToCloseMethod() {
    try {
      // Simulate session creation failures on the backend.
      mockSpanner.setBatchCreateSessionsExecutionTime(
          SimulatedExecutionTime.ofStickyException(Status.RESOURCE_EXHAUSTED.asRuntimeException()));
      DatabaseClient client =
          spannerWithEmptySessionPool.getDatabaseClient(
              DatabaseId.of(TEST_PROJECT, TEST_INSTANCE, TEST_DATABASE));
      // This will not cause any failure as getting a session from the pool is guaranteed to be
      // non-blocking, and any exceptions will be delayed until actual query execution.
      try (ResultSet rs = client.singleUse().executeQuery(SELECT1)) {
        SpannerException e = assertThrows(SpannerException.class, rs::next);
        assertThat(e.getErrorCode()).isEqualTo(ErrorCode.RESOURCE_EXHAUSTED);
      }
    } finally {
      mockSpanner.setBatchCreateSessionsExecutionTime(SimulatedExecutionTime.none());
    }
  }

  @Test
  public void testReadWriteTransaction_usesOptions() {
    SessionPool pool = mock(SessionPool.class);
    PooledSessionFuture session = mock(PooledSessionFuture.class);
    when(pool.getSession()).thenReturn(session);
    TransactionOption option = mock(TransactionOption.class);

    TraceWrapper traceWrapper =
        new TraceWrapper(Tracing.getTracer(), OpenTelemetry.noop().getTracer(""));

    DatabaseClientImpl client = new DatabaseClientImpl(pool, traceWrapper);
    client.readWriteTransaction(option);

    verify(session).readWriteTransaction(option);
  }

  @Test
  public void testTransactionManager_usesOptions() {
    SessionPool pool = mock(SessionPool.class);
    PooledSessionFuture session = mock(PooledSessionFuture.class);
    when(pool.getSession()).thenReturn(session);
    TransactionOption option = mock(TransactionOption.class);

    DatabaseClientImpl client = new DatabaseClientImpl(pool, mock(TraceWrapper.class));
    try (TransactionManager ignore = client.transactionManager(option)) {
      verify(session).transactionManager(option);
    }
  }

  @Test
  public void testRunAsync_usesOptions() {
    SessionPool pool = mock(SessionPool.class);
    PooledSessionFuture session = mock(PooledSessionFuture.class);
    when(pool.getSession()).thenReturn(session);
    TransactionOption option = mock(TransactionOption.class);

    DatabaseClientImpl client = new DatabaseClientImpl(pool, mock(TraceWrapper.class));
    client.runAsync(option);

    verify(session).runAsync(option);
  }

  @Test
  public void testTransactionManagerAsync_usesOptions() {
    SessionPool pool = mock(SessionPool.class);
    PooledSessionFuture session = mock(PooledSessionFuture.class);
    when(pool.getSession()).thenReturn(session);
    TransactionOption option = mock(TransactionOption.class);

    DatabaseClientImpl client = new DatabaseClientImpl(pool, mock(TraceWrapper.class));
    try (AsyncTransactionManager ignore = client.transactionManagerAsync(option)) {
      verify(session).transactionManagerAsync(option);
    }
  }

  @Test
  public void testExecuteQueryWithPriority() {
    DatabaseClient client =
        spanner.getDatabaseClient(DatabaseId.of(TEST_PROJECT, TEST_INSTANCE, TEST_DATABASE));
    try (ResultSet resultSet =
        client.singleUse().executeQuery(SELECT1, Options.priority(RpcPriority.HIGH))) {
      //noinspection StatementWithEmptyBody
      while (resultSet.next()) {}
    }

    List<ExecuteSqlRequest> requests = mockSpanner.getRequestsOfType(ExecuteSqlRequest.class);
    assertThat(requests).hasSize(1);
    ExecuteSqlRequest request = requests.get(0);
    assertNotNull(request.getRequestOptions());
    assertEquals(Priority.PRIORITY_HIGH, request.getRequestOptions().getPriority());
  }

  @Test
  public void testExecuteReadWithPriority() {
    DatabaseClient client =
        spanner.getDatabaseClient(DatabaseId.of(TEST_PROJECT, TEST_INSTANCE, TEST_DATABASE));
    try (ResultSet resultSet =
        client
            .singleUse()
            .read(
                READ_TABLE_NAME,
                KeySet.singleKey(Key.of(1L)),
                READ_COLUMN_NAMES,
                Options.priority(RpcPriority.HIGH))) {
      //noinspection StatementWithEmptyBody
      while (resultSet.next()) {}
    }

    List<ReadRequest> requests = mockSpanner.getRequestsOfType(ReadRequest.class);
    assertThat(requests).hasSize(1);
    ReadRequest request = requests.get(0);
    assertNotNull(request.getRequestOptions());
    assertEquals(Priority.PRIORITY_HIGH, request.getRequestOptions().getPriority());
  }

  @Test
  public void testReadWriteExecuteQueryWithPriority() {
    DatabaseClient client =
        spanner.getDatabaseClient(DatabaseId.of(TEST_PROJECT, TEST_INSTANCE, TEST_DATABASE));
    TransactionRunner runner = client.readWriteTransaction();
    runner.run(
        transaction -> {
          try (ResultSet resultSet =
              transaction.executeQuery(SELECT1, Options.priority(RpcPriority.HIGH))) {
            //noinspection StatementWithEmptyBody
            while (resultSet.next()) {}
          }
          return null;
        });

    List<ExecuteSqlRequest> requests = mockSpanner.getRequestsOfType(ExecuteSqlRequest.class);
    assertThat(requests).hasSize(1);
    ExecuteSqlRequest request = requests.get(0);
    assertNotNull(request.getRequestOptions());
    assertEquals(Priority.PRIORITY_HIGH, request.getRequestOptions().getPriority());
  }

  @Test
  public void testReadWriteExecuteReadWithPriority() {
    DatabaseClient client =
        spanner.getDatabaseClient(DatabaseId.of(TEST_PROJECT, TEST_INSTANCE, TEST_DATABASE));
    TransactionRunner runner = client.readWriteTransaction();
    runner.run(
        transaction -> {
          try (ResultSet resultSet =
              transaction.read(
                  READ_TABLE_NAME,
                  KeySet.singleKey(Key.of(1L)),
                  READ_COLUMN_NAMES,
                  Options.priority(RpcPriority.HIGH))) {
            //noinspection StatementWithEmptyBody
            while (resultSet.next()) {}
          }
          return null;
        });

    List<ReadRequest> requests = mockSpanner.getRequestsOfType(ReadRequest.class);
    assertThat(requests).hasSize(1);
    ReadRequest request = requests.get(0);
    assertNotNull(request.getRequestOptions());
    assertEquals(Priority.PRIORITY_HIGH, request.getRequestOptions().getPriority());
  }

  @Test
  public void testExecuteUpdateWithPriority() {
    DatabaseClient client =
        spanner.getDatabaseClient(DatabaseId.of(TEST_PROJECT, TEST_INSTANCE, TEST_DATABASE));
    TransactionRunner runner = client.readWriteTransaction();
    runner.run(
        transaction ->
            transaction.executeUpdate(UPDATE_STATEMENT, Options.priority(RpcPriority.HIGH)));

    List<ExecuteSqlRequest> requests = mockSpanner.getRequestsOfType(ExecuteSqlRequest.class);
    assertThat(requests).hasSize(1);
    ExecuteSqlRequest request = requests.get(0);
    assertNotNull(request.getRequestOptions());
    assertEquals(Priority.PRIORITY_HIGH, request.getRequestOptions().getPriority());
  }

  @Test
  public void testBatchUpdateWithPriority() {
    DatabaseClient client =
        spanner.getDatabaseClient(DatabaseId.of(TEST_PROJECT, TEST_INSTANCE, TEST_DATABASE));
    TransactionRunner runner = client.readWriteTransaction();
    runner.run(
        transaction ->
            transaction.batchUpdate(
                Collections.singletonList(UPDATE_STATEMENT), Options.priority(RpcPriority.HIGH)));

    List<ExecuteBatchDmlRequest> requests =
        mockSpanner.getRequestsOfType(ExecuteBatchDmlRequest.class);
    assertThat(requests).hasSize(1);
    ExecuteBatchDmlRequest request = requests.get(0);
    assertNotNull(request.getRequestOptions());
    assertEquals(Priority.PRIORITY_HIGH, request.getRequestOptions().getPriority());
  }

  @Test
  public void testPartitionedDMLWithPriority() {
    DatabaseClient client =
        spanner.getDatabaseClient(DatabaseId.of(TEST_PROJECT, TEST_INSTANCE, TEST_DATABASE));
    client.executePartitionedUpdate(UPDATE_STATEMENT, Options.priority(RpcPriority.HIGH));

    List<ExecuteSqlRequest> requests = mockSpanner.getRequestsOfType(ExecuteSqlRequest.class);
    assertThat(requests).hasSize(1);
    ExecuteSqlRequest request = requests.get(0);
    assertNotNull(request.getRequestOptions());
    assertEquals(Priority.PRIORITY_HIGH, request.getRequestOptions().getPriority());
  }

  @Test
  public void testCommitWithPriority() {
    DatabaseClient client =
        spanner.getDatabaseClient(DatabaseId.of(TEST_PROJECT, TEST_INSTANCE, TEST_DATABASE));
    TransactionRunner runner = client.readWriteTransaction(Options.priority(RpcPriority.HIGH));
    runner.run(
        transaction -> {
          transaction.buffer(Mutation.delete("TEST", KeySet.all()));
          return null;
        });

    List<CommitRequest> requests = mockSpanner.getRequestsOfType(CommitRequest.class);
    assertThat(requests).hasSize(1);
    CommitRequest request = requests.get(0);
    assertNotNull(request.getRequestOptions());
    assertEquals(Priority.PRIORITY_HIGH, request.getRequestOptions().getPriority());
  }

  @Test
  public void testTransactionManagerCommitWithPriority() {
    DatabaseClient client =
        spanner.getDatabaseClient(DatabaseId.of(TEST_PROJECT, TEST_INSTANCE, TEST_DATABASE));
    try (TransactionManager manager =
        client.transactionManager(Options.priority(RpcPriority.HIGH))) {
      TransactionContext transaction = manager.begin();
      transaction.buffer(Mutation.delete("TEST", KeySet.all()));
      manager.commit();
    }

    List<CommitRequest> requests = mockSpanner.getRequestsOfType(CommitRequest.class);
    assertThat(requests).hasSize(1);
    CommitRequest request = requests.get(0);
    assertNotNull(request.getRequestOptions());
    assertEquals(Priority.PRIORITY_HIGH, request.getRequestOptions().getPriority());
  }

  @Test
  public void testAsyncRunnerCommitWithPriority() {
    DatabaseClient client =
        spanner.getDatabaseClient(DatabaseId.of(TEST_PROJECT, TEST_INSTANCE, TEST_DATABASE));
    AsyncRunner runner = client.runAsync(Options.priority(RpcPriority.HIGH));
    get(
        runner.runAsync(
            txn -> {
              txn.buffer(Mutation.delete("TEST", KeySet.all()));
              return ApiFutures.immediateFuture(null);
            },
            executor));

    List<CommitRequest> requests = mockSpanner.getRequestsOfType(CommitRequest.class);
    assertThat(requests).hasSize(1);
    CommitRequest request = requests.get(0);
    assertNotNull(request.getRequestOptions());
    assertEquals(Priority.PRIORITY_HIGH, request.getRequestOptions().getPriority());
  }

  @Test
  public void testAsyncTransactionManagerCommitWithPriority() {
    DatabaseClient client =
        spanner.getDatabaseClient(DatabaseId.of(TEST_PROJECT, TEST_INSTANCE, TEST_DATABASE));
    try (AsyncTransactionManager manager =
        client.transactionManagerAsync(Options.priority(RpcPriority.HIGH))) {
      TransactionContextFuture transaction = manager.beginAsync();
      get(
          transaction
              .then(
                  (txn, input) -> {
                    txn.buffer(Mutation.delete("TEST", KeySet.all()));
                    return ApiFutures.immediateFuture(null);
                  },
                  executor)
              .commitAsync());
    }

    List<CommitRequest> requests = mockSpanner.getRequestsOfType(CommitRequest.class);
    assertThat(requests).hasSize(1);
    CommitRequest request = requests.get(0);
    assertNotNull(request.getRequestOptions());
    assertEquals(Priority.PRIORITY_HIGH, request.getRequestOptions().getPriority());
  }

  @Test
  public void testCommitWithoutMaxCommitDelay() {
    DatabaseClient client =
        spanner.getDatabaseClient(DatabaseId.of(TEST_PROJECT, TEST_INSTANCE, TEST_DATABASE));
    TransactionRunner runner = client.readWriteTransaction();
    runner.run(
        transaction -> {
          transaction.buffer(Mutation.delete("TEST", KeySet.all()));
          return null;
        });

    List<CommitRequest> requests = mockSpanner.getRequestsOfType(CommitRequest.class);
    assertThat(requests).hasSize(1);
    CommitRequest request = requests.get(0);
    assertFalse(request.hasMaxCommitDelay());
  }

  @Test
  public void testCommitWithMaxCommitDelay() {
    DatabaseClient client =
        spanner.getDatabaseClient(DatabaseId.of(TEST_PROJECT, TEST_INSTANCE, TEST_DATABASE));
    TransactionRunner runner =
        client.readWriteTransaction(Options.maxCommitDelay(java.time.Duration.ofMillis(100)));
    runner.run(
        transaction -> {
          transaction.buffer(Mutation.delete("TEST", KeySet.all()));
          return null;
        });

    List<CommitRequest> requests = mockSpanner.getRequestsOfType(CommitRequest.class);
    assertThat(requests).hasSize(1);
    CommitRequest request = requests.get(0);
    assertNotNull(request.getMaxCommitDelay());
    assertEquals(
        com.google.protobuf.Duration.newBuilder().setNanos(100000000).build(),
        request.getMaxCommitDelay());
  }

  @Test
  public void testTransactionManagerCommitWithMaxCommitDelay() {
    DatabaseClient client =
        spanner.getDatabaseClient(DatabaseId.of(TEST_PROJECT, TEST_INSTANCE, TEST_DATABASE));
    TransactionManager manager =
        client.transactionManager(Options.maxCommitDelay(java.time.Duration.ofMillis(100)));
    TransactionContext transaction = manager.begin();
    transaction.buffer(Mutation.delete("TEST", KeySet.all()));
    manager.commit();

    List<CommitRequest> requests = mockSpanner.getRequestsOfType(CommitRequest.class);
    assertThat(requests).hasSize(1);
    CommitRequest request = requests.get(0);
    assertNotNull(request.getMaxCommitDelay());
    assertEquals(
        com.google.protobuf.Duration.newBuilder().setNanos(100000000).build(),
        request.getMaxCommitDelay());
  }

  @Test
  public void testAsyncRunnerCommitWithMaxCommitDelay() {
    DatabaseClient client =
        spanner.getDatabaseClient(DatabaseId.of(TEST_PROJECT, TEST_INSTANCE, TEST_DATABASE));
    AsyncRunner runner = client.runAsync(Options.maxCommitDelay(java.time.Duration.ofMillis(100)));
    get(
        runner.runAsync(
            txn -> {
              txn.buffer(Mutation.delete("TEST", KeySet.all()));
              return ApiFutures.immediateFuture(null);
            },
            executor));

    List<CommitRequest> requests = mockSpanner.getRequestsOfType(CommitRequest.class);
    assertThat(requests).hasSize(1);
    CommitRequest request = requests.get(0);
    assertNotNull(request.getMaxCommitDelay());
    assertEquals(
        com.google.protobuf.Duration.newBuilder().setNanos(100000000).build(),
        request.getMaxCommitDelay());
  }

  @Test
  public void testAsyncTransactionManagerCommitWithMaxCommitDelay() {
    DatabaseClient client =
        spanner.getDatabaseClient(DatabaseId.of(TEST_PROJECT, TEST_INSTANCE, TEST_DATABASE));
    try (AsyncTransactionManager manager =
        client.transactionManagerAsync(Options.maxCommitDelay(java.time.Duration.ofMillis(100)))) {
      TransactionContextFuture transaction = manager.beginAsync();
      get(
          transaction
              .then(
                  (txn, input) -> {
                    txn.buffer(Mutation.delete("TEST", KeySet.all()));
                    return ApiFutures.immediateFuture(null);
                  },
                  executor)
              .commitAsync());
    }

    List<CommitRequest> requests = mockSpanner.getRequestsOfType(CommitRequest.class);
    assertThat(requests).hasSize(1);
    CommitRequest request = requests.get(0);
    assertNotNull(request.getMaxCommitDelay());
    assertEquals(
        com.google.protobuf.Duration.newBuilder().setNanos(100000000).build(),
        request.getMaxCommitDelay());
  }

  @Test
  public void singleUseNoAction_ClearsCheckedOutSession() {
    DatabaseClientImpl client =
        (DatabaseClientImpl)
            spanner.getDatabaseClient(DatabaseId.of(TEST_PROJECT, TEST_INSTANCE, TEST_DATABASE));
    Set<PooledSessionFuture> checkedOut = client.pool.checkedOutSessions;
    assertThat(checkedOut).isEmpty();

    // Getting a single use read-only transaction and not using it should not cause any sessions
    // to be stuck in the map of checked out sessions.
    client.singleUse().close();

    assertThat(checkedOut).isEmpty();
  }

  @Test
  public void singleUseReadOnlyTransactionNoAction_ClearsCheckedOutSession() {
    DatabaseClientImpl client =
        (DatabaseClientImpl)
            spanner.getDatabaseClient(DatabaseId.of(TEST_PROJECT, TEST_INSTANCE, TEST_DATABASE));
    Set<PooledSessionFuture> checkedOut = client.pool.checkedOutSessions;
    assertThat(checkedOut).isEmpty();

    client.singleUseReadOnlyTransaction().close();

    assertThat(checkedOut).isEmpty();
  }

  @Test
  public void readWriteTransactionNoAction_ClearsCheckedOutSession() {
    DatabaseClientImpl client =
        (DatabaseClientImpl)
            spanner.getDatabaseClient(DatabaseId.of(TEST_PROJECT, TEST_INSTANCE, TEST_DATABASE));
    Set<PooledSessionFuture> checkedOut = client.pool.checkedOutSessions;
    assertThat(checkedOut).isEmpty();

    client.readWriteTransaction();

    assertThat(checkedOut).isEmpty();
  }

  @Test
  public void readOnlyTransactionNoAction_ClearsCheckedOutSession() {
    DatabaseClientImpl client =
        (DatabaseClientImpl)
            spanner.getDatabaseClient(DatabaseId.of(TEST_PROJECT, TEST_INSTANCE, TEST_DATABASE));
    Set<PooledSessionFuture> checkedOut = client.pool.checkedOutSessions;
    assertThat(checkedOut).isEmpty();

    client.readOnlyTransaction().close();

    assertThat(checkedOut).isEmpty();
  }

  @Test
  public void transactionManagerNoAction_ClearsCheckedOutSession() {
    DatabaseClientImpl client =
        (DatabaseClientImpl)
            spanner.getDatabaseClient(DatabaseId.of(TEST_PROJECT, TEST_INSTANCE, TEST_DATABASE));
    Set<PooledSessionFuture> checkedOut = client.pool.checkedOutSessions;
    assertThat(checkedOut).isEmpty();

    client.transactionManager().close();

    assertThat(checkedOut).isEmpty();
  }

  @Test
  public void transactionContextFailsIfUsedMultipleTimes() {
    DatabaseClient client =
        spanner.getDatabaseClient(DatabaseId.of(TEST_PROJECT, TEST_INSTANCE, TEST_DATABASE));

    Function<TransactionContext, Long> function =
        new Function<TransactionContext, Long>() {
          TransactionContext ctx;

          @Override
          public Long apply(TransactionContext transactionContext) {
            if (ctx == null) {
              ctx = transactionContext;
            }
            try (ResultSet rs = ctx.executeQuery(SELECT1)) {
              //noinspection StatementWithEmptyBody
              while (rs.next()) {}
            }
            return 1L;
          }
        };
    assertEquals(Long.valueOf(1L), client.readWriteTransaction().run(function::apply));
    SpannerException exception =
        assertThrows(
            SpannerException.class, () -> client.readWriteTransaction().run(function::apply));
    assertTrue(exception.getMessage().contains("Context has been closed"));
  }

  @Test
  public void testGetDialectDefault() {
    DatabaseClient client =
        spanner.getDatabaseClient(DatabaseId.of(TEST_PROJECT, TEST_INSTANCE, TEST_DATABASE));
    assertEquals(Dialect.GOOGLE_STANDARD_SQL, client.getDialect());
  }

  @Test
  public void testGetDialectDefaultPreloaded() {
    try (Spanner spanner =
        this.spanner
            .getOptions()
            .toBuilder()
            .setSessionPoolOption(
                SessionPoolOptions.newBuilder().setAutoDetectDialect(true).build())
            .build()
            .getService()) {
      DatabaseClient client =
          spanner.getDatabaseClient(DatabaseId.of(TEST_PROJECT, TEST_INSTANCE, TEST_DATABASE));
      assertEquals(Dialect.GOOGLE_STANDARD_SQL, client.getDialect());
    }
  }

  @Test
  public void testGetDialectPostgreSQL() {
    mockSpanner.putStatementResult(StatementResult.detectDialectResult(Dialect.POSTGRESQL));
    try {
      DatabaseClient client =
          spanner.getDatabaseClient(DatabaseId.of(TEST_PROJECT, TEST_INSTANCE, TEST_DATABASE));
      assertEquals(Dialect.POSTGRESQL, client.getDialect());
    } finally {
      mockSpanner.putStatementResult(
          StatementResult.detectDialectResult(Dialect.GOOGLE_STANDARD_SQL));
    }
  }

  @Test
  public void testGetDialectPostgreSQLPreloaded() {
    mockSpanner.putStatementResult(StatementResult.detectDialectResult(Dialect.POSTGRESQL));
    try (Spanner spanner =
        this.spanner
            .getOptions()
            .toBuilder()
            .setSessionPoolOption(
                SessionPoolOptions.newBuilder().setAutoDetectDialect(true).build())
            .build()
            .getService()) {
      DatabaseClient client =
          spanner.getDatabaseClient(DatabaseId.of(TEST_PROJECT, TEST_INSTANCE, TEST_DATABASE));
      assertEquals(Dialect.POSTGRESQL, client.getDialect());
    } finally {
      mockSpanner.putStatementResult(
          StatementResult.detectDialectResult(Dialect.GOOGLE_STANDARD_SQL));
    }
  }

  @Test
  public void testGetDialect_FailsDirectlyIfDatabaseNotFound() {
    mockSpanner.setBatchCreateSessionsExecutionTime(
        SimulatedExecutionTime.stickyDatabaseNotFoundException("invalid-database"));
    DatabaseClient client =
        spanner.getDatabaseClient(DatabaseId.of(TEST_PROJECT, TEST_INSTANCE, TEST_DATABASE));

    SpannerException exception = assertThrows(SpannerException.class, client::getDialect);
    assertEquals(ErrorCode.NOT_FOUND, exception.getErrorCode());
    assertTrue(
        exception
            .getMessage()
            .contains(
                "NOT_FOUND: Database not found: Database with id invalid-database not found"));
  }

  @Test
  public void testGetDialectDefaultPreloaded_FailsDirectlyIfDatabaseNotFound() {
    mockSpanner.setBatchCreateSessionsExecutionTime(
        SimulatedExecutionTime.stickyDatabaseNotFoundException("invalid-database"));
    try (Spanner spanner =
        this.spanner
            .getOptions()
            .toBuilder()
            .setSessionPoolOption(
                SessionPoolOptions.newBuilder().setAutoDetectDialect(true).build())
            .build()
            .getService()) {
      DatabaseClient client =
          spanner.getDatabaseClient(DatabaseId.of(TEST_PROJECT, TEST_INSTANCE, TEST_DATABASE));
      SpannerException exception = assertThrows(SpannerException.class, client::getDialect);
      assertEquals(ErrorCode.NOT_FOUND, exception.getErrorCode());
      assertTrue(
          exception
              .getMessage()
              .contains(
                  "NOT_FOUND: Database not found: Database with id invalid-database not found"));
    }
  }

  @Test
  public void testUntypedNullParameters() {
    Statement statement =
        Statement.newBuilder("INSERT INTO FOO (BAR) VALUES (@p)")
            .bind("p")
            .to((Value) null)
            .build();
    mockSpanner.putStatementResult(StatementResult.update(statement, 1L));

    DatabaseClient client =
        spanner.getDatabaseClient(DatabaseId.of(TEST_PROJECT, TEST_INSTANCE, TEST_DATABASE));
    Long updateCount =
        client.readWriteTransaction().run(transaction -> transaction.executeUpdate(statement));

    assertNotNull(updateCount);
    assertEquals(1L, updateCount.longValue());
  }

  @Test
  public void testGetDatabaseRole() {
    DatabaseClient client =
        spanner.getDatabaseClient(DatabaseId.of(TEST_PROJECT, TEST_INSTANCE, TEST_DATABASE));
    assertEquals(TEST_DATABASE_ROLE, client.getDatabaseRole());
  }

  @Test
  public void testAnalyzeUpdateStatement() {
    String sql = "update foo set bar=1 where baz=@param";
    mockSpanner.putStatementResult(
        StatementResult.query(
            Statement.of(sql),
            com.google.spanner.v1.ResultSet.newBuilder()
                .setMetadata(
                    ResultSetMetadata.newBuilder()
                        .setUndeclaredParameters(
                            StructType.newBuilder()
                                .addFields(
                                    Field.newBuilder()
                                        .setName("param")
                                        .setType(Type.newBuilder().setCode(TypeCode.STRING).build())
                                        .build())
                                .build())
                        .build())
                .setStats(ResultSetStats.newBuilder().setRowCountExact(0L).build())
                .build()));
    DatabaseClient client =
        spanner.getDatabaseClient(DatabaseId.of(TEST_PROJECT, TEST_INSTANCE, TEST_DATABASE));
    client
        .readWriteTransaction()
        .run(
            transaction -> {
              try (ResultSet resultSet =
                  transaction.analyzeUpdateStatement(Statement.of(sql), QueryAnalyzeMode.PLAN)) {
                assertFalse(resultSet.next());
                assertNotNull(resultSet.getStats());
                assertEquals(0L, resultSet.getStats().getRowCountExact());
                assertNotNull(resultSet.getMetadata());
                assertEquals(1, resultSet.getMetadata().getUndeclaredParameters().getFieldsCount());
                assertEquals(
                    "param",
                    resultSet.getMetadata().getUndeclaredParameters().getFields(0).getName());
                assertEquals(
                    Type.newBuilder().setCode(TypeCode.STRING).build(),
                    resultSet.getMetadata().getUndeclaredParameters().getFields(0).getType());
              }
              return null;
            });
    assertEquals(1, mockSpanner.countRequestsOfType(ExecuteSqlRequest.class));
    ExecuteSqlRequest request = mockSpanner.getRequestsOfType(ExecuteSqlRequest.class).get(0);
    assertEquals(QueryMode.PLAN, request.getQueryMode());
  }

  @Test
  public void testByteArray() {
    Random random = new Random();
    byte[] bytes = new byte[random.nextInt(200)];
    int numRows = 5;
    List<ListValue> rows = new ArrayList<>(numRows);
    for (int i = 0; i < numRows; i++) {
      random.nextBytes(bytes);
      rows.add(
          ListValue.newBuilder()
              .addValues(
                  com.google.protobuf.Value.newBuilder()
                      .setStringValue(
                          // Use both the Guava and the JDK encoder to encode the values to ensure
                          // that encoding/decoding using both of them works.
                          i % 2 == 0
                              ? Base64.getEncoder().encodeToString(bytes)
                              : BaseEncoding.base64().encode(bytes))
                      .build())
              .build());
    }
    Statement statement = Statement.of("select * from foo");
    mockSpanner.putStatementResult(
        StatementResult.query(
            statement,
            com.google.spanner.v1.ResultSet.newBuilder()
                .setMetadata(
                    ResultSetMetadata.newBuilder()
                        .setRowType(
                            StructType.newBuilder()
                                .addFields(
                                    Field.newBuilder()
                                        .setType(Type.newBuilder().setCode(TypeCode.BYTES).build())
                                        .setName("f1")
                                        .build())
                                .build())
                        .build())
                .addAllRows(rows)
                .build()));
    DatabaseClient client =
        spanner.getDatabaseClient(DatabaseId.of(TEST_PROJECT, TEST_INSTANCE, TEST_DATABASE));
    try (ResultSet resultSet = client.singleUse().executeQuery(statement)) {
      while (resultSet.next()) {
        String base64String = resultSet.getValue(0).getAsString();
        ByteArray byteArray = resultSet.getBytes(0);
        // Use the 'old' ByteArray.fromBase64(..) method that uses the Guava encoder to ensure that
        // the two encoders (JDK and Guava) return the same values.
        assertEquals(ByteArray.fromBase64(base64String), byteArray);
      }
    }
  }

  @Test
  public void testGetAllTypesAsString() {
    SingerInfo info = SingerInfo.newBuilder().setSingerId(1).build();
    for (Dialect dialect : Dialect.values()) {
      Statement statement = Statement.of("select * from all_types");
      ListValue.Builder dialectBasedBuilder =
          ListValue.newBuilder()
              .addValues(com.google.protobuf.Value.newBuilder().setBoolValue(true).build())
              .addValues(com.google.protobuf.Value.newBuilder().setStringValue("100").build())
              .addValues(com.google.protobuf.Value.newBuilder().setNumberValue(3.14d).build())
              .addValues(com.google.protobuf.Value.newBuilder().setStringValue("6.626").build())
              .addValues(
                  com.google.protobuf.Value.newBuilder().setStringValue("test-string").build())
              .addValues(
                  com.google.protobuf.Value.newBuilder()
                      .setStringValue("{\"key1\": \"value1\"}")
                      .build())
              .addValues(
                  com.google.protobuf.Value.newBuilder()
                      .setStringValue(
                          Base64.getEncoder()
                              .encodeToString("test-bytes".getBytes(StandardCharsets.UTF_8)))
                      .build())
              .addValues(
                  com.google.protobuf.Value.newBuilder().setStringValue("2023-01-11").build())
              .addValues(
                  com.google.protobuf.Value.newBuilder()
                      .setStringValue("2023-01-11T11:55:18.123456789Z")
                      .build())
              .addValues(
                  com.google.protobuf.Value.newBuilder()
                      .setListValue(
                          ListValue.newBuilder()
                              .addValues(
                                  com.google.protobuf.Value.newBuilder().setBoolValue(true).build())
                              .addValues(
                                  com.google.protobuf.Value.newBuilder()
                                      .setNullValue(NullValue.NULL_VALUE)
                                      .build())
                              .addValues(
                                  com.google.protobuf.Value.newBuilder()
                                      .setBoolValue(false)
                                      .build())
                              .build()))
              .addValues(
                  com.google.protobuf.Value.newBuilder()
                      .setListValue(
                          ListValue.newBuilder()
                              .addValues(
                                  com.google.protobuf.Value.newBuilder()
                                      .setStringValue(String.valueOf(Long.MAX_VALUE))
                                      .build())
                              .addValues(
                                  com.google.protobuf.Value.newBuilder()
                                      .setStringValue(String.valueOf(Long.MIN_VALUE))
                                      .build())
                              .addValues(
                                  com.google.protobuf.Value.newBuilder()
                                      .setNullValue(NullValue.NULL_VALUE)
                                      .build())
                              .build()))
              .addValues(
                  com.google.protobuf.Value.newBuilder()
                      .setListValue(
                          ListValue.newBuilder()
                              .addValues(
                                  com.google.protobuf.Value.newBuilder()
                                      .setNullValue(NullValue.NULL_VALUE)
                                      .build())
                              .addValues(
                                  com.google.protobuf.Value.newBuilder()
                                      .setNumberValue(-12345.6789d)
                                      .build())
                              .addValues(
                                  com.google.protobuf.Value.newBuilder()
                                      .setNumberValue(3.14d)
                                      .build())
                              .build()))
              .addValues(
                  com.google.protobuf.Value.newBuilder()
                      .setListValue(
                          ListValue.newBuilder()
                              .addValues(
                                  com.google.protobuf.Value.newBuilder()
                                      .setStringValue("6.626")
                                      .build())
                              .addValues(
                                  com.google.protobuf.Value.newBuilder()
                                      .setNullValue(NullValue.NULL_VALUE)
                                      .build())
                              .addValues(
                                  com.google.protobuf.Value.newBuilder()
                                      .setStringValue("-8.9123")
                                      .build())
                              .build()))
              .addValues(
                  com.google.protobuf.Value.newBuilder()
                      .setListValue(
                          ListValue.newBuilder()
                              .addValues(
                                  com.google.protobuf.Value.newBuilder()
                                      .setStringValue("test-string1")
                                      .build())
                              .addValues(
                                  com.google.protobuf.Value.newBuilder()
                                      .setNullValue(NullValue.NULL_VALUE)
                                      .build())
                              .addValues(
                                  com.google.protobuf.Value.newBuilder()
                                      .setStringValue("test-string2")
                                      .build())
                              .build()))
              .addValues(
                  com.google.protobuf.Value.newBuilder()
                      .setListValue(
                          ListValue.newBuilder()
                              .addValues(
                                  com.google.protobuf.Value.newBuilder()
                                      .setStringValue("{\"key\": \"value1\"}")
                                      .build())
                              .addValues(
                                  com.google.protobuf.Value.newBuilder()
                                      .setStringValue("{\"key\": \"value2\"}")
                                      .build())
                              .addValues(
                                  com.google.protobuf.Value.newBuilder()
                                      .setNullValue(NullValue.NULL_VALUE)
                                      .build())
                              .build()))
              .addValues(
                  com.google.protobuf.Value.newBuilder()
                      .setListValue(
                          ListValue.newBuilder()
                              .addValues(
                                  com.google.protobuf.Value.newBuilder()
                                      .setStringValue(
                                          Base64.getEncoder()
                                              .encodeToString(
                                                  "test-bytes1".getBytes(StandardCharsets.UTF_8)))
                                      .build())
                              .addValues(
                                  com.google.protobuf.Value.newBuilder()
                                      .setStringValue(
                                          Base64.getEncoder()
                                              .encodeToString(
                                                  "test-bytes2".getBytes(StandardCharsets.UTF_8)))
                                      .build())
                              .addValues(
                                  com.google.protobuf.Value.newBuilder()
                                      .setNullValue(NullValue.NULL_VALUE)
                                      .build())
                              .build()))
              .addValues(
                  com.google.protobuf.Value.newBuilder()
                      .setListValue(
                          ListValue.newBuilder()
                              .addValues(
                                  com.google.protobuf.Value.newBuilder()
                                      .setStringValue("2000-02-29")
                                      .build())
                              .addValues(
                                  com.google.protobuf.Value.newBuilder()
                                      .setNullValue(NullValue.NULL_VALUE)
                                      .build())
                              .addValues(
                                  com.google.protobuf.Value.newBuilder()
                                      .setStringValue("2000-01-01")
                                      .build())
                              .build()))
              .addValues(
                  com.google.protobuf.Value.newBuilder()
                      .setListValue(
                          ListValue.newBuilder()
                              .addValues(
                                  com.google.protobuf.Value.newBuilder()
                                      .setStringValue("2023-01-11T11:55:18.123456789Z")
                                      .build())
                              .addValues(
                                  com.google.protobuf.Value.newBuilder()
                                      .setNullValue(NullValue.NULL_VALUE)
                                      .build())
                              .addValues(
                                  com.google.protobuf.Value.newBuilder()
                                      .setStringValue("2023-01-12T11:55:18Z")
                                      .build())
                              .build()));

      if (dialect == Dialect.POSTGRESQL) {
        dialectBasedBuilder =
            dialectBasedBuilder
                .addValues(com.google.protobuf.Value.newBuilder().setStringValue("100").build())
                .addValues(
                    com.google.protobuf.Value.newBuilder()
                        .setListValue(
                            ListValue.newBuilder()
                                .addValues(
                                    com.google.protobuf.Value.newBuilder()
                                        .setStringValue(String.valueOf(Long.MAX_VALUE))
                                        .build())
                                .addValues(
                                    com.google.protobuf.Value.newBuilder()
                                        .setStringValue(String.valueOf(Long.MIN_VALUE))
                                        .build())
                                .addValues(
                                    com.google.protobuf.Value.newBuilder()
                                        .setNullValue(NullValue.NULL_VALUE)
                                        .build())
                                .build()));
      }

      mockSpanner.putStatementResult(
          StatementResult.query(
              statement,
              com.google.spanner.v1.ResultSet.newBuilder()
                  .setMetadata(
                      RandomResultSetGenerator.generateAllTypesMetadata(
                          RandomResultSetGenerator.generateAllTypes(dialect)))
<<<<<<< HEAD
                  .addRows(dialectBasedBuilder.build())
=======
                  .addRows(getRows(dialect))
>>>>>>> f4efd7af
                  .build()));

      DatabaseClient client =
          spanner.getDatabaseClient(DatabaseId.of(TEST_PROJECT, TEST_INSTANCE, TEST_DATABASE));
      try (ResultSet resultSet = client.singleUse().executeQuery(statement)) {
        assertTrue(resultSet.next());
        int col = 0;
        assertAsString("true", resultSet, col++);
        assertAsString("100", resultSet, col++);
        assertAsString("-3.14", resultSet, col++);
        assertAsString("3.14", resultSet, col++);
        assertAsString("6.626", resultSet, col++);
        assertAsString("test-string", resultSet, col++);
        assertAsString("{\"key1\": \"value1\"}", resultSet, col++);
        assertAsString(
            Base64.getEncoder().encodeToString("test-bytes".getBytes(StandardCharsets.UTF_8)),
            resultSet,
            col++);
        assertAsString("2023-01-11", resultSet, col++);
        assertAsString("2023-01-11T11:55:18.123456789Z", resultSet, col++);

        assertAsString(ImmutableList.of("true", "NULL", "false"), resultSet, col++);
        assertAsString(
            ImmutableList.of(
                String.format("%d", Long.MAX_VALUE), String.format("%d", Long.MIN_VALUE), "NULL"),
            resultSet,
            col++);
        assertAsString(
            ImmutableList.of(
                "NULL",
                Float.valueOf(Float.MAX_VALUE).toString(),
                Float.valueOf(Float.MIN_VALUE).toString(),
                "NaN",
                "3.14"),
            resultSet,
            col++);
        assertAsString(ImmutableList.of("NULL", "-12345.6789", "3.14"), resultSet, col++);
        assertAsString(ImmutableList.of("6.626", "NULL", "-8.9123"), resultSet, col++);
        assertAsString(ImmutableList.of("test-string1", "NULL", "test-string2"), resultSet, col++);
        assertAsString(
            ImmutableList.of("{\"key\": \"value1\"}", "{\"key\": \"value2\"}", "NULL"),
            resultSet,
            col++);
        assertAsString(
            ImmutableList.of(
                String.format(
                    "%s",
                    Base64.getEncoder()
                        .encodeToString("test-bytes1".getBytes(StandardCharsets.UTF_8))),
                String.format(
                    "%s",
                    Base64.getEncoder()
                        .encodeToString("test-bytes2".getBytes(StandardCharsets.UTF_8))),
                "NULL"),
            resultSet,
            col++);
        assertAsString(ImmutableList.of("2000-02-29", "NULL", "2000-01-01"), resultSet, col++);
        assertAsString(
            ImmutableList.of("2023-01-11T11:55:18.123456789Z", "NULL", "2023-01-12T11:55:18Z"),
            resultSet,
            col++);
<<<<<<< HEAD

        if (dialect == Dialect.POSTGRESQL) {
          assertAsString("100", resultSet, col++);
          assertAsString(
              ImmutableList.of(
                  String.format("%d", Long.MAX_VALUE), String.format("%d", Long.MIN_VALUE), "NULL"),
              resultSet,
              col++);
        }

=======
        if (dialect == Dialect.GOOGLE_STANDARD_SQL) {
          assertAsString(Base64.getEncoder().encodeToString(info.toByteArray()), resultSet, col++);
          assertAsString(String.valueOf(Genre.JAZZ_VALUE), resultSet, col++);
          assertAsString(
              ImmutableList.of(
                  String.format("%s", Base64.getEncoder().encodeToString(info.toByteArray())),
                  "NULL"),
              resultSet,
              col++);
          assertAsString(
              ImmutableList.of(String.format("%d", Genre.JAZZ_VALUE), "NULL"), resultSet, col++);
        }
>>>>>>> f4efd7af
        assertFalse(resultSet.next());
      }
    }
  }

  @Test
  public void testSelectUnknownType() {
    mockSpanner.putStatementResult(
        StatementResult.query(
            Statement.of("SELECT * FROM foo"),
            com.google.spanner.v1.ResultSet.newBuilder()
                .setMetadata(
                    ResultSetMetadata.newBuilder()
                        .setRowType(
                            StructType.newBuilder()
                                .addFields(
                                    Field.newBuilder()
                                        .setName("c")
                                        .setType(
                                            Type.newBuilder()
                                                .setCodeValue(Integer.MAX_VALUE)
                                                .build())
                                        .build())
                                .build())
                        .build())
                .addRows(
                    ListValue.newBuilder()
                        .addValues(
                            com.google.protobuf.Value.newBuilder().setStringValue("bar").build())
                        .build())
                .addRows(
                    ListValue.newBuilder()
                        .addValues(
                            com.google.protobuf.Value.newBuilder().setBoolValue(true).build())
                        .build())
                .addRows(
                    ListValue.newBuilder()
                        .addValues(
                            com.google.protobuf.Value.newBuilder().setNumberValue(3.14d).build())
                        .build())
                .addRows(
                    ListValue.newBuilder()
                        .addValues(
                            com.google.protobuf.Value.newBuilder()
                                .setNullValue(NullValue.NULL_VALUE)
                                .build())
                        .build())
                .addRows(
                    ListValue.newBuilder()
                        .addValues(
                            com.google.protobuf.Value.newBuilder()
                                .setListValue(
                                    ListValue.newBuilder()
                                        .addValues(
                                            com.google.protobuf.Value.newBuilder()
                                                .setStringValue("baz")
                                                .build())
                                        .addValues(
                                            com.google.protobuf.Value.newBuilder()
                                                .setBoolValue(false)
                                                .build())
                                        .addValues(
                                            com.google.protobuf.Value.newBuilder()
                                                .setNumberValue(6.626)
                                                .build())
                                        .addValues(
                                            com.google.protobuf.Value.newBuilder()
                                                .setNullValue(NullValue.NULL_VALUE)
                                                .build())
                                        .build())
                                .build())
                        .build())
                .build()));
    DatabaseClient client =
        spanner.getDatabaseClient(DatabaseId.of(TEST_PROJECT, TEST_INSTANCE, TEST_DATABASE));
    try (ResultSet resultSet = client.singleUse().executeQuery(Statement.of("SELECT * FROM foo"))) {
      assertTrue(resultSet.next());
      assertAsString("bar", resultSet, 0);

      assertTrue(resultSet.next());
      assertAsString("true", resultSet, 0);

      assertTrue(resultSet.next());
      assertAsString("3.14", resultSet, 0);

      assertTrue(resultSet.next());
      assertAsString("NULL", resultSet, 0);

      assertTrue(resultSet.next());
      assertAsString(ImmutableList.of("baz", "false", "6.626", "NULL"), resultSet, 0);

      assertFalse(resultSet.next());
    }
  }

  @Test
  public void testMetadataUnknownTypes() {
    mockSpanner.putStatementResult(
        StatementResult.query(
            Statement.of("SELECT * FROM foo"),
            com.google.spanner.v1.ResultSet.newBuilder()
                .setMetadata(
                    ResultSetMetadata.newBuilder()
                        .setRowType(
                            StructType.newBuilder()
                                .addFields(
                                    Field.newBuilder()
                                        .setName("c1")
                                        .setType(
                                            Type.newBuilder()
                                                .setCodeValue(Integer.MAX_VALUE)
                                                .build())
                                        .build())
                                .addFields(
                                    Field.newBuilder()
                                        .setName("c2")
                                        .setType(
                                            Type.newBuilder()
                                                .setCode(TypeCode.STRING)
                                                .setTypeAnnotationValue(Integer.MAX_VALUE)
                                                .build())
                                        .build())
                                .addFields(
                                    Field.newBuilder()
                                        .setName("c3")
                                        .setType(
                                            Type.newBuilder()
                                                .setCodeValue(Integer.MAX_VALUE)
                                                .setTypeAnnotation(TypeAnnotationCode.PG_NUMERIC)
                                                .build())
                                        .build())
                                .addFields(
                                    Field.newBuilder()
                                        .setName("c4")
                                        .setType(
                                            Type.newBuilder()
                                                .setCode(TypeCode.ARRAY)
                                                .setArrayElementType(
                                                    Type.newBuilder()
                                                        .setCodeValue(Integer.MAX_VALUE)
                                                        .build())
                                                .build())
                                        .build())
                                .addFields(
                                    Field.newBuilder()
                                        .setName("c5")
                                        .setType(
                                            Type.newBuilder()
                                                .setCode(TypeCode.ARRAY)
                                                .setArrayElementType(
                                                    Type.newBuilder()
                                                        .setCode(TypeCode.STRING)
                                                        .setTypeAnnotationValue(Integer.MAX_VALUE)
                                                        .build())
                                                .build())
                                        .build())
                                .addFields(
                                    Field.newBuilder()
                                        .setName("c6")
                                        .setType(
                                            Type.newBuilder()
                                                // Set an unrecognized type with an array element
                                                // type. The client should recognize this as an
                                                // array.
                                                .setCodeValue(Integer.MAX_VALUE)
                                                .setArrayElementType(
                                                    Type.newBuilder()
                                                        .setCodeValue(Integer.MAX_VALUE)
                                                        .build())
                                                .build())
                                        .build())
                                .addFields(
                                    Field.newBuilder()
                                        .setName("c7")
                                        .setType(
                                            Type.newBuilder()
                                                .setCode(TypeCode.ARRAY)
                                                .setArrayElementType(
                                                    Type.newBuilder()
                                                        .setCodeValue(Integer.MAX_VALUE)
                                                        .setTypeAnnotation(
                                                            TypeAnnotationCode.PG_NUMERIC)
                                                        .build())
                                                .build())
                                        .build())
                                .build())
                        .build())
                .build()));
    DatabaseClient client =
        spanner.getDatabaseClient(DatabaseId.of(TEST_PROJECT, TEST_INSTANCE, TEST_DATABASE));
    try (ResultSet resultSet = client.singleUse().executeQuery(Statement.of("SELECT * FROM foo"))) {
      // There are no rows, but we need to call resultSet.next() before we can get the metadata.
      assertFalse(resultSet.next());
      assertEquals(
          "STRUCT<c1 UNRECOGNIZED, c2 STRING<UNRECOGNIZED>, c3 UNRECOGNIZED<PG_NUMERIC>, c4 ARRAY<UNRECOGNIZED>, c5 ARRAY<STRING<UNRECOGNIZED>>, c6 UNRECOGNIZED<UNRECOGNIZED>, c7 ARRAY<UNRECOGNIZED<PG_NUMERIC>>>",
          resultSet.getType().toString());
      assertEquals(
          "UNRECOGNIZED", resultSet.getType().getStructFields().get(0).getType().toString());
      assertEquals(
          "STRING<UNRECOGNIZED>",
          resultSet.getType().getStructFields().get(1).getType().toString());
      assertEquals(
          "UNRECOGNIZED<PG_NUMERIC>",
          resultSet.getType().getStructFields().get(2).getType().toString());
      assertEquals(
          "ARRAY<UNRECOGNIZED>", resultSet.getType().getStructFields().get(3).getType().toString());
      assertEquals(Code.ARRAY, resultSet.getType().getStructFields().get(3).getType().getCode());
      assertEquals(
          Code.UNRECOGNIZED,
          resultSet.getType().getStructFields().get(3).getType().getArrayElementType().getCode());
      assertEquals(
          "ARRAY<STRING<UNRECOGNIZED>>",
          resultSet.getType().getStructFields().get(4).getType().toString());
      assertEquals(Code.ARRAY, resultSet.getType().getStructFields().get(4).getType().getCode());
      assertEquals(
          Code.UNRECOGNIZED,
          resultSet.getType().getStructFields().get(4).getType().getArrayElementType().getCode());
      assertEquals(
          "UNRECOGNIZED<UNRECOGNIZED>",
          resultSet.getType().getStructFields().get(5).getType().toString());
      assertEquals(
          Code.UNRECOGNIZED, resultSet.getType().getStructFields().get(5).getType().getCode());
      assertEquals(
          Code.UNRECOGNIZED,
          resultSet.getType().getStructFields().get(5).getType().getArrayElementType().getCode());
      assertEquals(
          "ARRAY<UNRECOGNIZED<PG_NUMERIC>>",
          resultSet.getType().getStructFields().get(6).getType().toString());
      assertEquals(Code.ARRAY, resultSet.getType().getStructFields().get(6).getType().getCode());
      assertEquals(
          Code.UNRECOGNIZED,
          resultSet.getType().getStructFields().get(6).getType().getArrayElementType().getCode());
    }
  }

  @Test
  public void testStatementWithBytesArrayParameter() {
    Statement statement =
        Statement.newBuilder("select id from test where b=@p1")
            .bind("p1")
            .toBytesArray(
                Arrays.asList(ByteArray.copyFrom("test1"), null, ByteArray.copyFrom("test2")))
            .build();
    mockSpanner.putStatementResult(StatementResult.query(statement, SELECT1_RESULTSET));
    DatabaseClient client =
        spanner.getDatabaseClient(DatabaseId.of(TEST_PROJECT, TEST_INSTANCE, TEST_DATABASE));
    try (ResultSet resultSet = client.singleUse().executeQuery(statement)) {
      assertTrue(resultSet.next());
      assertEquals(1L, resultSet.getLong(0));
      assertFalse(resultSet.next());
    }
  }

  @Test
  public void testStreamWaitTimeout() {
    DatabaseClient client =
        spanner.getDatabaseClient(DatabaseId.of(TEST_PROJECT, TEST_INSTANCE, TEST_DATABASE));
    // Add a wait time to the mock server. Note that the test won't actually wait 100ms, as it uses
    // a 1ns time out.
    mockSpanner.setExecuteStreamingSqlExecutionTime(
        SimulatedExecutionTime.ofMinimumAndRandomTime(100, 0));
    // Create a custom call configuration that uses a 1 nanosecond stream timeout value. This will
    // always time out, as a call to the mock server will always take more than 1 nanosecond.
    CallContextConfigurator configurator =
        new CallContextConfigurator() {
          @Override
          public <ReqT, RespT> ApiCallContext configure(
              ApiCallContext context, ReqT request, MethodDescriptor<ReqT, RespT> method) {
            return context.withStreamWaitTimeout(Duration.ofNanos(1L));
          }
        };
    Context context =
        Context.current().withValue(SpannerOptions.CALL_CONTEXT_CONFIGURATOR_KEY, configurator);
    context.run(
        () -> {
          try (ResultSet resultSet = client.singleUse().executeQuery(SELECT1)) {
            SpannerException exception = assertThrows(SpannerException.class, resultSet::next);
            assertEquals(ErrorCode.DEADLINE_EXCEEDED, exception.getErrorCode());
            assertTrue(
                exception.getMessage(), exception.getMessage().contains("stream wait timeout"));
          }
        });
  }

  @Test
  public void testZeroStreamWaitTimeout() {
    DatabaseClient client =
        spanner.getDatabaseClient(DatabaseId.of(TEST_PROJECT, TEST_INSTANCE, TEST_DATABASE));
    // Create a custom call configuration that sets the stream timeout to zero.
    // This should disable the timeout.
    CallContextConfigurator configurator =
        new CallContextConfigurator() {
          @Override
          public <ReqT, RespT> ApiCallContext configure(
              ApiCallContext context, ReqT request, MethodDescriptor<ReqT, RespT> method) {
            return context.withStreamWaitTimeout(Duration.ZERO);
          }
        };
    Context context =
        Context.current().withValue(SpannerOptions.CALL_CONTEXT_CONFIGURATOR_KEY, configurator);
    context.run(
        () -> {
          try (ResultSet resultSet = client.singleUse().executeQuery(SELECT1)) {
            // A zero timeout should not cause a timeout, and instead be ignored.
            assertTrue(resultSet.next());
            assertFalse(resultSet.next());
          }
        });
  }

  @Test
  public void testRetryOnResourceExhausted() {
    final RetrySettings retrySettings =
        RetrySettings.newBuilder()
            .setInitialRpcTimeout(Duration.ofSeconds(60L))
            .setMaxRpcTimeout(Duration.ofSeconds(60L))
            .setTotalTimeout(Duration.ofSeconds(60L))
            .setRpcTimeoutMultiplier(1.0d)
            .setInitialRetryDelay(Duration.ZERO)
            .setMaxRetryDelay(Duration.ZERO)
            .setMaxAttempts(100)
            .build();
    SpannerOptions.Builder builder =
        SpannerOptions.newBuilder()
            .setProjectId(TEST_PROJECT)
            .setChannelProvider(channelProvider)
            .setCredentials(NoCredentials.getInstance());
    RetryInfo retryInfo =
        RetryInfo.newBuilder()
            .setRetryDelay(
                com.google.protobuf.Duration.newBuilder()
                    .setNanos((int) Duration.ofMillis(1).toNanos())
                    .build())
            .build();
    Metadata.Key<RetryInfo> key =
        Metadata.Key.of(
            retryInfo.getDescriptorForType().getFullName() + Metadata.BINARY_HEADER_SUFFIX,
            ProtoLiteUtils.metadataMarshaller(retryInfo));
    Metadata trailers = new Metadata();
    trailers.put(key, retryInfo);
    builder
        .getSpannerStubSettingsBuilder()
        .executeStreamingSqlSettings()
        .setRetryableCodes(StatusCode.Code.UNAVAILABLE, StatusCode.Code.RESOURCE_EXHAUSTED)
        .setRetrySettings(retrySettings);

    try (Spanner spanner = builder.build().getService()) {
      DatabaseClient client =
          spanner.getDatabaseClient(DatabaseId.of(TEST_PROJECT, TEST_INSTANCE, TEST_DATABASE));
      final int expectedRowCount = 5;
      RandomResultSetGenerator generator = new RandomResultSetGenerator(expectedRowCount);
      Statement statement = Statement.of("select * from random_table");
      mockSpanner.putStatementResult(StatementResult.query(statement, generator.generate()));

      for (int errorIndex = 0; errorIndex < expectedRowCount - 1; errorIndex++) {
        for (boolean withRetryInfo : new boolean[] {false, true}) {
          // RESOURCE_EXHAUSTED errors with and without retry-info should be retried.
          StatusRuntimeException exception =
              Status.RESOURCE_EXHAUSTED.asRuntimeException(withRetryInfo ? trailers : null);
          mockSpanner.setExecuteStreamingSqlExecutionTime(
              SimulatedExecutionTime.ofStreamException(exception, errorIndex));
          try (ResultSet resultSet = client.singleUse().executeQuery(statement)) {
            //noinspection StatementWithEmptyBody
            while (resultSet.next()) {}
          }
          assertEquals(2, mockSpanner.countRequestsOfType(ExecuteSqlRequest.class));
          if (errorIndex == 0) {
            // We should only have two requests without a resume token, as the error occurred before
            // any resume token could be returned.
            assertEquals(
                2,
                mockSpanner.getRequestsOfType(ExecuteSqlRequest.class).stream()
                    .filter(request -> request.getResumeToken().isEmpty())
                    .count());
          } else {
            final int expectedResumeToken = errorIndex;
            // Check that we have one request with a resume token that corresponds with the place in
            // the stream where the error happened.
            assertEquals(
                1,
                mockSpanner.getRequestsOfType(ExecuteSqlRequest.class).stream()
                    .filter(
                        request ->
                            request
                                .getResumeToken()
                                .equals(
                                    ByteString.copyFromUtf8(
                                        String.format("%09d", expectedResumeToken))))
                    .count());
          }
          mockSpanner.clearRequests();
        }
      }
    }
  }

  static void assertAsString(String expected, ResultSet resultSet, int col) {
    assertEquals(expected, resultSet.getValue(col).getAsString());
    assertEquals(ImmutableList.of(expected), resultSet.getValue(col).getAsStringList());
  }

  static void assertAsString(ImmutableList<String> expected, ResultSet resultSet, int col) {
    assertEquals(expected, resultSet.getValue(col).getAsStringList());
    assertEquals(
        expected.stream().collect(Collectors.joining(",", "[", "]")),
        resultSet.getValue(col).getAsString());
  }

  private void consumeResults(ResultSet resultSet) {
    //noinspection StatementWithEmptyBody
    while (resultSet.next()) {}
  }

  private void consumeBatchWriteStream(ServerStream<BatchWriteResponse> stream) {
    //noinspection StatementWithEmptyBody
    for (BatchWriteResponse ignore : stream) {}
  }

  private ListValue getRows(Dialect dialect) {
    SingerInfo info = SingerInfo.newBuilder().setSingerId(1).build();
    ListValue.Builder valuesBuilder =
        ListValue.newBuilder()
            .addValues(com.google.protobuf.Value.newBuilder().setBoolValue(true).build())
            .addValues(com.google.protobuf.Value.newBuilder().setStringValue("100").build())
            .addValues(com.google.protobuf.Value.newBuilder().setNumberValue(-3.14f).build())
            .addValues(com.google.protobuf.Value.newBuilder().setNumberValue(3.14d).build())
            .addValues(com.google.protobuf.Value.newBuilder().setStringValue("6.626").build())
            .addValues(com.google.protobuf.Value.newBuilder().setStringValue("test-string").build())
            .addValues(
                com.google.protobuf.Value.newBuilder()
                    .setStringValue("{\"key1\": \"value1\"}")
                    .build())
            .addValues(
                com.google.protobuf.Value.newBuilder()
                    .setStringValue(
                        Base64.getEncoder()
                            .encodeToString("test-bytes".getBytes(StandardCharsets.UTF_8)))
                    .build())
            .addValues(com.google.protobuf.Value.newBuilder().setStringValue("2023-01-11").build())
            .addValues(
                com.google.protobuf.Value.newBuilder()
                    .setStringValue("2023-01-11T11:55:18.123456789Z")
                    .build())
            .addValues(
                com.google.protobuf.Value.newBuilder()
                    .setListValue(
                        ListValue.newBuilder()
                            .addValues(
                                com.google.protobuf.Value.newBuilder().setBoolValue(true).build())
                            .addValues(
                                com.google.protobuf.Value.newBuilder()
                                    .setNullValue(NullValue.NULL_VALUE)
                                    .build())
                            .addValues(
                                com.google.protobuf.Value.newBuilder().setBoolValue(false).build())
                            .build()))
            .addValues(
                com.google.protobuf.Value.newBuilder()
                    .setListValue(
                        ListValue.newBuilder()
                            .addValues(
                                com.google.protobuf.Value.newBuilder()
                                    .setStringValue(String.valueOf(Long.MAX_VALUE))
                                    .build())
                            .addValues(
                                com.google.protobuf.Value.newBuilder()
                                    .setStringValue(String.valueOf(Long.MIN_VALUE))
                                    .build())
                            .addValues(
                                com.google.protobuf.Value.newBuilder()
                                    .setNullValue(NullValue.NULL_VALUE)
                                    .build())
                            .build()))
            .addValues(
                com.google.protobuf.Value.newBuilder()
                    .setListValue(
                        ListValue.newBuilder()
                            .addValues(
                                com.google.protobuf.Value.newBuilder()
                                    .setNullValue(NullValue.NULL_VALUE)
                                    .build())
                            .addValues(
                                com.google.protobuf.Value.newBuilder()
                                    .setNumberValue(Float.MAX_VALUE)
                                    .build())
                            .addValues(
                                com.google.protobuf.Value.newBuilder()
                                    .setNumberValue(Float.MIN_VALUE)
                                    .build())
                            .addValues(
                                com.google.protobuf.Value.newBuilder()
                                    .setStringValue("NaN")
                                    .build())
                            .addValues(
                                com.google.protobuf.Value.newBuilder()
                                    .setNumberValue(3.14f)
                                    .build())
                            .build()))
            .addValues(
                com.google.protobuf.Value.newBuilder()
                    .setListValue(
                        ListValue.newBuilder()
                            .addValues(
                                com.google.protobuf.Value.newBuilder()
                                    .setNullValue(NullValue.NULL_VALUE)
                                    .build())
                            .addValues(
                                com.google.protobuf.Value.newBuilder()
                                    .setNumberValue(-12345.6789d)
                                    .build())
                            .addValues(
                                com.google.protobuf.Value.newBuilder()
                                    .setNumberValue(3.14d)
                                    .build())
                            .build()))
            .addValues(
                com.google.protobuf.Value.newBuilder()
                    .setListValue(
                        ListValue.newBuilder()
                            .addValues(
                                com.google.protobuf.Value.newBuilder()
                                    .setStringValue("6.626")
                                    .build())
                            .addValues(
                                com.google.protobuf.Value.newBuilder()
                                    .setNullValue(NullValue.NULL_VALUE)
                                    .build())
                            .addValues(
                                com.google.protobuf.Value.newBuilder()
                                    .setStringValue("-8.9123")
                                    .build())
                            .build()))
            .addValues(
                com.google.protobuf.Value.newBuilder()
                    .setListValue(
                        ListValue.newBuilder()
                            .addValues(
                                com.google.protobuf.Value.newBuilder()
                                    .setStringValue("test-string1")
                                    .build())
                            .addValues(
                                com.google.protobuf.Value.newBuilder()
                                    .setNullValue(NullValue.NULL_VALUE)
                                    .build())
                            .addValues(
                                com.google.protobuf.Value.newBuilder()
                                    .setStringValue("test-string2")
                                    .build())
                            .build()))
            .addValues(
                com.google.protobuf.Value.newBuilder()
                    .setListValue(
                        ListValue.newBuilder()
                            .addValues(
                                com.google.protobuf.Value.newBuilder()
                                    .setStringValue("{\"key\": \"value1\"}")
                                    .build())
                            .addValues(
                                com.google.protobuf.Value.newBuilder()
                                    .setStringValue("{\"key\": \"value2\"}")
                                    .build())
                            .addValues(
                                com.google.protobuf.Value.newBuilder()
                                    .setNullValue(NullValue.NULL_VALUE)
                                    .build())
                            .build()))
            .addValues(
                com.google.protobuf.Value.newBuilder()
                    .setListValue(
                        ListValue.newBuilder()
                            .addValues(
                                com.google.protobuf.Value.newBuilder()
                                    .setStringValue(
                                        Base64.getEncoder()
                                            .encodeToString(
                                                "test-bytes1".getBytes(StandardCharsets.UTF_8)))
                                    .build())
                            .addValues(
                                com.google.protobuf.Value.newBuilder()
                                    .setStringValue(
                                        Base64.getEncoder()
                                            .encodeToString(
                                                "test-bytes2".getBytes(StandardCharsets.UTF_8)))
                                    .build())
                            .addValues(
                                com.google.protobuf.Value.newBuilder()
                                    .setNullValue(NullValue.NULL_VALUE)
                                    .build())
                            .build()))
            .addValues(
                com.google.protobuf.Value.newBuilder()
                    .setListValue(
                        ListValue.newBuilder()
                            .addValues(
                                com.google.protobuf.Value.newBuilder()
                                    .setStringValue("2000-02-29")
                                    .build())
                            .addValues(
                                com.google.protobuf.Value.newBuilder()
                                    .setNullValue(NullValue.NULL_VALUE)
                                    .build())
                            .addValues(
                                com.google.protobuf.Value.newBuilder()
                                    .setStringValue("2000-01-01")
                                    .build())
                            .build()))
            .addValues(
                com.google.protobuf.Value.newBuilder()
                    .setListValue(
                        ListValue.newBuilder()
                            .addValues(
                                com.google.protobuf.Value.newBuilder()
                                    .setStringValue("2023-01-11T11:55:18.123456789Z")
                                    .build())
                            .addValues(
                                com.google.protobuf.Value.newBuilder()
                                    .setNullValue(NullValue.NULL_VALUE)
                                    .build())
                            .addValues(
                                com.google.protobuf.Value.newBuilder()
                                    .setStringValue("2023-01-12T11:55:18Z")
                                    .build())
                            .build()));
    if (dialect == Dialect.GOOGLE_STANDARD_SQL) {
      // Proto columns is supported only for GOOGLE_STANDARD_SQL
      valuesBuilder
          .addValues(
              com.google.protobuf.Value.newBuilder()
                  .setStringValue(Base64.getEncoder().encodeToString(info.toByteArray()))
                  .build())
          .addValues(
              com.google.protobuf.Value.newBuilder()
                  .setStringValue(String.valueOf(Genre.JAZZ_VALUE))
                  .build())
          .addValues(
              com.google.protobuf.Value.newBuilder()
                  .setListValue(
                      ListValue.newBuilder()
                          .addValues(
                              com.google.protobuf.Value.newBuilder()
                                  .setStringValue(
                                      Base64.getEncoder().encodeToString(info.toByteArray()))
                                  .build())
                          .addValues(
                              com.google.protobuf.Value.newBuilder()
                                  .setNullValue(NullValue.NULL_VALUE)
                                  .build())
                          .build()))
          .addValues(
              com.google.protobuf.Value.newBuilder()
                  .setListValue(
                      ListValue.newBuilder()
                          .addValues(
                              com.google.protobuf.Value.newBuilder()
                                  .setStringValue(String.valueOf(Genre.JAZZ_VALUE))
                                  .build())
                          .addValues(
                              com.google.protobuf.Value.newBuilder()
                                  .setNullValue(NullValue.NULL_VALUE)
                                  .build())
                          .build()));
    }
    return valuesBuilder.build();
  }
}<|MERGE_RESOLUTION|>--- conflicted
+++ resolved
@@ -4066,211 +4066,6 @@
     SingerInfo info = SingerInfo.newBuilder().setSingerId(1).build();
     for (Dialect dialect : Dialect.values()) {
       Statement statement = Statement.of("select * from all_types");
-      ListValue.Builder dialectBasedBuilder =
-          ListValue.newBuilder()
-              .addValues(com.google.protobuf.Value.newBuilder().setBoolValue(true).build())
-              .addValues(com.google.protobuf.Value.newBuilder().setStringValue("100").build())
-              .addValues(com.google.protobuf.Value.newBuilder().setNumberValue(3.14d).build())
-              .addValues(com.google.protobuf.Value.newBuilder().setStringValue("6.626").build())
-              .addValues(
-                  com.google.protobuf.Value.newBuilder().setStringValue("test-string").build())
-              .addValues(
-                  com.google.protobuf.Value.newBuilder()
-                      .setStringValue("{\"key1\": \"value1\"}")
-                      .build())
-              .addValues(
-                  com.google.protobuf.Value.newBuilder()
-                      .setStringValue(
-                          Base64.getEncoder()
-                              .encodeToString("test-bytes".getBytes(StandardCharsets.UTF_8)))
-                      .build())
-              .addValues(
-                  com.google.protobuf.Value.newBuilder().setStringValue("2023-01-11").build())
-              .addValues(
-                  com.google.protobuf.Value.newBuilder()
-                      .setStringValue("2023-01-11T11:55:18.123456789Z")
-                      .build())
-              .addValues(
-                  com.google.protobuf.Value.newBuilder()
-                      .setListValue(
-                          ListValue.newBuilder()
-                              .addValues(
-                                  com.google.protobuf.Value.newBuilder().setBoolValue(true).build())
-                              .addValues(
-                                  com.google.protobuf.Value.newBuilder()
-                                      .setNullValue(NullValue.NULL_VALUE)
-                                      .build())
-                              .addValues(
-                                  com.google.protobuf.Value.newBuilder()
-                                      .setBoolValue(false)
-                                      .build())
-                              .build()))
-              .addValues(
-                  com.google.protobuf.Value.newBuilder()
-                      .setListValue(
-                          ListValue.newBuilder()
-                              .addValues(
-                                  com.google.protobuf.Value.newBuilder()
-                                      .setStringValue(String.valueOf(Long.MAX_VALUE))
-                                      .build())
-                              .addValues(
-                                  com.google.protobuf.Value.newBuilder()
-                                      .setStringValue(String.valueOf(Long.MIN_VALUE))
-                                      .build())
-                              .addValues(
-                                  com.google.protobuf.Value.newBuilder()
-                                      .setNullValue(NullValue.NULL_VALUE)
-                                      .build())
-                              .build()))
-              .addValues(
-                  com.google.protobuf.Value.newBuilder()
-                      .setListValue(
-                          ListValue.newBuilder()
-                              .addValues(
-                                  com.google.protobuf.Value.newBuilder()
-                                      .setNullValue(NullValue.NULL_VALUE)
-                                      .build())
-                              .addValues(
-                                  com.google.protobuf.Value.newBuilder()
-                                      .setNumberValue(-12345.6789d)
-                                      .build())
-                              .addValues(
-                                  com.google.protobuf.Value.newBuilder()
-                                      .setNumberValue(3.14d)
-                                      .build())
-                              .build()))
-              .addValues(
-                  com.google.protobuf.Value.newBuilder()
-                      .setListValue(
-                          ListValue.newBuilder()
-                              .addValues(
-                                  com.google.protobuf.Value.newBuilder()
-                                      .setStringValue("6.626")
-                                      .build())
-                              .addValues(
-                                  com.google.protobuf.Value.newBuilder()
-                                      .setNullValue(NullValue.NULL_VALUE)
-                                      .build())
-                              .addValues(
-                                  com.google.protobuf.Value.newBuilder()
-                                      .setStringValue("-8.9123")
-                                      .build())
-                              .build()))
-              .addValues(
-                  com.google.protobuf.Value.newBuilder()
-                      .setListValue(
-                          ListValue.newBuilder()
-                              .addValues(
-                                  com.google.protobuf.Value.newBuilder()
-                                      .setStringValue("test-string1")
-                                      .build())
-                              .addValues(
-                                  com.google.protobuf.Value.newBuilder()
-                                      .setNullValue(NullValue.NULL_VALUE)
-                                      .build())
-                              .addValues(
-                                  com.google.protobuf.Value.newBuilder()
-                                      .setStringValue("test-string2")
-                                      .build())
-                              .build()))
-              .addValues(
-                  com.google.protobuf.Value.newBuilder()
-                      .setListValue(
-                          ListValue.newBuilder()
-                              .addValues(
-                                  com.google.protobuf.Value.newBuilder()
-                                      .setStringValue("{\"key\": \"value1\"}")
-                                      .build())
-                              .addValues(
-                                  com.google.protobuf.Value.newBuilder()
-                                      .setStringValue("{\"key\": \"value2\"}")
-                                      .build())
-                              .addValues(
-                                  com.google.protobuf.Value.newBuilder()
-                                      .setNullValue(NullValue.NULL_VALUE)
-                                      .build())
-                              .build()))
-              .addValues(
-                  com.google.protobuf.Value.newBuilder()
-                      .setListValue(
-                          ListValue.newBuilder()
-                              .addValues(
-                                  com.google.protobuf.Value.newBuilder()
-                                      .setStringValue(
-                                          Base64.getEncoder()
-                                              .encodeToString(
-                                                  "test-bytes1".getBytes(StandardCharsets.UTF_8)))
-                                      .build())
-                              .addValues(
-                                  com.google.protobuf.Value.newBuilder()
-                                      .setStringValue(
-                                          Base64.getEncoder()
-                                              .encodeToString(
-                                                  "test-bytes2".getBytes(StandardCharsets.UTF_8)))
-                                      .build())
-                              .addValues(
-                                  com.google.protobuf.Value.newBuilder()
-                                      .setNullValue(NullValue.NULL_VALUE)
-                                      .build())
-                              .build()))
-              .addValues(
-                  com.google.protobuf.Value.newBuilder()
-                      .setListValue(
-                          ListValue.newBuilder()
-                              .addValues(
-                                  com.google.protobuf.Value.newBuilder()
-                                      .setStringValue("2000-02-29")
-                                      .build())
-                              .addValues(
-                                  com.google.protobuf.Value.newBuilder()
-                                      .setNullValue(NullValue.NULL_VALUE)
-                                      .build())
-                              .addValues(
-                                  com.google.protobuf.Value.newBuilder()
-                                      .setStringValue("2000-01-01")
-                                      .build())
-                              .build()))
-              .addValues(
-                  com.google.protobuf.Value.newBuilder()
-                      .setListValue(
-                          ListValue.newBuilder()
-                              .addValues(
-                                  com.google.protobuf.Value.newBuilder()
-                                      .setStringValue("2023-01-11T11:55:18.123456789Z")
-                                      .build())
-                              .addValues(
-                                  com.google.protobuf.Value.newBuilder()
-                                      .setNullValue(NullValue.NULL_VALUE)
-                                      .build())
-                              .addValues(
-                                  com.google.protobuf.Value.newBuilder()
-                                      .setStringValue("2023-01-12T11:55:18Z")
-                                      .build())
-                              .build()));
-
-      if (dialect == Dialect.POSTGRESQL) {
-        dialectBasedBuilder =
-            dialectBasedBuilder
-                .addValues(com.google.protobuf.Value.newBuilder().setStringValue("100").build())
-                .addValues(
-                    com.google.protobuf.Value.newBuilder()
-                        .setListValue(
-                            ListValue.newBuilder()
-                                .addValues(
-                                    com.google.protobuf.Value.newBuilder()
-                                        .setStringValue(String.valueOf(Long.MAX_VALUE))
-                                        .build())
-                                .addValues(
-                                    com.google.protobuf.Value.newBuilder()
-                                        .setStringValue(String.valueOf(Long.MIN_VALUE))
-                                        .build())
-                                .addValues(
-                                    com.google.protobuf.Value.newBuilder()
-                                        .setNullValue(NullValue.NULL_VALUE)
-                                        .build())
-                                .build()));
-      }
-
       mockSpanner.putStatementResult(
           StatementResult.query(
               statement,
@@ -4278,11 +4073,7 @@
                   .setMetadata(
                       RandomResultSetGenerator.generateAllTypesMetadata(
                           RandomResultSetGenerator.generateAllTypes(dialect)))
-<<<<<<< HEAD
-                  .addRows(dialectBasedBuilder.build())
-=======
                   .addRows(getRows(dialect))
->>>>>>> f4efd7af
                   .build()));
 
       DatabaseClient client =
@@ -4344,7 +4135,6 @@
             ImmutableList.of("2023-01-11T11:55:18.123456789Z", "NULL", "2023-01-12T11:55:18Z"),
             resultSet,
             col++);
-<<<<<<< HEAD
 
         if (dialect == Dialect.POSTGRESQL) {
           assertAsString("100", resultSet, col++);
@@ -4355,7 +4145,6 @@
               col++);
         }
 
-=======
         if (dialect == Dialect.GOOGLE_STANDARD_SQL) {
           assertAsString(Base64.getEncoder().encodeToString(info.toByteArray()), resultSet, col++);
           assertAsString(String.valueOf(Genre.JAZZ_VALUE), resultSet, col++);
@@ -4368,7 +4157,6 @@
           assertAsString(
               ImmutableList.of(String.format("%d", Genre.JAZZ_VALUE), "NULL"), resultSet, col++);
         }
->>>>>>> f4efd7af
         assertFalse(resultSet.next());
       }
     }
@@ -4992,6 +4780,29 @@
                                     .setStringValue("2023-01-12T11:55:18Z")
                                     .build())
                             .build()));
+
+    if (dialect == Dialect.POSTGRESQL) {
+      valuesBuilder
+          .addValues(com.google.protobuf.Value.newBuilder().setStringValue("100").build())
+          .addValues(
+                  com.google.protobuf.Value.newBuilder()
+                          .setListValue(
+                                  ListValue.newBuilder()
+                                          .addValues(
+                                                  com.google.protobuf.Value.newBuilder()
+                                                          .setStringValue(String.valueOf(Long.MAX_VALUE))
+                                                          .build())
+                                          .addValues(
+                                                  com.google.protobuf.Value.newBuilder()
+                                                          .setStringValue(String.valueOf(Long.MIN_VALUE))
+                                                          .build())
+                                          .addValues(
+                                                  com.google.protobuf.Value.newBuilder()
+                                                          .setNullValue(NullValue.NULL_VALUE)
+                                                          .build())
+                                          .build()));
+    }
+
     if (dialect == Dialect.GOOGLE_STANDARD_SQL) {
       // Proto columns is supported only for GOOGLE_STANDARD_SQL
       valuesBuilder
