/*
 * Copyright 2019 Google LLC
 *
 * Licensed under the Apache License, Version 2.0 (the "License");
 * you may not use this file except in compliance with the License.
 * You may obtain a copy of the License at
 *
 *       http://www.apache.org/licenses/LICENSE-2.0
 *
 * Unless required by applicable law or agreed to in writing, software
 * distributed under the License is distributed on an "AS IS" BASIS,
 * WITHOUT WARRANTIES OR CONDITIONS OF ANY KIND, either express or implied.
 * See the License for the specific language governing permissions and
 * limitations under the License.
 */

package com.google.cloud.spanner;

import static com.google.cloud.spanner.MockSpannerTestUtil.SELECT1;
import static com.google.cloud.spanner.SpannerApiFutures.get;
import static com.google.common.truth.Truth.assertThat;
import static org.junit.Assert.assertEquals;
import static org.junit.Assert.assertNotNull;
import static org.junit.Assert.assertNull;
import static org.junit.Assert.fail;
import static org.mockito.Mockito.mock;
import static org.mockito.Mockito.verify;
import static org.mockito.Mockito.when;

import com.google.api.core.ApiFuture;
import com.google.api.core.ApiFutures;
import com.google.api.gax.grpc.testing.LocalChannelProvider;
import com.google.api.gax.retrying.RetrySettings;
import com.google.cloud.NoCredentials;
import com.google.cloud.Timestamp;
import com.google.cloud.spanner.AbstractResultSet.GrpcStreamIterator;
import com.google.cloud.spanner.AsyncResultSet.CallbackResponse;
import com.google.cloud.spanner.AsyncResultSet.ReadyCallback;
import com.google.cloud.spanner.AsyncRunner.AsyncWork;
import com.google.cloud.spanner.MockSpannerServiceImpl.SimulatedExecutionTime;
import com.google.cloud.spanner.MockSpannerServiceImpl.StatementResult;
import com.google.cloud.spanner.Options.TransactionOption;
import com.google.cloud.spanner.ReadContext.QueryAnalyzeMode;
import com.google.cloud.spanner.SessionPool.PooledSessionFuture;
import com.google.cloud.spanner.SpannerOptions.SpannerCallContextTimeoutConfigurator;
import com.google.cloud.spanner.TransactionRunner.TransactionCallable;
import com.google.common.base.Stopwatch;
import com.google.common.collect.ImmutableList;
import com.google.common.util.concurrent.SettableFuture;
import com.google.protobuf.AbstractMessage;
import com.google.spanner.v1.ExecuteSqlRequest;
import com.google.spanner.v1.ExecuteSqlRequest.QueryMode;
import com.google.spanner.v1.ExecuteSqlRequest.QueryOptions;
import io.grpc.Context;
import io.grpc.Server;
import io.grpc.Status;
import io.grpc.StatusRuntimeException;
import io.grpc.inprocess.InProcessServerBuilder;
import java.io.IOException;
import java.util.ArrayList;
import java.util.Arrays;
import java.util.List;
import java.util.concurrent.ExecutionException;
import java.util.concurrent.ExecutorService;
import java.util.concurrent.Executors;
import java.util.concurrent.ScheduledThreadPoolExecutor;
import java.util.concurrent.TimeUnit;
import java.util.concurrent.atomic.AtomicInteger;
import java.util.logging.Level;
import java.util.logging.Logger;
import org.junit.After;
import org.junit.AfterClass;
import org.junit.Before;
import org.junit.BeforeClass;
import org.junit.Test;
import org.junit.runner.RunWith;
import org.junit.runners.JUnit4;
import org.threeten.bp.Duration;

@RunWith(JUnit4.class)
public class DatabaseClientImplTest {
  private static final String TEST_PROJECT = "my-project";
  private static final String TEST_INSTANCE = "my-instance";
  private static final String TEST_DATABASE = "my-database";
  private static final String INSTANCE_NAME =
      String.format("projects/%s/instances/%s", TEST_PROJECT, TEST_INSTANCE);
  private static final String DATABASE_NAME =
      String.format(
          "projects/%s/instances/%s/databases/%s", TEST_PROJECT, TEST_INSTANCE, TEST_DATABASE);
  private static MockSpannerServiceImpl mockSpanner;
  private static Server server;
  private static LocalChannelProvider channelProvider;
  private static final Statement UPDATE_STATEMENT =
      Statement.of("UPDATE FOO SET BAR=1 WHERE BAZ=2");
  private static final Statement INVALID_UPDATE_STATEMENT =
      Statement.of("UPDATE NON_EXISTENT_TABLE SET BAR=1 WHERE BAZ=2");
  private static final long UPDATE_COUNT = 1L;
  private Spanner spanner;
  private Spanner spannerWithEmptySessionPool;
  private static ExecutorService executor;

  @BeforeClass
  public static void startStaticServer() throws IOException {
    mockSpanner = new MockSpannerServiceImpl();
    mockSpanner.setAbortProbability(0.0D); // We don't want any unpredictable aborted transactions.
    mockSpanner.putStatementResult(StatementResult.update(UPDATE_STATEMENT, UPDATE_COUNT));
    mockSpanner.putStatementResult(
        StatementResult.query(SELECT1, MockSpannerTestUtil.SELECT1_RESULTSET));
    mockSpanner.putStatementResult(
        StatementResult.exception(
            INVALID_UPDATE_STATEMENT,
            Status.INVALID_ARGUMENT.withDescription("invalid statement").asRuntimeException()));

    executor = Executors.newSingleThreadExecutor();
    String uniqueName = InProcessServerBuilder.generateName();
    server =
        InProcessServerBuilder.forName(uniqueName)
            // We need to use a real executor for timeouts to occur.
            .scheduledExecutorService(new ScheduledThreadPoolExecutor(1))
            .addService(mockSpanner)
            .build()
            .start();
    channelProvider = LocalChannelProvider.create(uniqueName);
  }

  @AfterClass
  public static void stopServer() throws InterruptedException {
    server.shutdown();
    server.awaitTermination();
    executor.shutdown();
  }

  @Before
  public void setUp() {
    spanner =
        SpannerOptions.newBuilder()
            .setProjectId(TEST_PROJECT)
            .setChannelProvider(channelProvider)
            .setCredentials(NoCredentials.getInstance())
            .setSessionPoolOption(SessionPoolOptions.newBuilder().setFailOnSessionLeak().build())
            .build()
            .getService();
    spannerWithEmptySessionPool =
        spanner
            .getOptions()
            .toBuilder()
            .setSessionPoolOption(
                SessionPoolOptions.newBuilder().setMinSessions(0).setFailOnSessionLeak().build())
            .build()
            .getService();
  }

  @After
  public void tearDown() {
    mockSpanner.unfreeze();
    spanner.close();
    spannerWithEmptySessionPool.close();
    mockSpanner.reset();
    mockSpanner.removeAllExecutionTimes();
  }

  @Test
  public void testWrite() {
    DatabaseClient client =
        spanner.getDatabaseClient(DatabaseId.of(TEST_PROJECT, TEST_INSTANCE, TEST_DATABASE));
    Timestamp timestamp =
        client.write(
            Arrays.asList(
                Mutation.newInsertBuilder("FOO").set("ID").to(1L).set("NAME").to("Bar").build()));
    assertNotNull(timestamp);
  }

  @Test
  public void testWriteWithCommitStats() {
    DatabaseClient client =
        spanner.getDatabaseClient(DatabaseId.of(TEST_PROJECT, TEST_INSTANCE, TEST_DATABASE));
    CommitResponse response =
        client.writeWithOptions(
            Arrays.asList(
                Mutation.newInsertBuilder("FOO").set("ID").to(1L).set("NAME").to("Bar").build()),
            Options.commitStats());
    assertNotNull(response);
    assertNotNull(response.getCommitTimestamp());
    assertNotNull(response.getCommitStats());
  }

  @Test
  public void testWriteAtLeastOnce() {
    DatabaseClient client =
        spanner.getDatabaseClient(DatabaseId.of(TEST_PROJECT, TEST_INSTANCE, TEST_DATABASE));
    Timestamp timestamp =
        client.writeAtLeastOnce(
            Arrays.asList(
                Mutation.newInsertBuilder("FOO").set("ID").to(1L).set("NAME").to("Bar").build()));
    assertNotNull(timestamp);
  }

  @Test
  public void testWriteAtLeastOnceWithCommitStats() {
    DatabaseClient client =
        spanner.getDatabaseClient(DatabaseId.of(TEST_PROJECT, TEST_INSTANCE, TEST_DATABASE));
    CommitResponse response =
        client.writeAtLeastOnceWithOptions(
            Arrays.asList(
                Mutation.newInsertBuilder("FOO").set("ID").to(1L).set("NAME").to("Bar").build()),
            Options.commitStats());
    assertNotNull(response);
    assertNotNull(response.getCommitTimestamp());
    assertNotNull(response.getCommitStats());
  }

  @Test
  public void singleUse() {
    DatabaseClient client =
        spanner.getDatabaseClient(DatabaseId.of(TEST_PROJECT, TEST_INSTANCE, TEST_DATABASE));
    try (ResultSet rs = client.singleUse().executeQuery(SELECT1)) {
      assertThat(rs.next()).isTrue();
      assertThat(rs.getLong(0)).isEqualTo(1L);
      assertThat(rs.next()).isFalse();
    }
  }

  @Test
  public void singleUseIsNonBlocking() {
    mockSpanner.freeze();
    // Use a Spanner instance with no initial sessions in the pool to show that getting a session
    // from the pool and then preparing a query is non-blocking (i.e. does not wait on a reply from
    // the server).
    DatabaseClient client =
        spannerWithEmptySessionPool.getDatabaseClient(
            DatabaseId.of(TEST_PROJECT, TEST_INSTANCE, TEST_DATABASE));
    try (ResultSet rs = client.singleUse().executeQuery(SELECT1)) {
      mockSpanner.unfreeze();
      assertThat(rs.next()).isTrue();
      assertThat(rs.getLong(0)).isEqualTo(1L);
      assertThat(rs.next()).isFalse();
    }
  }

  @Test
  public void singleUseAsync() throws Exception {
    DatabaseClient client =
        spanner.getDatabaseClient(DatabaseId.of(TEST_PROJECT, TEST_INSTANCE, TEST_DATABASE));
    final AtomicInteger rowCount = new AtomicInteger();
    ApiFuture<Void> res;
    try (AsyncResultSet rs = client.singleUse().executeQueryAsync(SELECT1)) {
      res =
          rs.setCallback(
              executor,
              new ReadyCallback() {
                @Override
                public CallbackResponse cursorReady(AsyncResultSet resultSet) {
                  while (true) {
                    switch (resultSet.tryNext()) {
                      case OK:
                        rowCount.incrementAndGet();
                        break;
                      case DONE:
                        return CallbackResponse.DONE;
                      case NOT_READY:
                        return CallbackResponse.CONTINUE;
                    }
                  }
                }
              });
    }
    res.get();
    assertThat(rowCount.get()).isEqualTo(1);
  }

  @Test
  public void singleUseAsyncWithoutCallback() throws Exception {
    DatabaseClient client =
        spanner.getDatabaseClient(DatabaseId.of(TEST_PROJECT, TEST_INSTANCE, TEST_DATABASE));
    int rowCount = 0;
    try (AsyncResultSet rs = client.singleUse().executeQueryAsync(SELECT1)) {
      while (rs.next()) {
        rowCount++;
      }
    }
    assertThat(rowCount).isEqualTo(1);
  }

  @Test
  public void singleUseBound() {
    DatabaseClient client =
        spanner.getDatabaseClient(DatabaseId.of(TEST_PROJECT, TEST_INSTANCE, TEST_DATABASE));
    try (ResultSet rs =
        client
            .singleUse(TimestampBound.ofExactStaleness(15L, TimeUnit.SECONDS))
            .executeQuery(SELECT1)) {
      assertThat(rs.next()).isTrue();
      assertThat(rs.getLong(0)).isEqualTo(1L);
      assertThat(rs.next()).isFalse();
    }
  }

  @Test
  public void singleUseBoundIsNonBlocking() {
    mockSpanner.freeze();
    DatabaseClient client =
        spannerWithEmptySessionPool.getDatabaseClient(
            DatabaseId.of(TEST_PROJECT, TEST_INSTANCE, TEST_DATABASE));
    try (ResultSet rs =
        client
            .singleUse(TimestampBound.ofExactStaleness(15L, TimeUnit.SECONDS))
            .executeQuery(SELECT1)) {
      mockSpanner.unfreeze();
      assertThat(rs.next()).isTrue();
      assertThat(rs.getLong(0)).isEqualTo(1L);
      assertThat(rs.next()).isFalse();
    }
  }

  @Test
  public void singleUseBoundAsync() throws Exception {
    DatabaseClient client =
        spanner.getDatabaseClient(DatabaseId.of(TEST_PROJECT, TEST_INSTANCE, TEST_DATABASE));
    final AtomicInteger rowCount = new AtomicInteger();
    ApiFuture<Void> res;
    try (AsyncResultSet rs =
        client
            .singleUse(TimestampBound.ofExactStaleness(15L, TimeUnit.SECONDS))
            .executeQueryAsync(SELECT1)) {
      res =
          rs.setCallback(
              executor,
              new ReadyCallback() {
                @Override
                public CallbackResponse cursorReady(AsyncResultSet resultSet) {
                  while (true) {
                    switch (resultSet.tryNext()) {
                      case OK:
                        rowCount.incrementAndGet();
                        break;
                      case DONE:
                        return CallbackResponse.DONE;
                      case NOT_READY:
                        return CallbackResponse.CONTINUE;
                    }
                  }
                }
              });
    }
    res.get();
    assertThat(rowCount.get()).isEqualTo(1);
  }

  @Test
  public void singleUseTransaction() {
    DatabaseClient client =
        spanner.getDatabaseClient(DatabaseId.of(TEST_PROJECT, TEST_INSTANCE, TEST_DATABASE));
    try (ResultSet rs = client.singleUseReadOnlyTransaction().executeQuery(SELECT1)) {
      assertThat(rs.next()).isTrue();
      assertThat(rs.getLong(0)).isEqualTo(1L);
      assertThat(rs.next()).isFalse();
    }
  }

  @Test
  public void singleUseTransactionIsNonBlocking() {
    mockSpanner.freeze();
    DatabaseClient client =
        spannerWithEmptySessionPool.getDatabaseClient(
            DatabaseId.of(TEST_PROJECT, TEST_INSTANCE, TEST_DATABASE));
    try (ResultSet rs = client.singleUseReadOnlyTransaction().executeQuery(SELECT1)) {
      mockSpanner.unfreeze();
      assertThat(rs.next()).isTrue();
      assertThat(rs.getLong(0)).isEqualTo(1L);
      assertThat(rs.next()).isFalse();
    }
  }

  @Test
  public void singleUseTransactionBound() {
    DatabaseClient client =
        spanner.getDatabaseClient(DatabaseId.of(TEST_PROJECT, TEST_INSTANCE, TEST_DATABASE));
    try (ResultSet rs =
        client
            .singleUseReadOnlyTransaction(TimestampBound.ofExactStaleness(15L, TimeUnit.SECONDS))
            .executeQuery(SELECT1)) {
      assertThat(rs.next()).isTrue();
      assertThat(rs.getLong(0)).isEqualTo(1L);
      assertThat(rs.next()).isFalse();
    }
  }

  @Test
  public void singleUseTransactionBoundIsNonBlocking() {
    mockSpanner.freeze();
    DatabaseClient client =
        spannerWithEmptySessionPool.getDatabaseClient(
            DatabaseId.of(TEST_PROJECT, TEST_INSTANCE, TEST_DATABASE));
    try (ResultSet rs =
        client
            .singleUseReadOnlyTransaction(TimestampBound.ofExactStaleness(15L, TimeUnit.SECONDS))
            .executeQuery(SELECT1)) {
      mockSpanner.unfreeze();
      assertThat(rs.next()).isTrue();
      assertThat(rs.getLong(0)).isEqualTo(1L);
      assertThat(rs.next()).isFalse();
    }
  }

  @Test
  public void readOnlyTransaction() {
    DatabaseClient client =
        spanner.getDatabaseClient(DatabaseId.of(TEST_PROJECT, TEST_INSTANCE, TEST_DATABASE));
    try (ReadOnlyTransaction tx = client.readOnlyTransaction()) {
      try (ResultSet rs = tx.executeQuery(SELECT1)) {
        assertThat(rs.next()).isTrue();
        assertThat(rs.getLong(0)).isEqualTo(1L);
        assertThat(rs.next()).isFalse();
      }
    }
  }

  @Test
  public void readOnlyTransactionIsNonBlocking() {
    mockSpanner.freeze();
    DatabaseClient client =
        spannerWithEmptySessionPool.getDatabaseClient(
            DatabaseId.of(TEST_PROJECT, TEST_INSTANCE, TEST_DATABASE));
    try (ReadOnlyTransaction tx = client.readOnlyTransaction()) {
      try (ResultSet rs = tx.executeQuery(SELECT1)) {
        mockSpanner.unfreeze();
        assertThat(rs.next()).isTrue();
        assertThat(rs.getLong(0)).isEqualTo(1L);
        assertThat(rs.next()).isFalse();
      }
    }
  }

  @Test
  public void readOnlyTransactionBound() {
    DatabaseClient client =
        spanner.getDatabaseClient(DatabaseId.of(TEST_PROJECT, TEST_INSTANCE, TEST_DATABASE));
    try (ReadOnlyTransaction tx =
        client.readOnlyTransaction(TimestampBound.ofExactStaleness(15L, TimeUnit.SECONDS))) {
      try (ResultSet rs = tx.executeQuery(SELECT1)) {
        assertThat(rs.next()).isTrue();
        assertThat(rs.getLong(0)).isEqualTo(1L);
        assertThat(rs.next()).isFalse();
      }
    }
  }

  @Test
  public void readOnlyTransactionBoundIsNonBlocking() {
    mockSpanner.freeze();
    DatabaseClient client =
        spannerWithEmptySessionPool.getDatabaseClient(
            DatabaseId.of(TEST_PROJECT, TEST_INSTANCE, TEST_DATABASE));
    try (ReadOnlyTransaction tx =
        client.readOnlyTransaction(TimestampBound.ofExactStaleness(15L, TimeUnit.SECONDS))) {
      try (ResultSet rs = tx.executeQuery(SELECT1)) {
        mockSpanner.unfreeze();
        assertThat(rs.next()).isTrue();
        assertThat(rs.getLong(0)).isEqualTo(1L);
        assertThat(rs.next()).isFalse();
      }
    }
  }

  @Test
  public void testReadWriteTransaction() {
    DatabaseClient client =
        spanner.getDatabaseClient(DatabaseId.of(TEST_PROJECT, TEST_INSTANCE, TEST_DATABASE));
    TransactionRunner runner = client.readWriteTransaction();
    runner.run(
        new TransactionCallable<Void>() {
          @Override
          public Void run(TransactionContext transaction) throws Exception {
            transaction.executeUpdate(UPDATE_STATEMENT);
            return null;
          }
        });
    assertNotNull(runner.getCommitTimestamp());
  }

  @Test
  public void testReadWriteTransaction_returnsCommitStats() {
    DatabaseClient client =
        spanner.getDatabaseClient(DatabaseId.of(TEST_PROJECT, TEST_INSTANCE, TEST_DATABASE));
    TransactionRunner runner = client.readWriteTransaction(Options.commitStats());
    runner.run(
        new TransactionCallable<Void>() {
          @Override
          public Void run(TransactionContext transaction) throws Exception {
            transaction.buffer(Mutation.delete("FOO", Key.of("foo")));
            return null;
          }
        });
    assertNotNull(runner.getCommitResponse());
    assertNotNull(runner.getCommitResponse().getCommitStats());
    assertEquals(1L, runner.getCommitResponse().getCommitStats().getMutationCount());
  }

  @Test
  public void readWriteTransactionIsNonBlocking() {
    mockSpanner.freeze();
    DatabaseClient client =
        spannerWithEmptySessionPool.getDatabaseClient(
            DatabaseId.of(TEST_PROJECT, TEST_INSTANCE, TEST_DATABASE));
    TransactionRunner runner = client.readWriteTransaction();
    // The runner.run(...) method cannot be made non-blocking, as it returns the result of the
    // transaction.
    mockSpanner.unfreeze();
    runner.run(
        new TransactionCallable<Void>() {
          @Override
          public Void run(TransactionContext transaction) throws Exception {
            transaction.executeUpdate(UPDATE_STATEMENT);
            return null;
          }
        });
  }

  @Test
  public void testRunAsync() throws Exception {
    DatabaseClient client =
        spanner.getDatabaseClient(DatabaseId.of(TEST_PROJECT, TEST_INSTANCE, TEST_DATABASE));
    ExecutorService executor = Executors.newSingleThreadExecutor();
    AsyncRunner runner = client.runAsync();
    ApiFuture<Long> result =
        runner.runAsync(
            new AsyncWork<Long>() {
              @Override
              public ApiFuture<Long> doWorkAsync(TransactionContext txn) {
                return ApiFutures.immediateFuture(txn.executeUpdate(UPDATE_STATEMENT));
              }
            },
            executor);
    assertEquals(UPDATE_COUNT, result.get().longValue());
    assertNotNull(runner.getCommitTimestamp().get());
    executor.shutdown();
  }

  @Test
  public void testRunAsync_returnsCommitStats() {
    DatabaseClient client =
        spanner.getDatabaseClient(DatabaseId.of(TEST_PROJECT, TEST_INSTANCE, TEST_DATABASE));
    ExecutorService executor = Executors.newSingleThreadExecutor();
    AsyncRunner runner = client.runAsync(Options.commitStats());
    ApiFuture<Void> result =
        runner.runAsync(
            new AsyncWork<Void>() {
              @Override
              public ApiFuture<Void> doWorkAsync(TransactionContext txn) {
                txn.buffer(Mutation.delete("FOO", Key.of("foo")));
                return ApiFutures.<Void>immediateFuture(null);
              }
            },
            executor);
    assertNull(get(result));
    assertNotNull(get(runner.getCommitResponse()));
    assertNotNull(get(runner.getCommitResponse()).getCommitStats());
    assertEquals(1L, get(runner.getCommitResponse()).getCommitStats().getMutationCount());
    executor.shutdown();
  }

  @Test
  public void runAsyncIsNonBlocking() throws Exception {
    mockSpanner.freeze();
    DatabaseClient client =
        spannerWithEmptySessionPool.getDatabaseClient(
            DatabaseId.of(TEST_PROJECT, TEST_INSTANCE, TEST_DATABASE));
    ExecutorService executor = Executors.newSingleThreadExecutor();
    AsyncRunner runner = client.runAsync();
    ApiFuture<Long> fut =
        runner.runAsync(
            new AsyncWork<Long>() {
              @Override
              public ApiFuture<Long> doWorkAsync(TransactionContext txn) {
                return ApiFutures.immediateFuture(txn.executeUpdate(UPDATE_STATEMENT));
              }
            },
            executor);
    mockSpanner.unfreeze();
    assertThat(fut.get()).isEqualTo(UPDATE_COUNT);
    executor.shutdown();
  }

  @Test
  public void runAsyncWithException() throws Exception {
    DatabaseClient client =
        spanner.getDatabaseClient(DatabaseId.of(TEST_PROJECT, TEST_INSTANCE, TEST_DATABASE));
    ExecutorService executor = Executors.newSingleThreadExecutor();
    AsyncRunner runner = client.runAsync();
    ApiFuture<Long> fut =
        runner.runAsync(
            new AsyncWork<Long>() {
              @Override
              public ApiFuture<Long> doWorkAsync(TransactionContext txn) {
                return ApiFutures.immediateFuture(txn.executeUpdate(INVALID_UPDATE_STATEMENT));
              }
            },
            executor);
    try {
      fut.get();
      fail("missing expected exception");
    } catch (ExecutionException e) {
      assertThat(e.getCause()).isInstanceOf(SpannerException.class);
      SpannerException se = (SpannerException) e.getCause();
      assertThat(se.getErrorCode()).isEqualTo(ErrorCode.INVALID_ARGUMENT);
    }
    executor.shutdown();
  }

  @Test
  public void testTransactionManager() throws Exception {
    DatabaseClient client =
        spanner.getDatabaseClient(DatabaseId.of(TEST_PROJECT, TEST_INSTANCE, TEST_DATABASE));
    try (TransactionManager manager = client.transactionManager()) {
      while (true) {
        TransactionContext transaction = manager.begin();
        try {
          transaction.executeUpdate(UPDATE_STATEMENT);
          manager.commit();
          assertNotNull(manager.getCommitTimestamp());
          break;
        } catch (AbortedException e) {
<<<<<<< HEAD
          Thread.sleep(e.getRetryDelayInMillis());
          tx = txManager.resetForRetry();
=======
          transaction = manager.resetForRetry();
        }
      }
    }
  }

  @Test
  public void testTransactionManager_returnsCommitStats() throws InterruptedException {
    DatabaseClient client =
        spanner.getDatabaseClient(DatabaseId.of(TEST_PROJECT, TEST_INSTANCE, TEST_DATABASE));
    try (TransactionManager manager = client.transactionManager(Options.commitStats())) {
      while (true) {
        TransactionContext transaction = manager.begin();
        try {
          transaction.buffer(Mutation.delete("FOO", Key.of("foo")));
          manager.commit();
          assertNotNull(manager.getCommitResponse());
          assertNotNull(manager.getCommitResponse().getCommitStats());
          assertEquals(1L, manager.getCommitResponse().getCommitStats().getMutationCount());
          break;
        } catch (AbortedException e) {
          transaction = manager.resetForRetry();
>>>>>>> 1f9f76a0
        }
      }
    }
  }

  @Test
  public void transactionManagerIsNonBlocking() throws Exception {
    mockSpanner.freeze();
    DatabaseClient client =
        spannerWithEmptySessionPool.getDatabaseClient(
            DatabaseId.of(TEST_PROJECT, TEST_INSTANCE, TEST_DATABASE));
    try (TransactionManager txManager = client.transactionManager()) {
      while (true) {
        mockSpanner.unfreeze();
        TransactionContext tx = txManager.begin();
        try {
          tx.executeUpdate(UPDATE_STATEMENT);
          txManager.commit();
          break;
        } catch (AbortedException e) {
          Thread.sleep(e.getRetryDelayInMillis());
          tx = txManager.resetForRetry();
        }
      }
    }
  }

  @Test
  public void transactionManagerExecuteQueryAsync() throws Exception {
    DatabaseClient client =
        spanner.getDatabaseClient(DatabaseId.of(TEST_PROJECT, TEST_INSTANCE, TEST_DATABASE));
    final AtomicInteger rowCount = new AtomicInteger();
    try (TransactionManager txManager = client.transactionManager()) {
      while (true) {
        TransactionContext tx = txManager.begin();
        try {
          try (AsyncResultSet rs = tx.executeQueryAsync(SELECT1)) {
            rs.setCallback(
                executor,
                new ReadyCallback() {
                  @Override
                  public CallbackResponse cursorReady(AsyncResultSet resultSet) {
                    try {
                      while (true) {
                        switch (resultSet.tryNext()) {
                          case OK:
                            rowCount.incrementAndGet();
                            break;
                          case DONE:
                            return CallbackResponse.DONE;
                          case NOT_READY:
                            return CallbackResponse.CONTINUE;
                        }
                      }
                    } catch (Throwable t) {
                      return CallbackResponse.DONE;
                    }
                  }
                });
          }
          txManager.commit();
          break;
        } catch (AbortedException e) {
          Thread.sleep(e.getRetryDelayInMillis());
          tx = txManager.resetForRetry();
        }
      }
    }
    assertThat(rowCount.get()).isEqualTo(1);
  }

  /**
   * Test that the update statement can be executed as a partitioned transaction that returns a
   * lower bound update count.
   */
  @Test
  public void testExecutePartitionedDml() {
    DatabaseClient client =
        spanner.getDatabaseClient(DatabaseId.of(TEST_PROJECT, TEST_INSTANCE, TEST_DATABASE));
    long updateCount = client.executePartitionedUpdate(UPDATE_STATEMENT);
    assertThat(updateCount).isEqualTo(UPDATE_COUNT);
  }

  /** {@link AbortedException} should automatically be retried. */
  @Test
  public void testExecutePartitionedDmlAborted() {
    DatabaseClient client =
        spanner.getDatabaseClient(DatabaseId.of(TEST_PROJECT, TEST_INSTANCE, TEST_DATABASE));
    mockSpanner.abortNextTransaction();
    long updateCount = client.executePartitionedUpdate(UPDATE_STATEMENT);
    assertThat(updateCount).isEqualTo(UPDATE_COUNT);
  }

  /**
   * A valid query that returns a {@link ResultSet} should not be accepted by a partitioned dml
   * transaction.
   */
  @Test(expected = SpannerException.class)
  public void testExecutePartitionedDmlWithQuery() {
    DatabaseClient client =
        spanner.getDatabaseClient(DatabaseId.of(TEST_PROJECT, TEST_INSTANCE, TEST_DATABASE));
    client.executePartitionedUpdate(SELECT1);
  }

  /** Server side exceptions that are not {@link AbortedException}s should propagate to the user. */
  @Test(expected = SpannerException.class)
  public void testExecutePartitionedDmlWithException() {
    DatabaseClient client =
        spanner.getDatabaseClient(DatabaseId.of(TEST_PROJECT, TEST_INSTANCE, TEST_DATABASE));
    client.executePartitionedUpdate(INVALID_UPDATE_STATEMENT);
  }

  @Test
  public void testPartitionedDmlDoesNotTimeout() {
    mockSpanner.setExecuteSqlExecutionTime(SimulatedExecutionTime.ofMinimumAndRandomTime(10, 0));
    final RetrySettings retrySettings =
        RetrySettings.newBuilder()
            .setInitialRpcTimeout(Duration.ofMillis(1L))
            .setMaxRpcTimeout(Duration.ofMillis(1L))
            .setMaxAttempts(1)
            .setTotalTimeout(Duration.ofMillis(1L))
            .build();
    SpannerOptions.Builder builder =
        SpannerOptions.newBuilder()
            .setProjectId(TEST_PROJECT)
            .setChannelProvider(channelProvider)
            .setCredentials(NoCredentials.getInstance());
    // Set normal DML timeout value.
    builder.getSpannerStubSettingsBuilder().executeSqlSettings().setRetrySettings(retrySettings);
    try (Spanner spanner = builder.build().getService()) {
      DatabaseClient client =
          spanner.getDatabaseClient(DatabaseId.of(TEST_PROJECT, TEST_INSTANCE, TEST_DATABASE));

      assertThat(spanner.getOptions().getPartitionedDmlTimeout()).isEqualTo(Duration.ofHours(2L));

      // PDML should not timeout with these settings.
      long updateCount = client.executePartitionedUpdate(UPDATE_STATEMENT);
      assertThat(updateCount).isEqualTo(UPDATE_COUNT);

      // Normal DML should timeout.
      try {
        client
            .readWriteTransaction()
            .run(
                new TransactionCallable<Void>() {
                  @Override
                  public Void run(TransactionContext transaction) {
                    transaction.executeUpdate(UPDATE_STATEMENT);
                    return null;
                  }
                });
        fail("expected DEADLINE_EXCEEDED");
      } catch (SpannerException e) {
        if (e.getErrorCode() != ErrorCode.DEADLINE_EXCEEDED) {
          fail("expected DEADLINE_EXCEEDED");
        }
      }
    }
  }

  @Test
  public void testPartitionedDmlWithLowerTimeout() {
    mockSpanner.setExecuteStreamingSqlExecutionTime(
        SimulatedExecutionTime.ofMinimumAndRandomTime(1000, 0));
    SpannerOptions.Builder builder =
        SpannerOptions.newBuilder()
            .setProjectId(TEST_PROJECT)
            .setChannelProvider(channelProvider)
            .setCredentials(NoCredentials.getInstance());
    // Set PDML timeout value.
    builder.setPartitionedDmlTimeout(Duration.ofMillis(10L));
    try (Spanner spanner = builder.build().getService()) {
      DatabaseClient client =
          spanner.getDatabaseClient(DatabaseId.of(TEST_PROJECT, TEST_INSTANCE, TEST_DATABASE));
      assertThat(spanner.getOptions().getPartitionedDmlTimeout()).isEqualTo(Duration.ofMillis(10L));
      // PDML should timeout with these settings.
      mockSpanner.setExecuteSqlExecutionTime(
          SimulatedExecutionTime.ofMinimumAndRandomTime(1000, 0));
      try {
        client.executePartitionedUpdate(UPDATE_STATEMENT);
        fail("expected DEADLINE_EXCEEDED");
      } catch (SpannerException e) {
        if (e.getErrorCode() != ErrorCode.DEADLINE_EXCEEDED) {
          fail("expected DEADLINE_EXCEEDED");
        }
      }

      // Normal DML should not timeout.
      mockSpanner.setExecuteSqlExecutionTime(SimulatedExecutionTime.ofMinimumAndRandomTime(10, 0));
      long updateCount =
          client
              .readWriteTransaction()
              .run(
                  new TransactionCallable<Long>() {
                    @Override
                    public Long run(TransactionContext transaction) {
                      return transaction.executeUpdate(UPDATE_STATEMENT);
                    }
                  });
      assertThat(updateCount).isEqualTo(UPDATE_COUNT);
    }
  }

  @Test
  public void testPartitionedDmlWithHigherTimeout() {
    mockSpanner.setExecuteStreamingSqlExecutionTime(
        SimulatedExecutionTime.ofMinimumAndRandomTime(100, 0));
    SpannerOptions.Builder builder =
        SpannerOptions.newBuilder()
            .setProjectId(TEST_PROJECT)
            .setChannelProvider(channelProvider)
            .setCredentials(NoCredentials.getInstance());
    // Set PDML timeout value to a value that should allow the statement to be executed.
    builder.setPartitionedDmlTimeout(Duration.ofMillis(5000L));
    // Set the ExecuteSql RPC timeout value to a value lower than the time needed to execute the
    // statement. The higher timeout value that is set above should be respected, and the value for
    // the ExecuteSQL RPC should be ignored specifically for Partitioned DML.
    builder
        .getSpannerStubSettingsBuilder()
        .executeSqlSettings()
        .setRetrySettings(
            builder
                .getSpannerStubSettingsBuilder()
                .executeSqlSettings()
                .getRetrySettings()
                .toBuilder()
                .setInitialRpcTimeout(Duration.ofMillis(10L))
                .setMaxRpcTimeout(Duration.ofMillis(10L))
                .setInitialRetryDelay(Duration.ofMillis(1L))
                .setMaxRetryDelay(Duration.ofMillis(1L))
                .build());
    try (Spanner spanner = builder.build().getService()) {
      DatabaseClient client =
          spanner.getDatabaseClient(DatabaseId.of(TEST_PROJECT, TEST_INSTANCE, TEST_DATABASE));
      // PDML should not timeout with these settings.
      long updateCount = client.executePartitionedUpdate(UPDATE_STATEMENT);

      // Normal DML should timeout as it should use the ExecuteSQL RPC settings.
      mockSpanner.setExecuteSqlExecutionTime(SimulatedExecutionTime.ofMinimumAndRandomTime(100, 0));
      try {
        client
            .readWriteTransaction()
            .run(
                new TransactionCallable<Long>() {
                  @Override
                  public Long run(TransactionContext transaction) {
                    return transaction.executeUpdate(UPDATE_STATEMENT);
                  }
                });
        fail("missing expected DEADLINE_EXCEEDED exception");
      } catch (SpannerException e) {
        assertThat(e.getErrorCode()).isEqualTo(ErrorCode.DEADLINE_EXCEEDED);
      }
      assertThat(updateCount).isEqualTo(UPDATE_COUNT);
    }
  }

  @Test
  public void testPartitionedDmlRetriesOnUnavailable() {
    mockSpanner.setExecuteSqlExecutionTime(
        SimulatedExecutionTime.ofException(Status.UNAVAILABLE.asRuntimeException()));
    SpannerOptions.Builder builder =
        SpannerOptions.newBuilder()
            .setProjectId(TEST_PROJECT)
            .setChannelProvider(channelProvider)
            .setCredentials(NoCredentials.getInstance());
    try (Spanner spanner = builder.build().getService()) {
      DatabaseClient client =
          spanner.getDatabaseClient(DatabaseId.of(TEST_PROJECT, TEST_INSTANCE, TEST_DATABASE));
      long updateCount = client.executePartitionedUpdate(UPDATE_STATEMENT);
      assertThat(updateCount).isEqualTo(UPDATE_COUNT);
    }
  }

  @Test
  public void testDatabaseOrInstanceDoesNotExistOnInitialization() throws Exception {
    StatusRuntimeException[] exceptions =
        new StatusRuntimeException[] {
          SpannerExceptionFactoryTest.newStatusResourceNotFoundException(
              "Database", SpannerExceptionFactory.DATABASE_RESOURCE_TYPE, DATABASE_NAME),
          SpannerExceptionFactoryTest.newStatusResourceNotFoundException(
              "Instance", SpannerExceptionFactory.INSTANCE_RESOURCE_TYPE, INSTANCE_NAME)
        };
    for (StatusRuntimeException exception : exceptions) {
      try (Spanner spanner =
          SpannerOptions.newBuilder()
              .setProjectId(TEST_PROJECT)
              .setChannelProvider(channelProvider)
              .setCredentials(NoCredentials.getInstance())
              .build()
              .getService()) {
        mockSpanner.setBatchCreateSessionsExecutionTime(
            SimulatedExecutionTime.ofStickyException(exception));
        DatabaseClientImpl dbClient =
            (DatabaseClientImpl)
                spanner.getDatabaseClient(
                    DatabaseId.of(TEST_PROJECT, TEST_INSTANCE, TEST_DATABASE));
        // Wait until session creation has finished.
        Stopwatch watch = Stopwatch.createStarted();
        while (watch.elapsed(TimeUnit.SECONDS) < 5
            && dbClient.pool.getNumberOfSessionsBeingCreated() > 0) {
          Thread.sleep(1L);
        }
        // All session creation should fail and stop trying.
        assertThat(dbClient.pool.getNumberOfSessionsInPool()).isEqualTo(0);
        assertThat(dbClient.pool.getNumberOfSessionsBeingCreated()).isEqualTo(0);
        mockSpanner.reset();
        mockSpanner.removeAllExecutionTimes();
      }
    }
  }

  @Test
  public void testDatabaseOrInstanceDoesNotExistOnCreate() {
    StatusRuntimeException[] exceptions =
        new StatusRuntimeException[] {
          SpannerExceptionFactoryTest.newStatusResourceNotFoundException(
              "Database", SpannerExceptionFactory.DATABASE_RESOURCE_TYPE, DATABASE_NAME),
          SpannerExceptionFactoryTest.newStatusResourceNotFoundException(
              "Instance", SpannerExceptionFactory.INSTANCE_RESOURCE_TYPE, INSTANCE_NAME)
        };
    for (StatusRuntimeException exception : exceptions) {
      mockSpanner.setBatchCreateSessionsExecutionTime(
          SimulatedExecutionTime.ofStickyException(exception));
      // Ensure there are no sessions in the pool by default.
      try (Spanner spanner =
          SpannerOptions.newBuilder()
              .setProjectId(TEST_PROJECT)
              .setChannelProvider(channelProvider)
              .setCredentials(NoCredentials.getInstance())
              .setSessionPoolOption(SessionPoolOptions.newBuilder().setMinSessions(0).build())
              .build()
              .getService()) {
        DatabaseClientImpl dbClient =
            (DatabaseClientImpl)
                spanner.getDatabaseClient(
                    DatabaseId.of(TEST_PROJECT, TEST_INSTANCE, TEST_DATABASE));
        // The create session failure should propagate to the client and not retry.
        try (ResultSet rs = dbClient.singleUse().executeQuery(SELECT1)) {
          rs.next();
          fail("missing expected exception");
        } catch (DatabaseNotFoundException | InstanceNotFoundException e) {
          // The server should only receive one BatchCreateSessions request.
          assertThat(mockSpanner.getRequests()).hasSize(1);
        }
        try {
          dbClient.readWriteTransaction();
          fail("missing expected exception");
        } catch (DatabaseNotFoundException | InstanceNotFoundException e) {
          // No additional requests should have been sent by the client.
          assertThat(mockSpanner.getRequests()).hasSize(1);
        }
      }
      mockSpanner.reset();
      mockSpanner.removeAllExecutionTimes();
    }
  }

  @Test
  public void testDatabaseOrInstanceDoesNotExistOnReplenish() throws Exception {
    StatusRuntimeException[] exceptions =
        new StatusRuntimeException[] {
          SpannerExceptionFactoryTest.newStatusResourceNotFoundException(
              "Database", SpannerExceptionFactory.DATABASE_RESOURCE_TYPE, DATABASE_NAME),
          SpannerExceptionFactoryTest.newStatusResourceNotFoundException(
              "Instance", SpannerExceptionFactory.INSTANCE_RESOURCE_TYPE, INSTANCE_NAME)
        };
    for (StatusRuntimeException exception : exceptions) {
      try (Spanner spanner =
          SpannerOptions.newBuilder()
              .setProjectId(TEST_PROJECT)
              .setChannelProvider(channelProvider)
              .setCredentials(NoCredentials.getInstance())
              .build()
              .getService()) {
        mockSpanner.setBatchCreateSessionsExecutionTime(
            SimulatedExecutionTime.ofStickyException(exception));
        DatabaseClientImpl dbClient =
            (DatabaseClientImpl)
                spanner.getDatabaseClient(
                    DatabaseId.of(TEST_PROJECT, TEST_INSTANCE, TEST_DATABASE));
        // Wait until session creation has finished.
        Stopwatch watch = Stopwatch.createStarted();
        while (watch.elapsed(TimeUnit.SECONDS) < 5
            && dbClient.pool.getNumberOfSessionsBeingCreated() > 0) {
          Thread.sleep(1L);
        }
        // All session creation should fail and stop trying.
        assertThat(dbClient.pool.getNumberOfSessionsInPool()).isEqualTo(0);
        assertThat(dbClient.pool.getNumberOfSessionsBeingCreated()).isEqualTo(0);
        // Force a maintainer run. This should schedule new session creation.
        dbClient.pool.poolMaintainer.maintainPool();
        // Wait until the replenish has finished.
        watch = watch.reset().start();
        while (watch.elapsed(TimeUnit.SECONDS) < 5
            && dbClient.pool.getNumberOfSessionsBeingCreated() > 0) {
          Thread.sleep(1L);
        }
        // All session creation from replenishPool should fail and stop trying.
        assertThat(dbClient.pool.getNumberOfSessionsInPool()).isEqualTo(0);
        assertThat(dbClient.pool.getNumberOfSessionsBeingCreated()).isEqualTo(0);
      }
      mockSpanner.reset();
      mockSpanner.removeAllExecutionTimes();
    }
  }

  /**
   * Test showing that when a database is deleted while it is in use by a database client and then
   * re-created with the same name, will continue to return {@link DatabaseNotFoundException}s until
   * a new {@link DatabaseClient} is created.
   */
  @Test
  public void testDatabaseOrInstanceIsDeletedAndThenRecreated() throws Exception {
    StatusRuntimeException[] exceptions =
        new StatusRuntimeException[] {
          SpannerExceptionFactoryTest.newStatusResourceNotFoundException(
              "Database", SpannerExceptionFactory.DATABASE_RESOURCE_TYPE, DATABASE_NAME),
          SpannerExceptionFactoryTest.newStatusResourceNotFoundException(
              "Instance", SpannerExceptionFactory.INSTANCE_RESOURCE_TYPE, INSTANCE_NAME)
        };
    for (StatusRuntimeException exception : exceptions) {
      try (Spanner spanner =
          SpannerOptions.newBuilder()
              .setProjectId(TEST_PROJECT)
              .setChannelProvider(channelProvider)
              .setCredentials(NoCredentials.getInstance())
              .build()
              .getService()) {
        DatabaseClientImpl dbClient =
            (DatabaseClientImpl)
                spanner.getDatabaseClient(
                    DatabaseId.of(TEST_PROJECT, TEST_INSTANCE, TEST_DATABASE));
        // Wait until all sessions have been created and prepared.
        Stopwatch watch = Stopwatch.createStarted();
        while (watch.elapsed(TimeUnit.SECONDS) < 5
            && (dbClient.pool.getNumberOfSessionsBeingCreated() > 0)) {
          Thread.sleep(1L);
        }
        // Simulate that the database or instance has been deleted.
        mockSpanner.setStickyGlobalExceptions(true);
        mockSpanner.addException(exception);

        // All subsequent calls should fail with a DatabaseNotFoundException.
        try (ResultSet rs = dbClient.singleUse().executeQuery(SELECT1)) {
          while (rs.next()) {}
          fail("missing expected exception");
        } catch (DatabaseNotFoundException | InstanceNotFoundException e) {
        }
        try {
          dbClient
              .readWriteTransaction()
              .run(
                  new TransactionCallable<Void>() {
                    @Override
                    public Void run(TransactionContext transaction) {
                      return null;
                    }
                  });
          fail("missing expected exception");
        } catch (DatabaseNotFoundException | InstanceNotFoundException e) {
        }

        // Now simulate that the database has been re-created. The database client should still
        // throw
        // DatabaseNotFoundExceptions, as it is not the same database. The server should not receive
        // any new requests.
        mockSpanner.reset();
        // All subsequent calls should fail with a DatabaseNotFoundException.
        try (ResultSet rs = dbClient.singleUse().executeQuery(SELECT1)) {
          while (rs.next()) {}
          fail("missing expected exception");
        } catch (DatabaseNotFoundException | InstanceNotFoundException e) {
        }
        try {
          dbClient
              .readWriteTransaction()
              .run(
                  new TransactionCallable<Void>() {
                    @Override
                    public Void run(TransactionContext transaction) {
                      return null;
                    }
                  });
          fail("missing expected exception");
        } catch (DatabaseNotFoundException | InstanceNotFoundException e) {
        }
        assertThat(mockSpanner.getRequests()).isEmpty();
        // Now get a new database client. Normally multiple calls to Spanner#getDatabaseClient will
        // return the same instance, but not when the instance has been invalidated by a
        // DatabaseNotFoundException.
        DatabaseClientImpl newClient =
            (DatabaseClientImpl)
                spanner.getDatabaseClient(
                    DatabaseId.of(TEST_PROJECT, TEST_INSTANCE, TEST_DATABASE));
        assertThat(newClient).isNotSameInstanceAs(dbClient);
        // Executing a query should now work without problems.
        try (ResultSet rs = newClient.singleUse().executeQuery(SELECT1)) {
          while (rs.next()) {}
        }
        assertThat(mockSpanner.getRequests()).isNotEmpty();
      }
      mockSpanner.reset();
      mockSpanner.removeAllExecutionTimes();
    }
  }

  @Test
  public void testAllowNestedTransactions() throws InterruptedException {
    final DatabaseClientImpl client =
        (DatabaseClientImpl)
            spanner.getDatabaseClient(DatabaseId.of(TEST_PROJECT, TEST_INSTANCE, TEST_DATABASE));
    // Wait until all sessions have been created.
    final int minSessions = spanner.getOptions().getSessionPoolOptions().getMinSessions();
    Stopwatch watch = Stopwatch.createStarted();
    while (watch.elapsed(TimeUnit.SECONDS) < 5
        && client.pool.getNumberOfSessionsInPool() < minSessions) {
      Thread.sleep(1L);
    }
    assertThat(client.pool.getNumberOfSessionsInPool()).isEqualTo(minSessions);
    Long res =
        client
            .readWriteTransaction()
            .allowNestedTransaction()
            .run(
                new TransactionCallable<Long>() {
                  @Override
                  public Long run(TransactionContext transaction) {
                    assertThat(client.pool.getNumberOfSessionsInPool()).isEqualTo(minSessions - 1);
                    return transaction.executeUpdate(UPDATE_STATEMENT);
                  }
                });
    assertThat(res).isEqualTo(UPDATE_COUNT);
    assertThat(client.pool.getNumberOfSessionsInPool()).isEqualTo(minSessions);
  }

  @Test
  public void testNestedTransactionsUsingTwoDatabases() throws InterruptedException {
    final DatabaseClientImpl client1 =
        (DatabaseClientImpl)
            spanner.getDatabaseClient(DatabaseId.of(TEST_PROJECT, TEST_INSTANCE, "my-database-1"));
    final DatabaseClientImpl client2 =
        (DatabaseClientImpl)
            spanner.getDatabaseClient(DatabaseId.of(TEST_PROJECT, TEST_INSTANCE, "my-database-2"));
    // Wait until all sessions have been created so we can actually check the number of sessions
    // checked out of the pools.
    final int minSessions = spanner.getOptions().getSessionPoolOptions().getMinSessions();
    Stopwatch watch = Stopwatch.createStarted();
    while (watch.elapsed(TimeUnit.SECONDS) < 5
        && (client1.pool.getNumberOfSessionsInPool() < minSessions
            || client2.pool.getNumberOfSessionsInPool() < minSessions)) {
      Thread.sleep(1L);
    }
    assertThat(client1.pool.getNumberOfSessionsInPool()).isEqualTo(minSessions);
    assertThat(client2.pool.getNumberOfSessionsInPool()).isEqualTo(minSessions);
    Long res =
        client1
            .readWriteTransaction()
            .allowNestedTransaction()
            .run(
                new TransactionCallable<Long>() {
                  @Override
                  public Long run(TransactionContext transaction) {
                    // Client1 should have 1 session checked out.
                    // Client2 should have 0 sessions checked out.
                    assertThat(client1.pool.getNumberOfSessionsInPool()).isEqualTo(minSessions - 1);
                    assertThat(client2.pool.getNumberOfSessionsInPool()).isEqualTo(minSessions);
                    Long add =
                        client2
                            .readWriteTransaction()
                            .run(
                                new TransactionCallable<Long>() {
                                  @Override
                                  public Long run(TransactionContext transaction) {
                                    // Both clients should now have 1 session checked out.
                                    assertThat(client1.pool.getNumberOfSessionsInPool())
                                        .isEqualTo(minSessions - 1);
                                    assertThat(client2.pool.getNumberOfSessionsInPool())
                                        .isEqualTo(minSessions - 1);
                                    try (ResultSet rs = transaction.executeQuery(SELECT1)) {
                                      if (rs.next()) {
                                        return rs.getLong(0);
                                      }
                                      return 0L;
                                    }
                                  }
                                });
                    try (ResultSet rs = transaction.executeQuery(SELECT1)) {
                      if (rs.next()) {
                        return add + rs.getLong(0);
                      }
                      return add + 0L;
                    }
                  }
                });
    assertThat(res).isEqualTo(2L);
    // All sessions should now be checked back in to the pools.
    assertThat(client1.pool.getNumberOfSessionsInPool()).isEqualTo(minSessions);
    assertThat(client2.pool.getNumberOfSessionsInPool()).isEqualTo(minSessions);
  }

  @Test
  public void testBackendQueryOptions() {
    // Use a Spanner instance with MinSession=0 and WriteFraction=0.0 to prevent background requests
    // from the session pool interfering with the test case.
    try (Spanner spanner =
        SpannerOptions.newBuilder()
            .setProjectId("[PROJECT]")
            .setChannelProvider(channelProvider)
            .setCredentials(NoCredentials.getInstance())
            .setSessionPoolOption(
                SessionPoolOptions.newBuilder()
                    .setMinSessions(0)
                    .setWriteSessionsFraction(0.0f)
                    .build())
            .build()
            .getService()) {
      DatabaseClient client =
          spanner.getDatabaseClient(DatabaseId.of("[PROJECT]", "[INSTANCE]", "[DATABASE"));
      try (ResultSet rs =
          client
              .singleUse()
              .executeQuery(
                  Statement.newBuilder(SELECT1.getSql())
                      .withQueryOptions(QueryOptions.newBuilder().setOptimizerVersion("1").build())
                      .build())) {
        // Just iterate over the results to execute the query.
        while (rs.next()) {}
      }
      // Check that the last query was executed using a custom optimizer version.
      List<AbstractMessage> requests = mockSpanner.getRequests();
      assertThat(requests).isNotEmpty();
      assertThat(requests.get(requests.size() - 1)).isInstanceOf(ExecuteSqlRequest.class);
      ExecuteSqlRequest request = (ExecuteSqlRequest) requests.get(requests.size() - 1);
      assertThat(request.getQueryOptions()).isNotNull();
      assertThat(request.getQueryOptions().getOptimizerVersion()).isEqualTo("1");
    }
  }

  @Test
  public void testBackendQueryOptionsWithAnalyzeQuery() {
    // Use a Spanner instance with MinSession=0 and WriteFraction=0.0 to prevent background requests
    // from the session pool interfering with the test case.
    try (Spanner spanner =
        SpannerOptions.newBuilder()
            .setProjectId("[PROJECT]")
            .setChannelProvider(channelProvider)
            .setCredentials(NoCredentials.getInstance())
            .setSessionPoolOption(
                SessionPoolOptions.newBuilder()
                    .setMinSessions(0)
                    .setWriteSessionsFraction(0.0f)
                    .build())
            .build()
            .getService()) {
      DatabaseClient client =
          spanner.getDatabaseClient(DatabaseId.of("[PROJECT]", "[INSTANCE]", "[DATABASE"));
      try (ReadOnlyTransaction tx = client.readOnlyTransaction()) {
        try (ResultSet rs =
            tx.analyzeQuery(
                Statement.newBuilder(SELECT1.getSql())
                    .withQueryOptions(QueryOptions.newBuilder().setOptimizerVersion("1").build())
                    .build(),
                QueryAnalyzeMode.PROFILE)) {
          // Just iterate over the results to execute the query.
          while (rs.next()) {}
        }
      }
      // Check that the last query was executed using a custom optimizer version.
      List<AbstractMessage> requests = mockSpanner.getRequests();
      assertThat(requests).isNotEmpty();
      assertThat(requests.get(requests.size() - 1)).isInstanceOf(ExecuteSqlRequest.class);
      ExecuteSqlRequest request = (ExecuteSqlRequest) requests.get(requests.size() - 1);
      assertThat(request.getQueryOptions()).isNotNull();
      assertThat(request.getQueryOptions().getOptimizerVersion()).isEqualTo("1");
      assertThat(request.getQueryMode()).isEqualTo(QueryMode.PROFILE);
    }
  }

  @Test
  public void testBackendPartitionQueryOptions() {
    // Use a Spanner instance with MinSession=0 and WriteFraction=0.0 to prevent background requests
    // from the session pool interfering with the test case.
    try (Spanner spanner =
        SpannerOptions.newBuilder()
            .setProjectId("[PROJECT]")
            .setChannelProvider(channelProvider)
            .setCredentials(NoCredentials.getInstance())
            .setSessionPoolOption(
                SessionPoolOptions.newBuilder()
                    .setMinSessions(0)
                    .setWriteSessionsFraction(0.0f)
                    .build())
            .build()
            .getService()) {
      BatchClient client =
          spanner.getBatchClient(DatabaseId.of("[PROJECT]", "[INSTANCE]", "[DATABASE"));
      BatchReadOnlyTransaction transaction =
          client.batchReadOnlyTransaction(TimestampBound.strong());
      List<Partition> partitions =
          transaction.partitionQuery(
              PartitionOptions.newBuilder().setMaxPartitions(10L).build(),
              Statement.newBuilder(SELECT1.getSql())
                  .withQueryOptions(QueryOptions.newBuilder().setOptimizerVersion("1").build())
                  .build());
      try (ResultSet rs = transaction.execute(partitions.get(0))) {
        // Just iterate over the results to execute the query.
        while (rs.next()) {}
      }
      // Check that the last query was executed using a custom optimizer version.
      List<AbstractMessage> requests = mockSpanner.getRequests();
      assertThat(requests).isNotEmpty();
      assertThat(requests.get(requests.size() - 1)).isInstanceOf(ExecuteSqlRequest.class);
      ExecuteSqlRequest request = (ExecuteSqlRequest) requests.get(requests.size() - 1);
      assertThat(request.getQueryOptions()).isNotNull();
      assertThat(request.getQueryOptions().getOptimizerVersion()).isEqualTo("1");
    }
  }

  @Test
  public void testAsyncQuery() throws Exception {
    final int EXPECTED_ROW_COUNT = 10;
    RandomResultSetGenerator generator = new RandomResultSetGenerator(EXPECTED_ROW_COUNT);
    com.google.spanner.v1.ResultSet resultSet = generator.generate();
    mockSpanner.putStatementResult(
        StatementResult.query(Statement.of("SELECT * FROM RANDOM"), resultSet));
    DatabaseClient client =
        spanner.getDatabaseClient(DatabaseId.of(TEST_PROJECT, TEST_INSTANCE, TEST_DATABASE));
    ExecutorService executor = Executors.newSingleThreadExecutor();
    ApiFuture<Void> resultSetClosed;
    final SettableFuture<Boolean> finished = SettableFuture.create();
    final List<Struct> receivedResults = new ArrayList<>();
    try (AsyncResultSet rs =
        client.singleUse().executeQueryAsync(Statement.of("SELECT * FROM RANDOM"))) {
      resultSetClosed =
          rs.setCallback(
              executor,
              new ReadyCallback() {
                @Override
                public CallbackResponse cursorReady(AsyncResultSet resultSet) {
                  try {
                    while (true) {
                      switch (rs.tryNext()) {
                        case DONE:
                          finished.set(true);
                          return CallbackResponse.DONE;
                        case NOT_READY:
                          return CallbackResponse.CONTINUE;
                        case OK:
                          receivedResults.add(resultSet.getCurrentRowAsStruct());
                          break;
                        default:
                          throw new IllegalStateException("Unknown cursor state");
                      }
                    }
                  } catch (Throwable t) {
                    finished.setException(t);
                    return CallbackResponse.DONE;
                  }
                }
              });
    }
    assertThat(finished.get()).isTrue();
    assertThat(receivedResults.size()).isEqualTo(EXPECTED_ROW_COUNT);
    resultSetClosed.get();
  }

  @Test
  public void testClientIdReusedOnDatabaseNotFound() {
    mockSpanner.setBatchCreateSessionsExecutionTime(
        SimulatedExecutionTime.ofStickyException(
            SpannerExceptionFactoryTest.newStatusResourceNotFoundException(
                "my-database",
                SpannerExceptionFactory.DATABASE_RESOURCE_TYPE,
                "project/my-project/instances/my-instance/databases/my-database")));
    try (Spanner spanner =
        SpannerOptions.newBuilder()
            .setProjectId("my-project")
            .setChannelProvider(channelProvider)
            .setCredentials(NoCredentials.getInstance())
            .build()
            .getService()) {
      DatabaseId databaseId = DatabaseId.of("my-project", "my-instance", "my-database");
      String prevClientId = null;
      for (int i = 0; i < 100; i++) {
        try {
          DatabaseClientImpl client = (DatabaseClientImpl) spanner.getDatabaseClient(databaseId);
          if (prevClientId != null) {
            assertThat(client.clientId).isEqualTo(prevClientId);
          }
          prevClientId = client.clientId;
          client.singleUse().readRow("MyTable", Key.of(0), Arrays.asList("MyColumn"));
        } catch (Exception e) {
          // ignore
        }
      }
    }
  }

  @Test
  public void testBatchCreateSessionsPermissionDenied() {
    mockSpanner.setBatchCreateSessionsExecutionTime(
        SimulatedExecutionTime.ofStickyException(
            Status.PERMISSION_DENIED.withDescription("Not permitted").asRuntimeException()));
    try (Spanner spanner =
        SpannerOptions.newBuilder()
            .setProjectId("my-project")
            .setChannelProvider(channelProvider)
            .setCredentials(NoCredentials.getInstance())
            .build()
            .getService()) {
      DatabaseId databaseId = DatabaseId.of("my-project", "my-instance", "my-database");
      DatabaseClient client = spanner.getDatabaseClient(databaseId);
      // The following call is non-blocking and will not generate an exception.
      ResultSet rs = client.singleUse().executeQuery(SELECT1);
      try {
        // Actually trying to get any results will cause an exception.
        rs.next();
        fail("missing PERMISSION_DENIED exception");
      } catch (SpannerException e) {
        assertThat(e.getErrorCode()).isEqualTo(ErrorCode.PERMISSION_DENIED);
      }
    }
  }

  @Test
  public void testExceptionIncludesStatement() {
    mockSpanner.setExecuteStreamingSqlExecutionTime(
        SimulatedExecutionTime.ofException(
            Status.INVALID_ARGUMENT.withDescription("Invalid query").asRuntimeException()));
    DatabaseClient client =
        spanner.getDatabaseClient(DatabaseId.of(TEST_PROJECT, TEST_INSTANCE, TEST_DATABASE));
    try (ResultSet rs =
        client
            .singleUse()
            .executeQuery(
                Statement.newBuilder("SELECT * FROM FOO WHERE ID=@id").bind("id").to(1L).build())) {
      rs.next();
      fail("missing expected exception");
    } catch (SpannerException e) {
      assertThat(e.getErrorCode()).isEqualTo(ErrorCode.INVALID_ARGUMENT);
      assertThat(e.getMessage()).contains("Statement: 'SELECT * FROM FOO WHERE ID=@id'");
      // The error message should normally not include the parameter values to prevent sensitive
      // information from accidentally being logged.
      assertThat(e.getMessage()).doesNotContain("id: 1");
    }

    mockSpanner.setExecuteStreamingSqlExecutionTime(
        SimulatedExecutionTime.ofException(
            Status.INVALID_ARGUMENT.withDescription("Invalid query").asRuntimeException()));
    Logger logger = Logger.getLogger(GrpcStreamIterator.class.getName());
    Level currentLevel = logger.getLevel();
    try (ResultSet rs =
        client
            .singleUse()
            .executeQuery(
                Statement.newBuilder("SELECT * FROM FOO WHERE ID=@id").bind("id").to(1L).build())) {
      logger.setLevel(Level.FINEST);
      rs.next();
      fail("missing expected exception");
    } catch (SpannerException e) {
      // With log level set to FINEST the error should also include the parameter values.
      assertThat(e.getErrorCode()).isEqualTo(ErrorCode.INVALID_ARGUMENT);
      assertThat(e.getMessage()).contains("Statement: 'SELECT * FROM FOO WHERE ID=@id {id: 1}'");
    } finally {
      logger.setLevel(currentLevel);
    }
  }

  @Test
  public void testReadDoesNotIncludeStatement() {
    mockSpanner.setStreamingReadExecutionTime(
        SimulatedExecutionTime.ofException(
            Status.INVALID_ARGUMENT.withDescription("Invalid read").asRuntimeException()));
    DatabaseClient client =
        spanner.getDatabaseClient(DatabaseId.of(TEST_PROJECT, TEST_INSTANCE, TEST_DATABASE));
    try (ResultSet rs =
        client.singleUse().read("FOO", KeySet.singleKey(Key.of(1L)), ImmutableList.of("BAR"))) {
      rs.next();
      fail("missing expected exception");
    } catch (SpannerException e) {
      assertThat(e.getErrorCode()).isEqualTo(ErrorCode.INVALID_ARGUMENT);
      assertThat(e.getMessage()).doesNotContain("Statement:");
    }
  }

  @Test
  public void testSpecificTimeout() {
    mockSpanner.setExecuteStreamingSqlExecutionTime(
        SimulatedExecutionTime.ofMinimumAndRandomTime(10000, 0));
    final DatabaseClient client =
        spanner.getDatabaseClient(DatabaseId.of(TEST_PROJECT, TEST_INSTANCE, TEST_DATABASE));
    Context.current()
        .withValue(
            SpannerOptions.CALL_CONTEXT_CONFIGURATOR_KEY,
            SpannerCallContextTimeoutConfigurator.create()
                .withExecuteQueryTimeout(Duration.ofNanos(1L)))
        .run(
            new Runnable() {
              @Override
              public void run() {
                // Query should fail with a timeout.
                try (ResultSet rs = client.singleUse().executeQuery(SELECT1)) {
                  rs.next();
                  fail("missing expected DEADLINE_EXCEEDED exception");
                } catch (SpannerException e) {
                  assertThat(e.getErrorCode()).isEqualTo(ErrorCode.DEADLINE_EXCEEDED);
                }
                // Update should succeed.
                client
                    .readWriteTransaction()
                    .run(
                        new TransactionCallable<Long>() {
                          @Override
                          public Long run(TransactionContext transaction) throws Exception {
                            return transaction.executeUpdate(UPDATE_STATEMENT);
                          }
                        });
              }
            });
  }

  @Test
  public void testBatchCreateSessionsFailure_shouldNotPropagateToCloseMethod() {
    try {
      // Simulate session creation failures on the backend.
      mockSpanner.setBatchCreateSessionsExecutionTime(
          SimulatedExecutionTime.ofStickyException(Status.RESOURCE_EXHAUSTED.asRuntimeException()));
      DatabaseClient client =
          spannerWithEmptySessionPool.getDatabaseClient(
              DatabaseId.of(TEST_PROJECT, TEST_INSTANCE, TEST_DATABASE));
      // This will not cause any failure as getting a session from the pool is guaranteed to be
      // non-blocking, and any exceptions will be delayed until actual query execution.
      ResultSet rs = client.singleUse().executeQuery(SELECT1);
      try {
        while (rs.next()) {
          fail("Missing expected exception");
        }
      } catch (SpannerException e) {
        assertThat(e.getErrorCode()).isEqualTo(ErrorCode.RESOURCE_EXHAUSTED);
      } finally {
        // This should not cause any failures.
        rs.close();
      }
    } finally {
      mockSpanner.setBatchCreateSessionsExecutionTime(SimulatedExecutionTime.none());
    }
  }

  @Test
  public void testReadWriteTransaction_usesOptions() {
    SessionPool pool = mock(SessionPool.class);
    PooledSessionFuture session = mock(PooledSessionFuture.class);
    when(pool.getSession()).thenReturn(session);
    TransactionOption option = mock(TransactionOption.class);

    DatabaseClientImpl client = new DatabaseClientImpl(pool);
    client.readWriteTransaction(option);

    verify(session).readWriteTransaction(option);
  }

  @Test
  public void testTransactionManager_usesOptions() {
    SessionPool pool = mock(SessionPool.class);
    PooledSessionFuture session = mock(PooledSessionFuture.class);
    when(pool.getSession()).thenReturn(session);
    TransactionOption option = mock(TransactionOption.class);

    DatabaseClientImpl client = new DatabaseClientImpl(pool);
    client.transactionManager(option);

    verify(session).transactionManager(option);
  }

  @Test
  public void testRunAsync_usesOptions() {
    SessionPool pool = mock(SessionPool.class);
    PooledSessionFuture session = mock(PooledSessionFuture.class);
    when(pool.getSession()).thenReturn(session);
    TransactionOption option = mock(TransactionOption.class);

    DatabaseClientImpl client = new DatabaseClientImpl(pool);
    client.runAsync(option);

    verify(session).runAsync(option);
  }

  @Test
  public void testTransactionManagerAsync_usesOptions() {
    SessionPool pool = mock(SessionPool.class);
    PooledSessionFuture session = mock(PooledSessionFuture.class);
    when(pool.getSession()).thenReturn(session);
    TransactionOption option = mock(TransactionOption.class);

    DatabaseClientImpl client = new DatabaseClientImpl(pool);
    client.transactionManagerAsync(option);

    verify(session).transactionManagerAsync(option);
  }
}<|MERGE_RESOLUTION|>--- conflicted
+++ resolved
@@ -620,10 +620,6 @@
           assertNotNull(manager.getCommitTimestamp());
           break;
         } catch (AbortedException e) {
-<<<<<<< HEAD
-          Thread.sleep(e.getRetryDelayInMillis());
-          tx = txManager.resetForRetry();
-=======
           transaction = manager.resetForRetry();
         }
       }
@@ -646,7 +642,6 @@
           break;
         } catch (AbortedException e) {
           transaction = manager.resetForRetry();
->>>>>>> 1f9f76a0
         }
       }
     }
