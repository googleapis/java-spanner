--- conflicted
+++ resolved
@@ -134,12 +134,8 @@
   }
 
   @After
-<<<<<<< HEAD
-  public void tearDown() throws Exception {
+  public void tearDown() {
     mockSpanner.unfreeze();
-=======
-  public void tearDown() {
->>>>>>> 965e95e7
     spanner.close();
     spannerWithEmptySessionPool.close();
     mockSpanner.reset();
