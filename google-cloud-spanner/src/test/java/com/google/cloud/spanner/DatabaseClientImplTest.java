--- conflicted
+++ resolved
@@ -3142,16 +3142,6 @@
                         .readWriteTransaction()
                         .run(transaction -> transaction.executeUpdate(UPDATE_STATEMENT)));
             // No additional requests should have been sent by the client.
-<<<<<<< HEAD
-            // Note that in case of the use of regular sessions, then we have 1 request:
-            // 1. BatchCreateSessions for the session pool.
-            // Note that in case of the use of multiplexed sessions for read-only and read-write,
-            // then we have 1 request:
-            // 1. CreateSession for the multiplexed session.
-            // There will be no BatchCreateSessions request in case of multiplexed sessions, because
-            // the session pool options has min size of 0.
-            assertThat(mockSpanner.getRequests()).hasSize(1);
-=======
             if (spanner.getOptions().getSessionPoolOptions().getUseMultiplexedSession()
                 && !spanner.getOptions().getSessionPoolOptions().getUseMultiplexedSessionForRW()) {
               // Note that in case of the use of multiplexed sessions for read-only alone, then we
@@ -3166,7 +3156,6 @@
               // request: CreateSession for the multiplexed session.
               assertThat(mockSpanner.getRequests()).hasSize(1);
             }
->>>>>>> 2d65e88f
           }
         }
         mockSpanner.reset();
