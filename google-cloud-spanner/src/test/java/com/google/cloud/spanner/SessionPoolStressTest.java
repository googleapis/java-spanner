--- conflicted
+++ resolved
@@ -275,19 +275,9 @@
     // Start maintenance threads in tight loop
     final AtomicBoolean stopMaintenance = new AtomicBoolean(false);
     new Thread(
-<<<<<<< HEAD
-            new Runnable() {
-
-              @Override
-              public void run() {
-                while (!stopMaintenance.get()) {
-                  runMaintenanceLoop(clock, pool, 1);
-                }
-=======
             () -> {
               while (!stopMaintenance.get()) {
-                runMaintainanceLoop(clock, pool, 1);
->>>>>>> 03312dcd
+                runMaintenanceLoop(clock, pool, 1);
               }
             })
         .start();
