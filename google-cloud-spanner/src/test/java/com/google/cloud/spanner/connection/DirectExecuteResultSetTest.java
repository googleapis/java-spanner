--- conflicted
+++ resolved
@@ -293,7 +293,6 @@
     subject.getPgJsonbList("test2");
     verify(delegate).getPgJsonbList("test2");
 
-<<<<<<< HEAD
     subject.getPgOid(0);
     verify(delegate).getPgOid(0);
     subject.getPgOid("test0");
@@ -306,7 +305,7 @@
     verify(delegate).getPgOidList(2);
     subject.getPgOidList("test2");
     verify(delegate).getPgOidList("test2");
-=======
+
     subject.getProtoMessage(0, SingerInfo.getDefaultInstance());
     verify(delegate).getProtoMessage(0, SingerInfo.getDefaultInstance());
     subject.getProtoMessage("test0", SingerInfo.getDefaultInstance());
@@ -325,7 +324,6 @@
     verify(delegate).getProtoEnumList(0, lambdaFunction);
     subject.getProtoEnumList("test0", lambdaFunction);
     verify(delegate).getProtoEnumList("test0", lambdaFunction);
->>>>>>> f4efd7af
 
     subject.getStructList(0);
     subject.getStructList("test0");
