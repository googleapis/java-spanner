/*
 * Copyright 2017 Google LLC
 *
 * Licensed under the Apache License, Version 2.0 (the "License");
 * you may not use this file except in compliance with the License.
 * You may obtain a copy of the License at
 *
 *       http://www.apache.org/licenses/LICENSE-2.0
 *
 * Unless required by applicable law or agreed to in writing, software
 * distributed under the License is distributed on an "AS IS" BASIS,
 * WITHOUT WARRANTIES OR CONDITIONS OF ANY KIND, either express or implied.
 * See the License for the specific language governing permissions and
 * limitations under the License.
 */

package com.google.cloud.spanner.it;

import static com.google.cloud.spanner.testing.EmulatorSpannerHelper.isUsingEmulator;
import static com.google.common.base.Strings.isNullOrEmpty;
import static com.google.common.truth.Truth.assertThat;
import static java.util.Arrays.asList;
import static org.junit.Assert.assertEquals;
import static org.junit.Assert.assertFalse;
import static org.junit.Assert.assertTrue;
import static org.junit.Assert.fail;
import static org.junit.Assume.assumeFalse;
import static org.junit.Assume.assumeTrue;

import com.google.cloud.ByteArray;
import com.google.cloud.Date;
import com.google.cloud.Timestamp;
import com.google.cloud.spanner.Database;
import com.google.cloud.spanner.DatabaseClient;
import com.google.cloud.spanner.Dialect;
import com.google.cloud.spanner.ErrorCode;
import com.google.cloud.spanner.IntegrationTestEnv;
import com.google.cloud.spanner.Interval;
import com.google.cloud.spanner.Mutation;
import com.google.cloud.spanner.ParallelIntegrationTest;
import com.google.cloud.spanner.ReadContext.QueryAnalyzeMode;
import com.google.cloud.spanner.ResultSet;
import com.google.cloud.spanner.SpannerException;
import com.google.cloud.spanner.Statement;
import com.google.cloud.spanner.Struct;
import com.google.cloud.spanner.TimestampBound;
import com.google.cloud.spanner.Type;
import com.google.cloud.spanner.Type.StructField;
import com.google.cloud.spanner.Value;
import com.google.cloud.spanner.connection.ConnectionOptions;
import com.google.cloud.spanner.testing.EmulatorSpannerHelper;
import com.google.common.base.Joiner;
import com.google.common.collect.Iterables;
import com.google.spanner.v1.ResultSetStats;
import java.math.BigDecimal;
import java.util.ArrayList;
import java.util.Arrays;
import java.util.Collections;
import java.util.List;
import java.util.UUID;
import org.junit.AfterClass;
import org.junit.Before;
import org.junit.BeforeClass;
import org.junit.ClassRule;
import org.junit.Ignore;
import org.junit.Test;
import org.junit.experimental.categories.Category;
import org.junit.runner.RunWith;
import org.junit.runners.Parameterized;

/** Integration tests for query execution. */
@Category(ParallelIntegrationTest.class)
@RunWith(Parameterized.class)
public class ITQueryTest {
  @ClassRule public static IntegrationTestEnv env = new IntegrationTestEnv();
  private static DatabaseClient googleStandardSQLClient;
  private static DatabaseClient postgreSQLClient;
  private String selectValueQuery;

  @BeforeClass
  public static void setUpDatabase() {
    // Empty database.
    Database googleStandardSQLDatabase = env.getTestHelper().createTestDatabase();
    googleStandardSQLClient = env.getTestHelper().getDatabaseClient(googleStandardSQLDatabase);
    if (!isUsingEmulator()) {
      Database postgreSQLDatabase =
          env.getTestHelper().createTestDatabase(Dialect.POSTGRESQL, Collections.emptyList());
      postgreSQLClient = env.getTestHelper().getDatabaseClient(postgreSQLDatabase);
    }
  }

  @AfterClass
  public static void teardown() {
    ConnectionOptions.closeSpanner();
  }

  @Before
  public void initSelectValueQuery() {
    selectValueQuery = "SELECT @p1";
    if (dialect.dialect == Dialect.POSTGRESQL) {
      selectValueQuery = "SELECT $1";
    }
  }

  @Parameterized.Parameters(name = "Dialect = {0}")
  public static List<DialectTestParameter> data() {
    List<DialectTestParameter> params = new ArrayList<>();
    params.add(new DialectTestParameter(Dialect.GOOGLE_STANDARD_SQL));
    // "PG dialect tests are not supported by the emulator"
    if (!isUsingEmulator()) {
      params.add(new DialectTestParameter(Dialect.POSTGRESQL));
    }
    return params;
  }

  @Parameterized.Parameter(0)
  public DialectTestParameter dialect;

  private DatabaseClient getClient(Dialect dialect) {
    if (dialect == Dialect.POSTGRESQL) {
      return postgreSQLClient;
    }
    return googleStandardSQLClient;
  }

  @Test
  public void simple() {
    Struct row = execute(Statement.of("SELECT 1"), Type.int64());
    assertThat(row.getLong(0)).isEqualTo(1);
  }

  @Test
  public void badQuery() {
    try {
      execute(Statement.of("SELECT Apples AND Oranges"), Type.int64());
      fail("Expected exception");
    } catch (SpannerException ex) {
      assertThat(ex.getErrorCode()).isEqualTo(ErrorCode.INVALID_ARGUMENT);
      if (dialect.dialect == Dialect.POSTGRESQL) {
        assertThat(ex.getMessage()).contains("column \"apples\" does not exist");
      } else {
        assertThat(ex.getMessage()).contains("Unrecognized name: Apples");
      }
    }
  }

  @Test
  public void arrayOfStruct() {
    assumeFalse("structs are not supported on POSTGRESQL", dialect.dialect == Dialect.POSTGRESQL);
    Type structType =
        Type.struct(StructField.of("C1", Type.string()), StructField.of("C2", Type.int64()));
    Struct row =
        execute(
            Statement.of(
                "SELECT ARRAY(SELECT AS STRUCT C1, C2 "
                    + "FROM (SELECT 'a' AS C1, 1 AS C2 UNION ALL SELECT 'b' AS C1, 2 AS C2) "
                    + "ORDER BY C1 ASC)"),
            Type.array(structType));
    assertThat(row.isNull(0)).isFalse();
    List<Struct> value = row.getStructList(0);
    assertThat(value.size()).isEqualTo(2);
    assertThat(value.get(0).getType()).isEqualTo(structType);
    assertThat(value.get(0).getString(0)).isEqualTo("a");
    assertThat(value.get(0).getLong(1)).isEqualTo(1);
    assertThat(value.get(1).getType()).isEqualTo(structType);
    assertThat(value.get(1).getString(0)).isEqualTo("b");
    assertThat(value.get(1).getLong(1)).isEqualTo(2);

    // Also confirm that an STRUCT<ARRAY<STRUCT>> implements equality correctly with respect to
    // a manually constructed Struct.
    Struct expectedRow =
        Struct.newBuilder()
            .set("")
            .toStructArray(
                Type.struct(
                    asList(
                        StructField.of("C1", Type.string()), StructField.of("C2", Type.int64()))),
                asList(
                    Struct.newBuilder().set("C1").to("a").set("C2").to(1).build(),
                    Struct.newBuilder().set("C1").to("b").set("C2").to(2).build()))
            .build();
    assertThat(row).isEqualTo(expectedRow);
  }

  @Test
  public void arrayOfStructEmpty() {
    assumeFalse("structs are not supported on POSTGRESQL", dialect.dialect == Dialect.POSTGRESQL);
    Type structType =
        Type.struct(StructField.of("", Type.string()), StructField.of("", Type.int64()));
    Struct row =
        execute(
            Statement.of("SELECT ARRAY(SELECT AS STRUCT * FROM (SELECT 'a', 1) WHERE 0 = 1)"),
            Type.array(structType));
    assertThat(row.isNull(0)).isFalse();
    List<Struct> value = row.getStructList(0);
    assertThat(value.size()).isEqualTo(0);
  }

  @Ignore // Not yet supported by the backend.
  @Test
  public void arrayOfStructNull() {
    Type structType =
        Type.struct(StructField.of("", Type.string()), StructField.of("", Type.int64()));
    Struct row =
        execute(
            Statement.of("SELECT CAST (NULL AS ARRAY<STRUCT<string,int64>>)"),
            Type.array(structType));
    assertThat(row.isNull(0)).isTrue();
  }

  @Ignore // Not yet supported by the backend.
  @Test
  public void arrayOfStructNullElement() {
    Type structType =
        Type.struct(StructField.of("", Type.string()), StructField.of("", Type.int64()));
    Struct row =
        execute(
            Statement.of(
                "SELECT ARRAY(SELECT AS STRUCT 'a', 1"
                    + " UNION ALL SELECT CAST (NULL AS STRUCT<string,int64>))"),
            Type.array(structType));
    assertThat(row.isNull(0)).isFalse();
    List<Struct> value = row.getStructList(0);
    assertThat(value.size()).isEqualTo(2);
    assertThat(value.get(0).getType()).isEqualTo(structType);
    assertThat(value.get(0).getString(0)).isEqualTo("a");
    assertThat(value.get(0).getLong(1)).isEqualTo(1);
    assertThat(value.get(1)).isNull();
  }

  @Test
  public void bindBool() {
    Struct row =
        execute(Statement.newBuilder(selectValueQuery).bind("p1").to(true).build(), Type.bool());
    assertThat(row.isNull(0)).isFalse();
    assertThat(row.getBoolean(0)).isEqualTo(true);
  }

  @Test
  public void bindBoolNull() {
    Struct row =
        execute(Statement.newBuilder(selectValueQuery).bind("p1").to((Boolean) null), Type.bool());
    assertThat(row.isNull(0)).isTrue();
  }

  @Test
  public void bindInt64() {
    Struct row = execute(Statement.newBuilder(selectValueQuery).bind("p1").to(1234), Type.int64());
    assertThat(row.isNull(0)).isFalse();
    assertThat(row.getLong(0)).isEqualTo(1234);
  }

  @Test
  public void bindInt64Null() {
    Struct row =
        execute(Statement.newBuilder(selectValueQuery).bind("p1").to((Long) null), Type.int64());
    assertThat(row.isNull(0)).isTrue();
  }

  // TODO: Remove once FLOAT32 is supported in production.
  private static boolean isUsingCloudDevel() {
    String jobType = System.getenv("JOB_TYPE");

    // Assumes that the jobType contains the string "cloud-devel" to signal that
    // the environment is cloud-devel.
    return !isNullOrEmpty(jobType) && jobType.contains("cloud-devel");
  }

  @Test
  public void bindFloat32() {
    assumeFalse("Emulator does not support FLOAT32 yet", isUsingEmulator());
    assumeTrue("FLOAT32 is currently only supported in cloud-devel", isUsingCloudDevel());

    Struct row =
        execute(Statement.newBuilder(selectValueQuery).bind("p1").to(2.0f), Type.float32());
    assertThat(row.isNull(0)).isFalse();
    assertThat(row.getFloat(0)).isWithin(0.0f).of(2.0f);
  }

  @Test
  public void bindFloat32Null() {
    assumeFalse("Emulator does not support FLOAT32 yet", isUsingEmulator());
    assumeTrue("FLOAT32 is currently only supported in cloud-devel", isUsingCloudDevel());

    Struct row =
        execute(Statement.newBuilder(selectValueQuery).bind("p1").to((Float) null), Type.float32());
    assertThat(row.isNull(0)).isTrue();
  }

  @Test
  public void bindPgOid() {
    if (dialect.dialect == Dialect.POSTGRESQL) {
      Struct row =
          execute(
              Statement.newBuilder(selectValueQuery).bind("p1").to(Value.pgOid(1234)),
              Type.pgOid());
      assertThat(row.isNull(0)).isFalse();
      assertThat(row.getLong(0)).isEqualTo(1234);
    }
  }

  @Test
  public void bindPgOidNull() {
    if (dialect.dialect == Dialect.POSTGRESQL) {
      Struct row =
          execute(
              Statement.newBuilder(selectValueQuery).bind("p1").to(Value.pgOid(null)),
              Type.pgOid());
      assertThat(row.isNull(0)).isTrue();
    }
  }

  @Test
  public void bindFloat64() {
    Struct row = execute(Statement.newBuilder(selectValueQuery).bind("p1").to(2.0), Type.float64());
    assertThat(row.isNull(0)).isFalse();
    assertThat(row.getDouble(0)).isWithin(0.0).of(2.0);
  }

  @Test
  public void bindFloat64Null() {
    Struct row =
        execute(
            Statement.newBuilder(selectValueQuery).bind("p1").to((Double) null), Type.float64());
    assertThat(row.isNull(0)).isTrue();
  }

  @Test
  public void bindString() {
    Struct row =
        execute(Statement.newBuilder(selectValueQuery).bind("p1").to("abc"), Type.string());
    assertThat(row.isNull(0)).isFalse();
    assertThat(row.getString(0)).isEqualTo("abc");
  }

  @Test
  public void bindStringNull() {
    Struct row =
        execute(Statement.newBuilder(selectValueQuery).bind("p1").to((String) null), Type.string());
    assertThat(row.isNull(0)).isTrue();
  }

  @Test
  public void bindJson() {
    assumeFalse("JSON are not supported on POSTGRESQL", dialect.dialect == Dialect.POSTGRESQL);
    assumeFalse("Emulator does not yet support JSON", EmulatorSpannerHelper.isUsingEmulator());
    Struct row =
        execute(
            Statement.newBuilder(selectValueQuery)
                .bind("p1")
                .to(Value.json("{\"rating\":9,\"open\":true}")),
            Type.json());
    assertThat(row.isNull(0)).isFalse();
    assertThat(row.getJson(0)).isEqualTo("{\"open\":true,\"rating\":9}");
  }

  @Test
  public void bindJsonEmpty() {
    assumeFalse("JSON are not supported on POSTGRESQL", dialect.dialect == Dialect.POSTGRESQL);
    assumeFalse("Emulator does not yet support JSON", EmulatorSpannerHelper.isUsingEmulator());
    Struct row =
        execute(
            Statement.newBuilder(selectValueQuery).bind("p1").to(Value.json("{}")), Type.json());
    assertThat(row.isNull(0)).isFalse();
    assertThat(row.getJson(0)).isEqualTo("{}");
  }

  @Test
  public void bindJsonNull() {
    assumeFalse("JSON is not supported on POSTGRESQL", dialect.dialect == Dialect.POSTGRESQL);
    assumeFalse("Emulator does not yet support JSON", EmulatorSpannerHelper.isUsingEmulator());
    Struct row =
        execute(
            Statement.newBuilder(selectValueQuery).bind("p1").to(Value.json(null)), Type.json());
    assertThat(row.isNull(0)).isTrue();
  }

  @Test
  public void bindBytes() {
    Struct row =
        execute(
            Statement.newBuilder(selectValueQuery).bind("p1").to(ByteArray.copyFrom("xyz")),
            Type.bytes());
    assertThat(row.isNull(0)).isFalse();
    assertThat(row.getBytes(0)).isEqualTo(ByteArray.copyFrom("xyz"));
  }

  @Test
  public void bindBytesNull() {
    Struct row =
        execute(
            Statement.newBuilder(selectValueQuery).bind("p1").to((ByteArray) null), Type.bytes());
    assertThat(row.isNull(0)).isTrue();
  }

  @Test
  public void bindTimestamp() {
    Timestamp t = Timestamp.parseTimestamp("2016-09-18T00:00:00Z");
    Struct row = execute(Statement.newBuilder(selectValueQuery).bind("p1").to(t), Type.timestamp());
    assertThat(row.isNull(0)).isFalse();
    assertThat(row.getTimestamp(0)).isEqualTo(t);
  }

  @Test
  public void bindTimestampNull() {
    Struct row =
        execute(
            Statement.newBuilder(selectValueQuery).bind("p1").to((Timestamp) null),
            Type.timestamp());
    assertThat(row.isNull(0)).isTrue();
  }

  @Test
  public void bindDate() {
    Date d = Date.parseDate("2016-09-18");
    Struct row = execute(Statement.newBuilder(selectValueQuery).bind("p1").to(d), Type.date());
    assertThat(row.isNull(0)).isFalse();
    assertThat(row.getDate(0)).isEqualTo(d);
  }

  @Test
  public void bindDateNull() {
    Struct row =
        execute(Statement.newBuilder(selectValueQuery).bind("p1").to((Date) null), Type.date());
    assertThat(row.isNull(0)).isTrue();
  }

  @Test
<<<<<<< HEAD
  public void bindUuid() {
    // TODO: Remove once it is enabled in emulator.
    assumeFalse("Emulator does not support UUID yet", isUsingEmulator());
    // TODO: Remove once it is enabled in production universe.
    assumeTrue("UUID is currently only supported in cloud-devel", isUsingCloudDevel());

    UUID uuid = UUID.randomUUID();
    Struct row = execute(Statement.newBuilder(selectValueQuery).bind("p1").to(uuid), Type.uuid());
    assertThat(row.isNull(0)).isFalse();
    assertThat(row.getUuid(0)).isEqualTo(uuid);
  }

  @Test
  public void bindUuidNull() {
    // TODO: Remove once it is enabled in emulator.
    assumeFalse("Emulator does not support UUID yet", isUsingEmulator());
    // TODO: Remove once it is enabled in production universe.
    assumeTrue("UUID is currently only supported in cloud-devel", isUsingCloudDevel());

    Struct row =
        execute(Statement.newBuilder(selectValueQuery).bind("p1").to((UUID) null), Type.uuid());
=======
  public void bindInterval() {
    assumeFalse(
        "INTERVAL is not yet supported on Emulator", EmulatorSpannerHelper.isUsingEmulator());
    Interval d = Interval.parseFromString("P1Y2M3DT4H5M6.789123S");
    Struct row = execute(Statement.newBuilder(selectValueQuery).bind("p1").to(d), Type.interval());
    assertThat(row.isNull(0)).isFalse();
    assertThat(row.getInterval(0)).isEqualTo(d);
  }

  @Test
  public void bindIntervalNull() {
    assumeFalse(
        "INTERVAL is not yet supported on Emulator", EmulatorSpannerHelper.isUsingEmulator());
    Struct row =
        execute(
            Statement.newBuilder(selectValueQuery).bind("p1").to((Interval) null), Type.interval());
>>>>>>> b382999f
    assertThat(row.isNull(0)).isTrue();
  }

  @Test
  public void bindNumeric() {
    assumeFalse("Emulator does not yet support NUMERIC", EmulatorSpannerHelper.isUsingEmulator());
    BigDecimal b = new BigDecimal("1.1");
    Statement.Builder statement = Statement.newBuilder(selectValueQuery);
    Type expectedType = Type.numeric();
    Object expectedValue = b;
    if (dialect.dialect == Dialect.POSTGRESQL) {
      expectedType = Type.pgNumeric();
      expectedValue = Value.pgNumeric(b.toString());
      statement.bind("p1").to(Value.pgNumeric(b.toString()));
    } else {
      statement.bind("p1").to(b);
    }
    Struct row = execute(statement, expectedType);
    assertThat(row.isNull(0)).isFalse();
    Object got;
    if (dialect.dialect == Dialect.POSTGRESQL) {
      got = row.getValue(0);
    } else {
      got = row.getBigDecimal(0);
    }
    assertThat(got).isEqualTo(expectedValue);
  }

  @Test
  public void bindNumericNull() {
    assumeFalse("Emulator does not yet support NUMERIC", EmulatorSpannerHelper.isUsingEmulator());
    Statement.Builder statement = Statement.newBuilder(selectValueQuery);
    Type expectedType = Type.numeric();
    if (dialect.dialect == Dialect.POSTGRESQL) {
      expectedType = Type.pgNumeric();
      statement.bind("p1").to(Value.pgNumeric(null));
    } else {
      statement.bind("p1").to((BigDecimal) null);
    }
    Struct row = execute(statement, expectedType);
    assertThat(row.isNull(0)).isTrue();
  }

  @Test
  public void bindNumeric_doesNotPreservePrecision() {
    assumeFalse("Emulator does not yet support NUMERIC", EmulatorSpannerHelper.isUsingEmulator());
    BigDecimal b = new BigDecimal("1.10");
    Statement.Builder statement = Statement.newBuilder(selectValueQuery);
    Type expectedType = Type.numeric();
    // Cloud Spanner does not store precision, and will therefore return 1.10 as 1.1.
    Object expectedValue = b.stripTrailingZeros();
    if (dialect.dialect == Dialect.POSTGRESQL) {
      expectedType = Type.pgNumeric();
      // Cloud Spanner with PG dialect store precision, and will therefore return 1.10.
      expectedValue = Value.pgNumeric(b.toString());
      statement.bind("p1").to(Value.pgNumeric(b.toString()));
    } else {
      statement.bind("p1").to(b);
    }
    Struct row = execute(statement, expectedType);
    assertThat(row.isNull(0)).isFalse();
    Object got;
    if (dialect.dialect == Dialect.POSTGRESQL) {
      got = row.getValue(0);
    } else {
      got = row.getBigDecimal(0);
    }
    assertThat(got).isNotEqualTo(b);
    assertThat(got).isEqualTo(expectedValue);
  }

  @Test
  public void bindBoolArray() {
    Struct row =
        execute(
            Statement.newBuilder(selectValueQuery)
                .bind("p1")
                .toBoolArray(asList(true, null, false)),
            Type.array(Type.bool()));
    assertThat(row.isNull(0)).isFalse();
    assertThat(row.getBooleanList(0)).containsExactly(true, null, false).inOrder();
  }

  @Test
  public void bindBoolArrayEmpty() {
    Struct row =
        execute(
            Statement.newBuilder(selectValueQuery).bind("p1").toBoolArray(Collections.emptyList()),
            Type.array(Type.bool()));
    assertThat(row.isNull(0)).isFalse();
    assertThat(row.getBooleanList(0)).containsExactly();
  }

  @Test
  public void bindBoolArrayNull() {
    Struct row =
        execute(
            Statement.newBuilder(selectValueQuery).bind("p1").toBoolArray((boolean[]) null),
            Type.array(Type.bool()));
    assertThat(row.isNull(0)).isTrue();
  }

  @Test
  public void bindInt64Array() {
    Struct row =
        execute(
            Statement.newBuilder(selectValueQuery).bind("p1").toInt64Array(asList(null, 1L, 2L)),
            Type.array(Type.int64()));
    assertThat(row.isNull(0)).isFalse();
    assertThat(row.getLongList(0)).containsExactly(null, 1L, 2L).inOrder();
  }

  @Test
  public void bindInt64ArrayEmpty() {
    Struct row =
        execute(
            Statement.newBuilder(selectValueQuery).bind("p1").toInt64Array(Collections.emptyList()),
            Type.array(Type.int64()));
    assertThat(row.isNull(0)).isFalse();
    assertThat(row.getLongList(0)).containsExactly();
  }

  @Test
  public void bindInt64ArrayNull() {
    Struct row =
        execute(
            Statement.newBuilder(selectValueQuery).bind("p1").toInt64Array((long[]) null),
            Type.array(Type.int64()));
    assertThat(row.isNull(0)).isTrue();
  }

  @Test
  public void bindFloat32Array() {
    assumeFalse("Emulator does not support FLOAT32 yet", isUsingEmulator());
    assumeTrue("FLOAT32 is currently only supported in cloud-devel", isUsingCloudDevel());

    Struct row =
        execute(
            Statement.newBuilder(selectValueQuery)
                .bind("p1")
                .toFloat32Array(
                    asList(
                        null,
                        1.0f,
                        2.0f,
                        Float.NEGATIVE_INFINITY,
                        Float.POSITIVE_INFINITY,
                        Float.NaN)),
            Type.array(Type.float32()));
    assertThat(row.isNull(0)).isFalse();
    assertThat(row.getFloatList(0))
        .containsExactly(
            null, 1.0f, 2.0f, Float.NEGATIVE_INFINITY, Float.POSITIVE_INFINITY, Float.NaN)
        .inOrder();
  }

  @Test
  public void bindFloat32ArrayEmpty() {
    assumeFalse("Emulator does not support FLOAT32 yet", isUsingEmulator());
    assumeTrue("FLOAT32 is currently only supported in cloud-devel", isUsingCloudDevel());

    Struct row =
        execute(
            Statement.newBuilder(selectValueQuery)
                .bind("p1")
                .toFloat32Array(Collections.emptyList()),
            Type.array(Type.float32()));
    assertThat(row.isNull(0)).isFalse();
    assertThat(row.getFloatList(0)).containsExactly();
  }

  @Test
  public void bindFloat32ArrayNull() {
    assumeFalse("Emulator does not support FLOAT32 yet", isUsingEmulator());
    assumeTrue("FLOAT32 is currently only supported in cloud-devel", isUsingCloudDevel());

    Struct row =
        execute(
            Statement.newBuilder(selectValueQuery).bind("p1").toFloat32Array((float[]) null),
            Type.array(Type.float32()));
    assertThat(row.isNull(0)).isTrue();
  }

  @Test
  public void bindFloat64Array() {
    Struct row =
        execute(
            Statement.newBuilder(selectValueQuery)
                .bind("p1")
                .toFloat64Array(
                    asList(
                        null,
                        1.0,
                        2.0,
                        Double.NEGATIVE_INFINITY,
                        Double.POSITIVE_INFINITY,
                        Double.NaN)),
            Type.array(Type.float64()));
    assertThat(row.isNull(0)).isFalse();
    assertThat(row.getDoubleList(0))
        .containsExactly(
            null, 1.0, 2.0, Double.NEGATIVE_INFINITY, Double.POSITIVE_INFINITY, Double.NaN)
        .inOrder();
  }

  @Test
  public void bindFloat64ArrayEmpty() {
    Struct row =
        execute(
            Statement.newBuilder(selectValueQuery)
                .bind("p1")
                .toFloat64Array(Collections.emptyList()),
            Type.array(Type.float64()));
    assertThat(row.isNull(0)).isFalse();
    assertThat(row.getDoubleList(0)).containsExactly();
  }

  @Test
  public void bindFloat64ArrayNull() {
    Struct row =
        execute(
            Statement.newBuilder(selectValueQuery).bind("p1").toFloat64Array((double[]) null),
            Type.array(Type.float64()));
    assertThat(row.isNull(0)).isTrue();
  }

  @Test
  public void bindStringArray() {
    Struct row =
        execute(
            Statement.newBuilder(selectValueQuery).bind("p1").toStringArray(asList("a", "b", null)),
            Type.array(Type.string()));
    assertThat(row.isNull(0)).isFalse();
    assertThat(row.getStringList(0)).containsExactly("a", "b", null).inOrder();
  }

  @Test
  public void bindStringArrayEmpty() {
    Struct row =
        execute(
            Statement.newBuilder(selectValueQuery)
                .bind("p1")
                .toStringArray(Collections.emptyList()),
            Type.array(Type.string()));
    assertThat(row.isNull(0)).isFalse();
    assertThat(row.getStringList(0)).containsExactly();
  }

  @Test
  public void bindStringArrayNull() {
    Struct row =
        execute(
            Statement.newBuilder(selectValueQuery).bind("p1").toStringArray(null),
            Type.array(Type.string()));
    assertThat(row.isNull(0)).isTrue();
  }

  @Test
  public void bindJsonArray() {
    assumeFalse(
        "array JSON binding is not supported on POSTGRESQL", dialect.dialect == Dialect.POSTGRESQL);
    assumeFalse("Emulator does not yet support JSON", EmulatorSpannerHelper.isUsingEmulator());
    Struct row =
        execute(
            Statement.newBuilder(selectValueQuery)
                .bind("p1")
                .toJsonArray(asList("{}", "[]", "{\"rating\":9,\"open\":true}", null)),
            Type.array(Type.json()));
    assertThat(row.isNull(0)).isFalse();
    assertThat(row.getJsonList(0))
        .containsExactly("{}", "[]", "{\"open\":true,\"rating\":9}", null)
        .inOrder();
  }

  @Test
  public void bindJsonArrayEmpty() {
    assumeFalse("JSON is not supported on POSTGRESQL", dialect.dialect == Dialect.POSTGRESQL);
    assumeFalse("Emulator does not yet support JSON", EmulatorSpannerHelper.isUsingEmulator());
    Struct row =
        execute(
            Statement.newBuilder(selectValueQuery).bind("p1").toJsonArray(Collections.emptyList()),
            Type.array(Type.json()));
    assertThat(row.isNull(0)).isFalse();
    assertThat(row.getJsonList(0)).isEqualTo(Collections.emptyList());
  }

  @Test
  public void bindJsonArrayNull() {
    assumeFalse("JSON is not supported on POSTGRESQL", dialect.dialect == Dialect.POSTGRESQL);
    assumeFalse("Emulator does not yet support JSON", EmulatorSpannerHelper.isUsingEmulator());
    Struct row =
        execute(
            Statement.newBuilder(selectValueQuery).bind("p1").toJsonArray(null),
            Type.array(Type.json()));
    assertThat(row.isNull(0)).isTrue();
  }

  @Test
  public void bindBytesArray() {
    ByteArray e1 = ByteArray.copyFrom("x");
    ByteArray e2 = ByteArray.copyFrom("y");
    ByteArray e3 = null;
    Struct row =
        execute(
            Statement.newBuilder(selectValueQuery).bind("p1").toBytesArray(asList(e1, e2, e3)),
            Type.array(Type.bytes()));
    assertThat(row.isNull(0)).isFalse();
    assertThat(row.getBytesList(0)).containsExactly(e1, e2, e3).inOrder();
  }

  @Test
  public void bindBytesArrayEmpty() {
    Struct row =
        execute(
            Statement.newBuilder(selectValueQuery).bind("p1").toBytesArray(Collections.emptyList()),
            Type.array(Type.bytes()));
    assertThat(row.isNull(0)).isFalse();
    assertThat(row.getBytesList(0)).isEmpty();
  }

  @Test
  public void bindBytesArrayNull() {
    Struct row =
        execute(
            Statement.newBuilder(selectValueQuery).bind("p1").toBytesArray(null),
            Type.array(Type.bytes()));
    assertThat(row.isNull(0)).isTrue();
  }

  @Test
  public void bindTimestampArray() {
    Timestamp t1 = Timestamp.parseTimestamp("2016-09-18T00:00:00Z");
    Timestamp t2 = Timestamp.parseTimestamp("2016-09-19T00:00:00Z");

    Struct row =
        execute(
            Statement.newBuilder(selectValueQuery)
                .bind("p1")
                .toTimestampArray(asList(t1, t2, null)),
            Type.array(Type.timestamp()));
    assertThat(row.isNull(0)).isFalse();
    assertThat(row.getTimestampList(0)).containsExactly(t1, t2, null).inOrder();
  }

  @Test
  public void bindTimestampArrayEmpty() {
    Struct row =
        execute(
            Statement.newBuilder(selectValueQuery)
                .bind("p1")
                .toTimestampArray(Collections.emptyList()),
            Type.array(Type.timestamp()));
    assertThat(row.isNull(0)).isFalse();
    assertThat(row.getTimestampList(0)).containsExactly();
  }

  @Test
  public void bindTimestampArrayNull() {
    Struct row =
        execute(
            Statement.newBuilder(selectValueQuery).bind("p1").toTimestampArray(null),
            Type.array(Type.timestamp()));
    assertThat(row.isNull(0)).isTrue();
  }

  @Test
  public void bindDateArray() {
    Date d1 = Date.parseDate("2016-09-18");
    Date d2 = Date.parseDate("2016-09-19");

    Struct row =
        execute(
            Statement.newBuilder(selectValueQuery).bind("p1").toDateArray(asList(d1, d2, null)),
            Type.array(Type.date()));
    assertThat(row.isNull(0)).isFalse();
    assertThat(row.getDateList(0)).containsExactly(d1, d2, null).inOrder();
  }

  @Test
  public void bindDateArrayEmpty() {
    Struct row =
        execute(
            Statement.newBuilder(selectValueQuery).bind("p1").toDateArray(Collections.emptyList()),
            Type.array(Type.date()));
    assertThat(row.isNull(0)).isFalse();
    assertThat(row.getDateList(0)).containsExactly();
  }

  @Test
  public void bindDateArrayNull() {
    Struct row =
        execute(
            Statement.newBuilder(selectValueQuery).bind("p1").toDateArray(null),
            Type.array(Type.date()));
    assertThat(row.isNull(0)).isTrue();
  }

  @Test
<<<<<<< HEAD
  public void bindUuidArray() {
    // TODO: Remove once it is enabled in emulator.
    assumeFalse("Emulator does not support UUID yet", isUsingEmulator());
    // TODO: Remove once it is enabled in production universe.
    assumeTrue("UUID is currently only supported in cloud-devel", isUsingCloudDevel());

    UUID u1 = UUID.randomUUID();
    UUID u2 = UUID.randomUUID();

    Struct row =
        execute(
            Statement.newBuilder(selectValueQuery).bind("p1").toUuidArray(asList(u1, u2, null)),
            Type.array(Type.uuid()));
    assertThat(row.isNull(0)).isFalse();
    assertThat(row.getUuidList(0)).containsExactly(u1, u2, null).inOrder();
  }

  @Test
  public void bindUuidArrayEmpty() {
    // TODO: Remove once it is enabled in emulator.
    assumeFalse("Emulator does not support UUID yet", isUsingEmulator());
    // TODO: Remove once it is enabled in production universe.
    assumeTrue("UUID is currently only supported in cloud-devel", isUsingCloudDevel());

    Struct row =
        execute(
            Statement.newBuilder(selectValueQuery).bind("p1").toUuidArray(Collections.emptyList()),
            Type.array(Type.uuid()));
    assertThat(row.isNull(0)).isFalse();
    assertThat(row.getUuidList(0)).containsExactly();
  }

  @Test
  public void bindUuidArrayNull() {
    // TODO: Remove once it is enabled in emulator.
    assumeFalse("Emulator does not support UUID yet", isUsingEmulator());
    // TODO: Remove once it is enabled in production universe.
    assumeTrue("UUID is currently only supported in cloud-devel", isUsingCloudDevel());

    Struct row =
        execute(
            Statement.newBuilder(selectValueQuery).bind("p1").toUuidArray(null),
            Type.array(Type.uuid()));
=======
  public void bindIntervalArray() {
    assumeFalse(
        "INTERVAL is not yet supported on Emulator", EmulatorSpannerHelper.isUsingEmulator());
    Interval d1 = Interval.parseFromString("P-1Y-2M-3DT4H5M6.789123S");
    Interval d2 = Interval.parseFromString("P1Y2M3DT-4H-5M-6.789123S");
    Struct row =
        execute(
            Statement.newBuilder(selectValueQuery).bind("p1").toIntervalArray(asList(d1, d2, null)),
            Type.array(Type.interval()));
    assertThat(row.isNull(0)).isFalse();
    assertThat(row.getIntervalList(0)).containsExactly(d1, d2, null).inOrder();
  }

  @Test
  public void bindIntervalArrayEmpty() {
    assumeFalse(
        "INTERVAL is not yet supported on Emulator", EmulatorSpannerHelper.isUsingEmulator());
    Struct row =
        execute(
            Statement.newBuilder(selectValueQuery)
                .bind("p1")
                .toIntervalArray(Collections.emptyList()),
            Type.array(Type.interval()));
    assertThat(row.isNull(0)).isFalse();
    assertThat(row.getIntervalList(0)).containsExactly();
  }

  @Test
  public void bindIntervalArrayNull() {
    assumeFalse(
        "INTERVAL is not yet supported on Emulator", EmulatorSpannerHelper.isUsingEmulator());
    Struct row =
        execute(
            Statement.newBuilder(selectValueQuery).bind("p1").toIntervalArray(null),
            Type.array(Type.interval()));
>>>>>>> b382999f
    assertThat(row.isNull(0)).isTrue();
  }

  @Test
  public void bindNumericArrayGoogleStandardSQL() {
    assumeTrue(dialect.dialect == Dialect.GOOGLE_STANDARD_SQL);
    assumeFalse("Emulator does not yet support NUMERIC", EmulatorSpannerHelper.isUsingEmulator());
    BigDecimal b1 = new BigDecimal("3.14");
    BigDecimal b2 = new BigDecimal("6.626");

    Struct row =
        execute(
            Statement.newBuilder(selectValueQuery).bind("p1").toNumericArray(asList(b1, b2, null)),
            Type.array(Type.numeric()));
    assertThat(row.isNull(0)).isFalse();
    assertThat(row.getBigDecimalList(0)).containsExactly(b1, b2, null).inOrder();
  }

  @Test
  public void bindNumericArrayPostgreSQL() {
    assumeTrue(dialect.dialect == Dialect.POSTGRESQL);
    assumeFalse("Emulator does not yet support NUMERIC", EmulatorSpannerHelper.isUsingEmulator());
    Struct row =
        execute(
            Statement.newBuilder(selectValueQuery)
                .bind("p1")
                .toPgNumericArray(asList("3.14", "6.626", null)),
            Type.array(Type.pgNumeric()));
    assertThat(row.isNull(0)).isFalse();
    assertThat(row.getStringList(0)).containsExactly("3.14", "6.626", null).inOrder();
  }

  @Test
  public void bindNumericArrayEmptyGoogleStandardSQL() {
    assumeTrue(dialect.dialect == Dialect.GOOGLE_STANDARD_SQL);
    assumeFalse("Emulator does not yet support NUMERIC", EmulatorSpannerHelper.isUsingEmulator());
    Struct row =
        execute(
            Statement.newBuilder(selectValueQuery)
                .bind("p1")
                .toNumericArray(Collections.emptyList()),
            Type.array(Type.numeric()));
    assertThat(row.isNull(0)).isFalse();
    assertThat(row.getBigDecimalList(0)).containsExactly();
  }

  @Test
  public void bindNumericArrayEmptyPostgreSQL() {
    assumeTrue(dialect.dialect == Dialect.POSTGRESQL);
    assumeFalse("Emulator does not yet support NUMERIC", EmulatorSpannerHelper.isUsingEmulator());
    Struct row =
        execute(
            Statement.newBuilder(selectValueQuery)
                .bind("p1")
                .toPgNumericArray(Collections.emptyList()),
            Type.array(Type.pgNumeric()));
    assertThat(row.isNull(0)).isFalse();
    assertThat(row.getStringList(0)).containsExactly();
  }

  @Test
  public void bindNumericArrayNullGoogleStandardSQL() {
    assumeTrue(dialect.dialect == Dialect.GOOGLE_STANDARD_SQL);
    Struct row =
        execute(
            Statement.newBuilder(selectValueQuery).bind("p1").toNumericArray(null),
            Type.array(Type.numeric()));
    assertThat(row.isNull(0)).isTrue();
  }

  @Test
  public void bindNumericArrayNullPostgreSQL() {
    assumeTrue(dialect.dialect == Dialect.POSTGRESQL);
    Struct row =
        execute(
            Statement.newBuilder(selectValueQuery).bind("p1").toPgNumericArray(null),
            Type.array(Type.pgNumeric()));
    assertThat(row.isNull(0)).isTrue();
  }

  @Test
  public void bindNumericArray_doesNotPreservePrecision() {
    assumeFalse(
        "array numeric binding is not supported on POSTGRESQL",
        dialect.dialect == Dialect.POSTGRESQL);
    assumeFalse("Emulator does not yet support NUMERIC", EmulatorSpannerHelper.isUsingEmulator());
    BigDecimal b1 = new BigDecimal("3.14");
    BigDecimal b2 = new BigDecimal("6.626070");

    Struct row =
        execute(
            Statement.newBuilder(selectValueQuery).bind("p1").toNumericArray(asList(b1, b2, null)),
            Type.array(Type.numeric()));
    assertThat(row.isNull(0)).isFalse();
    assertThat(row.getBigDecimalList(0))
        .containsExactly(b1.stripTrailingZeros(), b2.stripTrailingZeros(), null)
        .inOrder();
  }

  @Test
  public void unsupportedSelectStructValue() {
    assumeFalse("structs are not supported on POSTGRESQL", dialect.dialect == Dialect.POSTGRESQL);
    assumeFalse("The emulator accepts this query", isUsingEmulator());
    Struct p = structValue();
    try {
      execute(Statement.newBuilder(selectValueQuery).bind("p1").to(p).build(), p.getType());
      fail("Expected exception");
    } catch (SpannerException ex) {
      assertThat(ex.getErrorCode()).isEqualTo(ErrorCode.UNIMPLEMENTED);
      assertThat(ex.getMessage())
          .contains(
              "Unsupported query shape: A struct value cannot be returned as a column value.");
    }
  }

  @Test
  public void unsupportedSelectArrayStructValue() {
    assumeFalse("structs are not supported on POSTGRESQL", dialect.dialect == Dialect.POSTGRESQL);
    assumeFalse(
        "Emulator evaluates this expression differently than Cloud Spanner", isUsingEmulator());

    Struct p = structValue();
    try {
      execute(
          Statement.newBuilder("SELECT @p")
              .bind("p")
              .toStructArray(p.getType(), Collections.singletonList(p))
              .build(),
          p.getType());
      fail("Expected exception");
    } catch (SpannerException ex) {
      assertThat(ex.getErrorCode()).isEqualTo(ErrorCode.UNIMPLEMENTED);
      assertThat(ex.getMessage())
          .contains(
              "Unsupported query shape: "
                  + "This query can return a null-valued array of struct, "
                  + "which is not supported by Spanner.");
    }
  }

  @Test
  public void invalidAmbiguousFieldAccess() {
    assumeFalse("structs are not supported on POSTGRESQL", dialect.dialect == Dialect.POSTGRESQL);
    Struct p = Struct.newBuilder().set("f1").to(20).set("f1").to("abc").build();
    try {
      execute(Statement.newBuilder("SELECT @p.f1").bind("p").to(p).build(), Type.int64());
      fail("Expected exception");
    } catch (SpannerException ex) {
      assertThat(ex.getErrorCode()).isEqualTo(ErrorCode.INVALID_ARGUMENT);
      assertThat(ex.getMessage()).contains("Struct field name f1 is ambiguous");
    }
  }

  private Struct structValue() {
    // TODO: Add test for interval once interval is supported in emulator.
    return Struct.newBuilder()
        .set("f_int")
        .to(10)
        .set("f_bool")
        .to(false)
        .set("f_double")
        .to(3.4)
        .set("f_timestamp")
        .to(Timestamp.ofTimeMicroseconds(20))
        .set("f_date")
        .to(Date.fromYearMonthDay(1, 3, 1))
        .set("f_string")
        .to("hello")
        .set("f_bytes")
        .to(ByteArray.copyFrom("bytes"))
        .build();
  }

  @Test
  public void bindStruct() {
    assumeFalse("structs are not supported on POSTGRESQL", dialect.dialect == Dialect.POSTGRESQL);
    // TODO: Add test for interval once interval is supported in emulator.
    Struct p = structValue();
    String query =
        "SELECT "
            + "@p.f_int,"
            + "@p.f_bool,"
            + "@p.f_double,"
            + "@p.f_timestamp,"
            + "@p.f_date,"
            + "@p.f_string,"
            + "@p.f_bytes";

    Struct row =
        executeWithRowResultType(Statement.newBuilder(query).bind("p").to(p).build(), p.getType());
    assertThat(row).isEqualTo(p);
  }

  @Test
  public void bindArrayOfStruct() {
    assumeFalse("structs are not supported on POSTGRESQL", dialect.dialect == Dialect.POSTGRESQL);
    Struct arrayElement = structValue();
    List<Struct> p = asList(arrayElement, null);

    List<Struct> rows =
        resultRows(
            Statement.newBuilder("SELECT * FROM UNNEST(@p)")
                .bind("p")
                .toStructArray(arrayElement.getType(), p)
                .build(),
            arrayElement.getType());

    assertThat(rows).hasSize(p.size());
    assertThat(rows.get(0)).isEqualTo(p.get(0));

    // Field accesses on a null struct element (because of SELECT *) return null values.
    Struct structElementFromNull = rows.get(1);
    // assertThat(structElementFromNull.isNull()).isFalse();
    for (int i = 0; i < arrayElement.getType().getStructFields().size(); ++i) {
      assertThat(structElementFromNull.isNull(i)).isTrue();
    }
  }

  @Test
  public void bindStructNull() {
    assumeFalse("structs are not supported on POSTGRESQL", dialect.dialect == Dialect.POSTGRESQL);
    Struct row =
        execute(
            Statement.newBuilder("SELECT @p IS NULL")
                .bind("p")
                .to(
                    Type.struct(
                        asList(
                            Type.StructField.of("f1", Type.string()),
                            Type.StructField.of("f2", Type.float64()))),
                    null)
                .build(),
            Type.bool());
    assertThat(row.getBoolean(0)).isTrue();
  }

  @Test
  public void bindArrayOfStructNull() {
    assumeFalse("structs are not supported on POSTGRESQL", dialect.dialect == Dialect.POSTGRESQL);
    Type elementType =
        Type.struct(
            asList(
                Type.StructField.of("f1", Type.string()),
                Type.StructField.of("f2", Type.float64())));

    Struct row =
        execute(
            Statement.newBuilder("SELECT @p IS NULL")
                .bind("p")
                .toStructArray(elementType, null)
                .build(),
            Type.bool());
    assertThat(row.getBoolean(0)).isTrue();
  }

  @Test
  public void bindEmptyStruct() {
    assumeFalse("structs are not supported on POSTGRESQL", dialect.dialect == Dialect.POSTGRESQL);
    Struct p = Struct.newBuilder().build();
    Struct row =
        execute(Statement.newBuilder("SELECT @p IS NULL").bind("p").to(p).build(), Type.bool());
    assertThat(row.getBoolean(0)).isFalse();
  }

  @Test
  public void bindStructWithUnnamedFields() {
    assumeFalse("structs are not supported on POSTGRESQL", dialect.dialect == Dialect.POSTGRESQL);
    Struct p = Struct.newBuilder().add(Value.int64(1337)).add(Value.int64(7331)).build();
    Struct row =
        executeWithRowResultType(
            Statement.newBuilder("SELECT * FROM UNNEST([@p])").bind("p").to(p).build(),
            p.getType());
    assertThat(row.getLong(0)).isEqualTo(1337);
    assertThat(row.getLong(1)).isEqualTo(7331);
  }

  @Test
  public void bindStructWithDuplicateFieldNames() {
    assumeFalse("structs are not supported on POSTGRESQL", dialect.dialect == Dialect.POSTGRESQL);
    Struct p =
        Struct.newBuilder()
            .set("f1")
            .to(Value.int64(1337))
            .set("f1")
            .to(Value.string("1337"))
            .build();
    Struct row =
        executeWithRowResultType(
            Statement.newBuilder("SELECT * FROM UNNEST([@p])").bind("p").to(p).build(),
            p.getType());
    assertThat(row.getLong(0)).isEqualTo(1337);
    assertThat(row.getString(1)).isEqualTo("1337");
  }

  @Test
  public void bindEmptyArrayOfStruct() {
    assumeFalse("structs are not supported on POSTGRESQL", dialect.dialect == Dialect.POSTGRESQL);
    Type elementType = Type.struct(Collections.singletonList(StructField.of("f1", Type.date())));
    List<Struct> p = Collections.emptyList();
    assertThat(p).isEmpty();

    List<Struct> rows =
        resultRows(
            Statement.newBuilder("SELECT * FROM UNNEST(@p)")
                .bind("p")
                .toStructArray(elementType, p)
                .build(),
            elementType);
    assertThat(rows).isEmpty();
  }

  @Test
  public void bindStructWithNullStructField() {
    assumeFalse("structs are not supported on POSTGRESQL", dialect.dialect == Dialect.POSTGRESQL);
    Type emptyStructType = Type.struct(new ArrayList<>());
    Struct p = Struct.newBuilder().set("f1").to(emptyStructType, null).build();

    Struct row =
        execute(Statement.newBuilder("SELECT @p.f1 IS NULL").bind("p").to(p).build(), Type.bool());
    assertThat(row.getBoolean(0)).isTrue();
  }

  @Test
  public void bindStructWithBoolArrayFieldThatContainsNulls() {
    assumeFalse("structs are not supported on POSTGRESQL", dialect.dialect == Dialect.POSTGRESQL);
    Struct p =
        Struct.newBuilder()
            .set("boolArray")
            .to(Value.boolArray(Arrays.asList(true, false, null)))
            .build();
    List<Struct> rows =
        resultRows(
            Statement.newBuilder("SELECT * FROM UNNEST(@p.boolArray) ORDER BY 1")
                .bind("p")
                .to(p)
                .build(),
            Type.struct(StructField.of("", Type.bool())));
    assertTrue(rows.get(0).isNull(0));
    assertFalse(rows.get(1).getBoolean(0));
    assertTrue(rows.get(2).getBoolean(0));
  }

  @Test
  public void bindStructWithInt64ArrayFieldThatContainsNulls() {
    assumeFalse("structs are not supported on POSTGRESQL", dialect.dialect == Dialect.POSTGRESQL);
    Struct p =
        Struct.newBuilder()
            .set("int64Array")
            .to(Value.int64Array(Arrays.asList(1L, 100L, null)))
            .build();
    List<Struct> rows =
        resultRows(
            Statement.newBuilder("SELECT * FROM UNNEST(@p.int64Array) ORDER BY 1")
                .bind("p")
                .to(p)
                .build(),
            Type.struct(StructField.of("", Type.int64())));
    assertTrue(rows.get(0).isNull(0));
    assertEquals(1L, rows.get(1).getLong(0));
    assertEquals(100L, rows.get(2).getLong(0));
  }

  @Test
  public void bindStructWithFloat64ArrayFieldThatContainsNulls() {
    assumeFalse("structs are not supported on POSTGRESQL", dialect.dialect == Dialect.POSTGRESQL);
    Struct p =
        Struct.newBuilder()
            .set("float64Array")
            .to(Value.float64Array(Arrays.asList(1d, 3.14d, null)))
            .build();
    List<Struct> rows =
        resultRows(
            Statement.newBuilder("SELECT * FROM UNNEST(@p.float64Array) ORDER BY 1")
                .bind("p")
                .to(p)
                .build(),
            Type.struct(StructField.of("", Type.float64())));
    assertTrue(rows.get(0).isNull(0));
    assertEquals(1d, rows.get(1).getDouble(0), 0d);
    assertEquals(3.14d, rows.get(2).getDouble(0), 0d);
  }

  @Test
  public void bindStructWithStructField() {
    assumeFalse("structs are not supported on POSTGRESQL", dialect.dialect == Dialect.POSTGRESQL);
    Struct nestedStruct = Struct.newBuilder().set("ff1").to("abc").build();
    Struct p = Struct.newBuilder().set("f1").to(nestedStruct).build();

    Struct row =
        executeWithRowResultType(
            Statement.newBuilder("SELECT @p.f1.ff1").bind("p").to(p).build(),
            nestedStruct.getType());
    assertThat(row.getString(0)).isEqualTo("abc");
  }

  @Test
  public void bindStructWithArrayOfStructField() {
    assumeFalse("structs are not supported on POSTGRESQL", dialect.dialect == Dialect.POSTGRESQL);
    Struct arrayElement1 = Struct.newBuilder().set("ff1").to("abc").build();
    Struct arrayElement2 = Struct.newBuilder().set("ff1").to("def").build();
    Struct p =
        Struct.newBuilder()
            .set("f1")
            .toStructArray(arrayElement1.getType(), asList(arrayElement1, arrayElement2))
            .build();

    List<Struct> rows =
        resultRows(
            Statement.newBuilder("SELECT * FROM UNNEST(@p.f1)").bind("p").to(p).build(),
            arrayElement1.getType());
    assertThat(rows.get(0).getString(0)).isEqualTo("abc");
    assertThat(rows.get(1).getString(0)).isEqualTo("def");
  }

  @Test
  public void unboundParameter() {
    String query = "SELECT @v";
    if (dialect.dialect == Dialect.POSTGRESQL) {
      query = "SELECT $1";
    }
    ResultSet resultSet =
        Statement.of(query)
            .executeQuery(getClient(dialect.dialect).singleUse(TimestampBound.strong()));
    try {
      resultSet.next();
      fail("Expected exception");
    } catch (SpannerException ex) {
      assertThat(ex.getErrorCode()).isEqualTo(ErrorCode.INVALID_ARGUMENT);
    }
  }

  @Test
  public void positiveInfinity() {
    assumeFalse(
        "function ieee_divide not supported on POSTGRESQL", dialect.dialect == Dialect.POSTGRESQL);
    Struct row = execute(Statement.newBuilder("SELECT IEEE_DIVIDE(1, 0)"), Type.float64());
    assertThat(row.getDouble(0)).isPositiveInfinity();
  }

  @Test
  public void negativeInfinity() {
    assumeFalse(
        "function ieee_divide not supported on POSTGRESQL", dialect.dialect == Dialect.POSTGRESQL);
    Struct row = execute(Statement.newBuilder("SELECT IEEE_DIVIDE(-1, 0)"), Type.float64());
    assertThat(row.getDouble(0)).isNegativeInfinity();
  }

  @Test
  public void notANumber() {
    assumeFalse(
        "function ieee_divide not supported on POSTGRESQL", dialect.dialect == Dialect.POSTGRESQL);
    Struct row = execute(Statement.newBuilder("SELECT IEEE_DIVIDE(0, 0)"), Type.float64());
    assertThat(row.getDouble(0)).isNaN();
  }

  @Test
  public void nonNumberArray() {
    assumeFalse(
        "function ieee_divide not supported on POSTGRESQL", dialect.dialect == Dialect.POSTGRESQL);
    Struct row =
        execute(
            Statement.newBuilder(
                "SELECT [IEEE_DIVIDE(1, 0), IEEE_DIVIDE(-1, 0), IEEE_DIVIDE(0, 0)]"),
            Type.array(Type.float64()));
    assertThat(row.getDoubleList(0)).hasSize(3);
    assertThat(row.getDoubleList(0).get(0)).isPositiveInfinity();
    assertThat(row.getDoubleList(0).get(1)).isNegativeInfinity();
    assertThat(row.getDoubleList(0).get(2)).isNaN();
  }

  @Test
  public void largeErrorText() {
    assumeFalse(
        "regexp_contains is not supported on POSTGRESQL", dialect.dialect == Dialect.POSTGRESQL);
    String veryLongString = Joiner.on("").join(Iterables.limit(Iterables.cycle("x"), 8000));
    Statement statement =
        Statement.newBuilder("SELECT REGEXP_CONTAINS(@value, @regexp)")
            .bind("value")
            .to("")
            .bind("regexp")
            .to("(" + veryLongString)
            .build();
    ResultSet resultSet =
        statement.executeQuery(getClient(dialect.dialect).singleUse(TimestampBound.strong()));
    try {
      resultSet.next();
      fail("Expected exception");
    } catch (SpannerException ex) {
      assertThat(ex.getErrorCode()).isEqualTo(ErrorCode.OUT_OF_RANGE);
      assertThat(ex.getMessage()).contains("Cannot parse regular expression");
    }
  }

  @Test
  public void queryRealTable() {
    Database populatedDb;
    if (dialect.dialect == Dialect.POSTGRESQL) {
      populatedDb =
          env.getTestHelper()
              .createTestDatabase(
                  dialect.dialect,
                  Arrays.asList("CREATE TABLE T ( K VARCHAR PRIMARY KEY, V VARCHAR )"));
    } else {
      populatedDb =
          env.getTestHelper()
              .createTestDatabase(
                  "CREATE TABLE T ( K STRING(MAX) NOT NULL, V STRING(MAX) ) PRIMARY KEY (K)");
    }
    DatabaseClient client = env.getTestHelper().getDatabaseClient(populatedDb);
    client.writeAtLeastOnce(
        asList(
            Mutation.newInsertBuilder("T").set("K").to("k1").set("V").to("v1").build(),
            Mutation.newInsertBuilder("T").set("K").to("k2").set("V").to("v2").build(),
            Mutation.newInsertBuilder("T").set("K").to("k3").set("V").to("v3").build(),
            Mutation.newInsertBuilder("T").set("K").to("k4").set("V").to("v4").build()));

    String query = "SELECT k, v FROM T WHERE k >= @p1 AND k < @p2 ORDER BY K ASC";
    if (dialect.dialect == Dialect.POSTGRESQL) {
      query = "SELECT k, v FROM T WHERE k >= $1 AND k < $2 ORDER BY K ASC";
    }
    Statement statement =
        Statement.newBuilder(query).bind("p1").to("k13").bind("p2").to("k32").build();
    ResultSet resultSet = statement.executeQuery(client.singleUse(TimestampBound.strong()));
    assertThat(resultSet.next()).isTrue();
    assertThat(resultSet.getType())
        .isEqualTo(
            Type.struct(StructField.of("k", Type.string()), StructField.of("v", Type.string())));
    assertThat(resultSet.getString(0)).isEqualTo("k2");
    assertThat(resultSet.getString(1)).isEqualTo("v2");
    assertThat(resultSet.next()).isTrue();
    assertThat(resultSet.getString("k")).isEqualTo("k3");
    assertThat(resultSet.getString("v")).isEqualTo("v3");
    assertThat(resultSet.next()).isFalse();
  }

  @Test
  public void analyzePlan() {
    assumeFalse("Emulator does not support Analyze Plan", isUsingEmulator());

    Statement statement = Statement.of("SELECT 1 AS data UNION ALL SELECT 2");
    ResultSet resultSet =
        statement.analyzeQuery(
            getClient(dialect.dialect).singleUse(TimestampBound.strong()), QueryAnalyzeMode.PLAN);
    assertThat(resultSet.next()).isFalse();
    assertThat(resultSet.getType()).isEqualTo(Type.struct(StructField.of("data", Type.int64())));
    ResultSetStats receivedStats = resultSet.getStats();
    assertThat(receivedStats).isNotNull();
    assertThat(receivedStats.hasQueryPlan()).isTrue();
    assertThat(receivedStats.hasQueryStats()).isFalse();
  }

  @Test
  public void analyzeProfile() {
    assumeFalse("Emulator does not support Analyze Profile", isUsingEmulator());

    String query = "SELECT 1 AS data UNION ALL SELECT 2 AS data ORDER BY data";
    if (dialect.dialect == Dialect.POSTGRESQL) {
      // "Statements with set operations and ORDER BY are not supported"
      query = "SELECT 1 AS data UNION ALL SELECT 2 AS data";
    }
    Statement statement = Statement.of(query);
    ResultSet resultSet =
        statement.analyzeQuery(
            getClient(dialect.dialect).singleUse(TimestampBound.strong()),
            QueryAnalyzeMode.PROFILE);
    assertThat(resultSet.next()).isTrue();
    assertThat(resultSet.getType()).isEqualTo(Type.struct(StructField.of("data", Type.int64())));
    assertThat(resultSet.getLong(0)).isEqualTo(1);
    assertThat(resultSet.next()).isTrue();
    assertThat(resultSet.getLong(0)).isEqualTo(2);
    assertThat(resultSet.next()).isFalse();
    ResultSetStats receivedStats = resultSet.getStats();
    assertThat(receivedStats).isNotNull();
    assertThat(receivedStats.hasQueryPlan()).isTrue();
    assertThat(receivedStats.hasQueryStats()).isTrue();
  }

  @Test
  public void testSelectArrayOfStructs() {
    assumeFalse("structs are not supported on POSTGRESQL", dialect.dialect == Dialect.POSTGRESQL);
    try (ResultSet resultSet =
        getClient(dialect.dialect)
            .singleUse()
            .executeQuery(
                Statement.of(
                    "WITH points AS\n"
                        + "  (SELECT [1, 5] as point\n"
                        + "   UNION ALL SELECT [2, 8] as point\n"
                        + "   UNION ALL SELECT [3, 7] as point\n"
                        + "   UNION ALL SELECT [4, 1] as point\n"
                        + "   UNION ALL SELECT [5, 7] as point)\n"
                        + "SELECT ARRAY(\n"
                        + "  SELECT STRUCT(point)\n"
                        + "  FROM points)\n"
                        + "  AS coordinates"))) {
      assertTrue(resultSet.next());
      assertEquals(resultSet.getColumnCount(), 1);
      assertThat(resultSet.getStructList(0))
          .containsExactly(
              Struct.newBuilder().set("point").to(Value.int64Array(new long[] {1L, 5L})).build(),
              Struct.newBuilder().set("point").to(Value.int64Array(new long[] {2L, 8L})).build(),
              Struct.newBuilder().set("point").to(Value.int64Array(new long[] {3L, 7L})).build(),
              Struct.newBuilder().set("point").to(Value.int64Array(new long[] {4L, 1L})).build(),
              Struct.newBuilder().set("point").to(Value.int64Array(new long[] {5L, 7L})).build());
      assertFalse(resultSet.next());
    }
  }

  private List<Struct> resultRows(Statement statement, Type expectedRowType) {
    ArrayList<Struct> results = new ArrayList<>();
    ResultSet resultSet =
        statement.executeQuery(getClient(dialect.dialect).singleUse(TimestampBound.strong()));
    while (resultSet.next()) {
      Struct row = resultSet.getCurrentRowAsStruct();
      results.add(row);
    }
    assertThat(resultSet.getType()).isEqualTo(expectedRowType);
    assertThat(resultSet.next()).isFalse();
    return results;
  }

  private Struct executeWithRowResultType(Statement statement, Type expectedRowType) {
    ResultSet resultSet =
        statement.executeQuery(getClient(dialect.dialect).singleUse(TimestampBound.strong()));
    assertThat(resultSet.next()).isTrue();
    assertThat(resultSet.getType()).isEqualTo(expectedRowType);
    Struct row = resultSet.getCurrentRowAsStruct();
    assertThat(resultSet.next()).isFalse();
    return row;
  }

  private Struct execute(Statement statement, Type expectedColumnType) {
    Type rowType = Type.struct(StructField.of("", expectedColumnType));
    if (dialect.dialect == Dialect.POSTGRESQL) {
      rowType = Type.struct(StructField.of("?column?", expectedColumnType));
    }
    return executeWithRowResultType(statement, rowType);
  }

  private Struct execute(Statement.Builder builder, Type expectedColumnType) {
    return execute(builder.build(), expectedColumnType);
  }
}<|MERGE_RESOLUTION|>--- conflicted
+++ resolved
@@ -426,7 +426,6 @@
   }
 
   @Test
-<<<<<<< HEAD
   public void bindUuid() {
     // TODO: Remove once it is enabled in emulator.
     assumeFalse("Emulator does not support UUID yet", isUsingEmulator());
@@ -448,7 +447,10 @@
 
     Struct row =
         execute(Statement.newBuilder(selectValueQuery).bind("p1").to((UUID) null), Type.uuid());
-=======
+    assertThat(row.isNull(0)).isTrue();
+  }
+
+  @Test
   public void bindInterval() {
     assumeFalse(
         "INTERVAL is not yet supported on Emulator", EmulatorSpannerHelper.isUsingEmulator());
@@ -465,7 +467,6 @@
     Struct row =
         execute(
             Statement.newBuilder(selectValueQuery).bind("p1").to((Interval) null), Type.interval());
->>>>>>> b382999f
     assertThat(row.isNull(0)).isTrue();
   }
 
@@ -864,7 +865,6 @@
   }
 
   @Test
-<<<<<<< HEAD
   public void bindUuidArray() {
     // TODO: Remove once it is enabled in emulator.
     assumeFalse("Emulator does not support UUID yet", isUsingEmulator());
@@ -908,7 +908,10 @@
         execute(
             Statement.newBuilder(selectValueQuery).bind("p1").toUuidArray(null),
             Type.array(Type.uuid()));
-=======
+    assertThat(row.isNull(0)).isTrue();
+  }
+
+  @Test
   public void bindIntervalArray() {
     assumeFalse(
         "INTERVAL is not yet supported on Emulator", EmulatorSpannerHelper.isUsingEmulator());
@@ -944,7 +947,6 @@
         execute(
             Statement.newBuilder(selectValueQuery).bind("p1").toIntervalArray(null),
             Type.array(Type.interval()));
->>>>>>> b382999f
     assertThat(row.isNull(0)).isTrue();
   }
 
