/*
 * Copyright 2020 Google LLC
 *
 * Licensed under the Apache License, Version 2.0 (the "License");
 * you may not use this file except in compliance with the License.
 * You may obtain a copy of the License at
 *
 *       http://www.apache.org/licenses/LICENSE-2.0
 *
 * Unless required by applicable law or agreed to in writing, software
 * distributed under the License is distributed on an "AS IS" BASIS,
 * WITHOUT WARRANTIES OR CONDITIONS OF ANY KIND, either express or implied.
 * See the License for the specific language governing permissions and
 * limitations under the License.
 */

package com.google.cloud.spanner.it;

import static com.google.cloud.spanner.SpannerApiFutures.get;
<<<<<<< HEAD
=======
import static com.google.cloud.spanner.testing.EmulatorSpannerHelper.isUsingEmulator;
>>>>>>> 57ea714b
import static com.google.common.truth.Truth.assertThat;
import static org.junit.Assert.fail;
import static org.junit.Assume.assumeFalse;

import com.google.api.core.ApiFuture;
import com.google.api.core.ApiFutures;
import com.google.cloud.spanner.AbortedException;
import com.google.cloud.spanner.AsyncResultSet;
import com.google.cloud.spanner.AsyncResultSet.CallbackResponse;
import com.google.cloud.spanner.AsyncResultSet.ReadyCallback;
import com.google.cloud.spanner.AsyncRunner;
import com.google.cloud.spanner.AsyncRunner.AsyncWork;
import com.google.cloud.spanner.AsyncTransactionManager;
import com.google.cloud.spanner.AsyncTransactionManager.AsyncTransactionFunction;
import com.google.cloud.spanner.AsyncTransactionManager.TransactionContextFuture;
import com.google.cloud.spanner.Database;
import com.google.cloud.spanner.DatabaseClient;
import com.google.cloud.spanner.DatabaseId;
import com.google.cloud.spanner.ErrorCode;
import com.google.cloud.spanner.IntegrationTest;
import com.google.cloud.spanner.IntegrationTestEnv;
import com.google.cloud.spanner.Key;
import com.google.cloud.spanner.KeyRange;
import com.google.cloud.spanner.KeySet;
import com.google.cloud.spanner.Mutation;
import com.google.cloud.spanner.Options;
import com.google.cloud.spanner.SpannerException;
import com.google.cloud.spanner.Statement;
import com.google.cloud.spanner.Struct;
import com.google.cloud.spanner.TimestampBound;
import com.google.cloud.spanner.TransactionContext;
import com.google.cloud.spanner.Type;
import com.google.cloud.spanner.Type.StructField;
import com.google.cloud.spanner.testing.RemoteSpannerHelper;
import com.google.common.util.concurrent.SettableFuture;
import java.util.ArrayList;
import java.util.Arrays;
import java.util.List;
import java.util.concurrent.ExecutionException;
import java.util.concurrent.ExecutorService;
import java.util.concurrent.Executors;
import org.junit.AfterClass;
import org.junit.Before;
import org.junit.BeforeClass;
import org.junit.ClassRule;
import org.junit.Test;
import org.junit.experimental.categories.Category;
import org.junit.runner.RunWith;
import org.junit.runners.JUnit4;

/** Integration tests for asynchronous APIs. */
@Category(IntegrationTest.class)
@RunWith(JUnit4.class)
public class ITAsyncAPITest {
  @ClassRule public static IntegrationTestEnv env = new IntegrationTestEnv();
  private static final String TABLE_NAME = "TestTable";
  private static final String INDEX_NAME = "TestTableByValue";
  private static final List<String> ALL_COLUMNS = Arrays.asList("Key", "StringValue");
  private static final Type TABLE_TYPE =
      Type.struct(
          StructField.of("Key", Type.string()), StructField.of("StringValue", Type.string()));

  private static Database db;
  private static DatabaseClient client;
  private static ExecutorService executor;

  @BeforeClass
  public static void setUpDatabase() {
    db =
        env.getTestHelper()
            .createTestDatabase(
                "CREATE TABLE TestTable ("
                    + "  Key                STRING(MAX) NOT NULL,"
                    + "  StringValue        STRING(MAX),"
                    + ") PRIMARY KEY (Key)",
                "CREATE INDEX TestTableByValue ON TestTable(StringValue)",
                "CREATE INDEX TestTableByValueDesc ON TestTable(StringValue DESC)");
    client = env.getTestHelper().getDatabaseClient(db);
    executor = Executors.newSingleThreadExecutor();
  }

  @AfterClass
  public static void cleanup() {
    executor.shutdown();
  }

  @Before
  public void setupData() {
    client.write(Arrays.asList(Mutation.delete(TABLE_NAME, KeySet.all())));
    // Includes k0..k14.  Note that strings k{10,14} sort between k1 and k2.
    List<Mutation> mutations = new ArrayList<>();
    for (int i = 0; i < 15; ++i) {
      mutations.add(
          Mutation.newInsertOrUpdateBuilder(TABLE_NAME)
              .set("Key")
              .to("k" + i)
              .set("StringValue")
              .to("v" + i)
              .build());
    }
    client.write(mutations);
  }

  @Test
  public void emptyReadAsync() throws Exception {
    final SettableFuture<Boolean> result = SettableFuture.create();
    AsyncResultSet resultSet =
        client
            .singleUse(TimestampBound.strong())
            .readAsync(
                TABLE_NAME,
                KeySet.range(KeyRange.closedOpen(Key.of("k99"), Key.of("z"))),
                ALL_COLUMNS);
    resultSet.setCallback(
        executor,
        new ReadyCallback() {
          @Override
          public CallbackResponse cursorReady(AsyncResultSet resultSet) {
            try {
              while (true) {
                switch (resultSet.tryNext()) {
                  case OK:
                    fail("received unexpected data");
                  case NOT_READY:
                    return CallbackResponse.CONTINUE;
                  case DONE:
                    assertThat(resultSet.getType()).isEqualTo(TABLE_TYPE);
                    result.set(true);
                    return CallbackResponse.DONE;
                }
              }
            } catch (Throwable t) {
              result.setException(t);
              return CallbackResponse.DONE;
            }
          }
        });
    assertThat(result.get()).isTrue();
  }

  @Test
  public void indexEmptyReadAsync() throws Exception {
    final SettableFuture<Boolean> result = SettableFuture.create();
    AsyncResultSet resultSet =
        client
            .singleUse(TimestampBound.strong())
            .readUsingIndexAsync(
                TABLE_NAME,
                INDEX_NAME,
                KeySet.range(KeyRange.closedOpen(Key.of("v99"), Key.of("z"))),
                ALL_COLUMNS);
    resultSet.setCallback(
        executor,
        new ReadyCallback() {
          @Override
          public CallbackResponse cursorReady(AsyncResultSet resultSet) {
            try {
              while (true) {
                switch (resultSet.tryNext()) {
                  case OK:
                    fail("received unexpected data");
                  case NOT_READY:
                    return CallbackResponse.CONTINUE;
                  case DONE:
                    assertThat(resultSet.getType()).isEqualTo(TABLE_TYPE);
                    result.set(true);
                    return CallbackResponse.DONE;
                }
              }
            } catch (Throwable t) {
              result.setException(t);
              return CallbackResponse.DONE;
            }
          }
        });
    assertThat(result.get()).isTrue();
  }

  @Test
  public void pointReadAsync() throws Exception {
    ApiFuture<Struct> row =
        client
            .singleUse(TimestampBound.strong())
            .readRowAsync(TABLE_NAME, Key.of("k1"), ALL_COLUMNS);
    assertThat(row.get()).isNotNull();
    assertThat(row.get().getString(0)).isEqualTo("k1");
    assertThat(row.get().getString(1)).isEqualTo("v1");
    // Ensure that the Struct implementation supports equality properly.
    assertThat(row.get())
        .isEqualTo(Struct.newBuilder().set("Key").to("k1").set("StringValue").to("v1").build());
  }

  @Test
  public void indexPointReadAsync() throws Exception {
    ApiFuture<Struct> row =
        client
            .singleUse(TimestampBound.strong())
            .readRowUsingIndexAsync(TABLE_NAME, INDEX_NAME, Key.of("v1"), ALL_COLUMNS);
    assertThat(row.get()).isNotNull();
    assertThat(row.get().getString(0)).isEqualTo("k1");
    assertThat(row.get().getString(1)).isEqualTo("v1");
  }

  @Test
  public void pointReadNotFound() throws Exception {
    ApiFuture<Struct> row =
        client
            .singleUse(TimestampBound.strong())
            .readRowAsync(TABLE_NAME, Key.of("k999"), ALL_COLUMNS);
    assertThat(row.get()).isNull();
  }

  @Test
  public void indexPointReadNotFound() throws Exception {
    ApiFuture<Struct> row =
        client
            .singleUse(TimestampBound.strong())
            .readRowUsingIndexAsync(TABLE_NAME, INDEX_NAME, Key.of("v999"), ALL_COLUMNS);
    assertThat(row.get()).isNull();
  }

  @Test
  public void invalidDatabase() throws Exception {
    RemoteSpannerHelper helper = env.getTestHelper();
    DatabaseClient invalidClient =
        helper.getClient().getDatabaseClient(DatabaseId.of(helper.getInstanceId(), "invalid"));
    ApiFuture<Struct> row =
        invalidClient
            .singleUse(TimestampBound.strong())
            .readRowAsync(TABLE_NAME, Key.of("k99"), ALL_COLUMNS);
    try {
      row.get();
      fail("missing expected exception");
    } catch (ExecutionException e) {
      assertThat(e.getCause()).isInstanceOf(SpannerException.class);
      SpannerException se = (SpannerException) e.getCause();
      assertThat(se.getErrorCode()).isEqualTo(ErrorCode.NOT_FOUND);
    }
  }

  @Test
  public void tableNotFound() throws Exception {
    ApiFuture<Struct> row =
        client
            .singleUse(TimestampBound.strong())
            .readRowAsync("BadTableName", Key.of("k1"), ALL_COLUMNS);
    try {
      row.get();
    } catch (ExecutionException e) {
      assertThat(e.getCause()).isInstanceOf(SpannerException.class);
      SpannerException se = (SpannerException) e.getCause();
      assertThat(se.getErrorCode()).isEqualTo(ErrorCode.NOT_FOUND);
      assertThat(se.getMessage()).contains("BadTableName");
    }
  }

  @Test
  public void columnNotFound() throws Exception {
    ApiFuture<Struct> row =
        client
            .singleUse(TimestampBound.strong())
            .readRowAsync(TABLE_NAME, Key.of("k1"), Arrays.asList("Key", "BadColumnName"));
    try {
      row.get();
    } catch (ExecutionException e) {
      assertThat(e.getCause()).isInstanceOf(SpannerException.class);
      SpannerException se = (SpannerException) e.getCause();
      assertThat(se.getErrorCode()).isEqualTo(ErrorCode.NOT_FOUND);
      assertThat(se.getMessage()).contains("BadColumnName");
    }
  }

  @Test
  public void asyncRunnerFireAndForgetInvalidUpdate() throws Exception {
    try {
      assertThat(client.singleUse().readRow("TestTable", Key.of("k999"), ALL_COLUMNS)).isNull();
      AsyncRunner runner = client.runAsync();
      ApiFuture<Long> res =
          runner.runAsync(
              new AsyncWork<Long>() {
                @Override
                public ApiFuture<Long> doWorkAsync(TransactionContext txn) {
                  // The error returned by this update statement will not bubble up and fail the
                  // transaction.
                  txn.executeUpdateAsync(Statement.of("UPDATE BadTableName SET FOO=1 WHERE ID=2"));
                  return txn.executeUpdateAsync(
                      Statement.of(
                          "INSERT INTO TestTable (Key, StringValue) VALUES ('k999', 'v999')"));
                }
              },
              executor);
      assertThat(res.get()).isEqualTo(1L);
      assertThat(client.singleUse().readRow("TestTable", Key.of("k999"), ALL_COLUMNS)).isNotNull();
    } finally {
      client.writeAtLeastOnce(Arrays.asList(Mutation.delete("TestTable", Key.of("k999"))));
      assertThat(client.singleUse().readRow("TestTable", Key.of("k999"), ALL_COLUMNS)).isNull();
    }
  }

  @Test
  public void asyncRunnerReturnsCommitStats() {
<<<<<<< HEAD
=======
    assumeFalse("Emulator does not return commit statistics", isUsingEmulator());
>>>>>>> 57ea714b
    AsyncRunner runner = client.runAsync(Options.commitStats());
    runner.runAsync(
        new AsyncWork<Void>() {
          @Override
          public ApiFuture<Void> doWorkAsync(TransactionContext txn) {
            txn.buffer(
                Mutation.newInsertOrUpdateBuilder(TABLE_NAME)
                    .set("Key")
                    .to("k_commit_stats")
                    .set("StringValue")
                    .to("Should return commit stats")
                    .build());
            return ApiFutures.immediateFuture(null);
          }
        },
        executor);
    assertThat(get(runner.getCommitResponse()).getCommitStats()).isNotNull();
    // MutationCount = 2 columns + 2 secondary indexes.
    assertThat(get(runner.getCommitResponse()).getCommitStats().getMutationCount()).isEqualTo(4L);
  }

  @Test
  public void asyncTransactionManagerReturnsCommitStats() throws InterruptedException {
<<<<<<< HEAD
    try (AsyncTransactionManager mgr = client.transactionManagerAsync(Options.commitStats())) {
      TransactionContextFuture ctx = mgr.beginAsync();
      while (true) {
        try {
          get(
              ctx.then(
=======
    assumeFalse("Emulator does not return commit statistics", isUsingEmulator());
    try (AsyncTransactionManager mgr = client.transactionManagerAsync(Options.commitStats())) {
      TransactionContextFuture context = mgr.beginAsync();
      while (true) {
        try {
          get(
              context
                  .then(
>>>>>>> 57ea714b
                      new AsyncTransactionFunction<Void, Void>() {
                        @Override
                        public ApiFuture<Void> apply(TransactionContext txn, Void input)
                            throws Exception {
                          txn.buffer(
                              Mutation.newInsertOrUpdateBuilder(TABLE_NAME)
                                  .set("Key")
                                  .to("k_commit_stats")
                                  .set("StringValue")
                                  .to("Should return commit stats")
                                  .build());
                          return ApiFutures.immediateFuture(null);
                        }
                      },
                      executor)
                  .commitAsync());
          assertThat(get(mgr.getCommitResponse()).getCommitStats()).isNotNull();
          assertThat(get(mgr.getCommitResponse()).getCommitStats().getMutationCount())
              .isEqualTo(4L);
          break;
        } catch (AbortedException e) {
          Thread.sleep(e.getRetryDelayInMillis() / 1000);
<<<<<<< HEAD
          ctx = mgr.resetForRetryAsync();
=======
          context = mgr.resetForRetryAsync();
>>>>>>> 57ea714b
        }
      }
    }
  }
}<|MERGE_RESOLUTION|>--- conflicted
+++ resolved
@@ -17,10 +17,7 @@
 package com.google.cloud.spanner.it;
 
 import static com.google.cloud.spanner.SpannerApiFutures.get;
-<<<<<<< HEAD
-=======
 import static com.google.cloud.spanner.testing.EmulatorSpannerHelper.isUsingEmulator;
->>>>>>> 57ea714b
 import static com.google.common.truth.Truth.assertThat;
 import static org.junit.Assert.fail;
 import static org.junit.Assume.assumeFalse;
@@ -322,10 +319,7 @@
 
   @Test
   public void asyncRunnerReturnsCommitStats() {
-<<<<<<< HEAD
-=======
     assumeFalse("Emulator does not return commit statistics", isUsingEmulator());
->>>>>>> 57ea714b
     AsyncRunner runner = client.runAsync(Options.commitStats());
     runner.runAsync(
         new AsyncWork<Void>() {
@@ -349,14 +343,6 @@
 
   @Test
   public void asyncTransactionManagerReturnsCommitStats() throws InterruptedException {
-<<<<<<< HEAD
-    try (AsyncTransactionManager mgr = client.transactionManagerAsync(Options.commitStats())) {
-      TransactionContextFuture ctx = mgr.beginAsync();
-      while (true) {
-        try {
-          get(
-              ctx.then(
-=======
     assumeFalse("Emulator does not return commit statistics", isUsingEmulator());
     try (AsyncTransactionManager mgr = client.transactionManagerAsync(Options.commitStats())) {
       TransactionContextFuture context = mgr.beginAsync();
@@ -365,7 +351,6 @@
           get(
               context
                   .then(
->>>>>>> 57ea714b
                       new AsyncTransactionFunction<Void, Void>() {
                         @Override
                         public ApiFuture<Void> apply(TransactionContext txn, Void input)
@@ -388,11 +373,7 @@
           break;
         } catch (AbortedException e) {
           Thread.sleep(e.getRetryDelayInMillis() / 1000);
-<<<<<<< HEAD
-          ctx = mgr.resetForRetryAsync();
-=======
           context = mgr.resetForRetryAsync();
->>>>>>> 57ea714b
         }
       }
     }
