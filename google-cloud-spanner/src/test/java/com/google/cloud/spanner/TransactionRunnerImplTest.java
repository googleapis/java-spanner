--- conflicted
+++ resolved
@@ -139,25 +139,17 @@
         .thenAnswer(
             new Answer<ApiFuture<Transaction>>() {
               @Override
-<<<<<<< HEAD
-              public ApiFuture<Transaction> answer(InvocationOnMock invocation) throws Throwable {
+              public ApiFuture<Transaction> answer(InvocationOnMock invocation) {
                 return ApiFutures.immediateFuture(
                     Transaction.newBuilder()
                         .setId(ByteString.copyFromUtf8(UUID.randomUUID().toString()))
                         .build());
-=======
-              public Transaction answer(InvocationOnMock invocation) {
-                return Transaction.newBuilder()
-                    .setId(ByteString.copyFromUtf8(UUID.randomUUID().toString()))
-                    .build();
->>>>>>> 965e95e7
               }
             });
     when(rpc.commitAsync(Mockito.any(CommitRequest.class), Mockito.anyMap()))
         .thenAnswer(
             new Answer<ApiFuture<CommitResponse>>() {
               @Override
-<<<<<<< HEAD
               public ApiFuture<CommitResponse> answer(InvocationOnMock invocation)
                   throws Throwable {
                 return ApiFutures.immediateFuture(
@@ -165,13 +157,6 @@
                         .setCommitTimestamp(
                             Timestamp.newBuilder().setSeconds(System.currentTimeMillis() * 1000))
                         .build());
-=======
-              public CommitResponse answer(InvocationOnMock invocation) {
-                return CommitResponse.newBuilder()
-                    .setCommitTimestamp(
-                        Timestamp.newBuilder().setSeconds(System.currentTimeMillis() * 1000))
-                    .build();
->>>>>>> 965e95e7
               }
             });
     DatabaseId db = DatabaseId.of("test", "test", "test");
