/*
 * Copyright 2019 Google LLC
 *
 * Licensed under the Apache License, Version 2.0 (the "License");
 * you may not use this file except in compliance with the License.
 * You may obtain a copy of the License at
 *
 *     https://www.apache.org/licenses/LICENSE-2.0
 *
 * Unless required by applicable law or agreed to in writing, software
 * distributed under the License is distributed on an "AS IS" BASIS,
 * WITHOUT WARRANTIES OR CONDITIONS OF ANY KIND, either express or implied.
 * See the License for the specific language governing permissions and
 * limitations under the License.
 */

package com.google.cloud.spanner;

import com.google.api.gax.grpc.testing.MockGrpcService;
import com.google.cloud.ByteArray;
import com.google.cloud.Date;
import com.google.cloud.spanner.AbstractResultSet.LazyByteArray;
import com.google.cloud.spanner.SessionPool.SessionPoolTransactionContext;
import com.google.cloud.spanner.TransactionRunnerImpl.TransactionContextImpl;
import com.google.common.base.Optional;
import com.google.common.base.Preconditions;
import com.google.common.base.Predicate;
import com.google.common.base.Stopwatch;
import com.google.common.base.Throwables;
import com.google.common.collect.Iterables;
import com.google.common.util.concurrent.Uninterruptibles;
import com.google.protobuf.AbstractMessage;
import com.google.protobuf.ByteString;
import com.google.protobuf.Duration;
import com.google.protobuf.Empty;
import com.google.protobuf.ListValue;
import com.google.protobuf.Timestamp;
import com.google.protobuf.Value.KindCase;
import com.google.rpc.Code;
import com.google.rpc.ResourceInfo;
import com.google.rpc.RetryInfo;
import com.google.spanner.v1.BatchCreateSessionsRequest;
import com.google.spanner.v1.BatchCreateSessionsResponse;
import com.google.spanner.v1.BatchWriteRequest;
import com.google.spanner.v1.BatchWriteResponse;
import com.google.spanner.v1.BeginTransactionRequest;
import com.google.spanner.v1.CommitRequest;
import com.google.spanner.v1.CommitResponse;
import com.google.spanner.v1.CreateSessionRequest;
import com.google.spanner.v1.DeleteSessionRequest;
import com.google.spanner.v1.ExecuteBatchDmlRequest;
import com.google.spanner.v1.ExecuteBatchDmlResponse;
import com.google.spanner.v1.ExecuteSqlRequest;
import com.google.spanner.v1.GetSessionRequest;
import com.google.spanner.v1.ListSessionsRequest;
import com.google.spanner.v1.ListSessionsResponse;
import com.google.spanner.v1.MultiplexedSessionPrecommitToken;
import com.google.spanner.v1.PartialResultSet;
import com.google.spanner.v1.Partition;
import com.google.spanner.v1.PartitionOptions;
import com.google.spanner.v1.PartitionQueryRequest;
import com.google.spanner.v1.PartitionReadRequest;
import com.google.spanner.v1.PartitionResponse;
import com.google.spanner.v1.ReadRequest;
import com.google.spanner.v1.RequestOptions;
import com.google.spanner.v1.ResultSet;
import com.google.spanner.v1.ResultSetMetadata;
import com.google.spanner.v1.ResultSetStats;
import com.google.spanner.v1.RollbackRequest;
import com.google.spanner.v1.Session;
import com.google.spanner.v1.SpannerGrpc.SpannerImplBase;
import com.google.spanner.v1.StructType;
import com.google.spanner.v1.StructType.Field;
import com.google.spanner.v1.Transaction;
import com.google.spanner.v1.TransactionOptions;
import com.google.spanner.v1.TransactionOptions.ModeCase;
import com.google.spanner.v1.TransactionOptions.ReadWrite;
import com.google.spanner.v1.TransactionSelector;
import com.google.spanner.v1.Type;
import com.google.spanner.v1.TypeAnnotationCode;
import com.google.spanner.v1.TypeCode;
import io.grpc.Metadata;
import io.grpc.ServerServiceDefinition;
import io.grpc.Status;
import io.grpc.StatusRuntimeException;
import io.grpc.protobuf.ProtoUtils;
import io.grpc.protobuf.lite.ProtoLiteUtils;
import io.grpc.stub.StreamObserver;
import java.math.BigDecimal;
import java.time.Instant;
import java.util.ArrayList;
import java.util.Arrays;
import java.util.Collection;
import java.util.Collections;
import java.util.Comparator;
import java.util.Deque;
import java.util.Iterator;
import java.util.LinkedList;
import java.util.List;
import java.util.Map;
import java.util.Map.Entry;
import java.util.Queue;
import java.util.Random;
import java.util.UUID;
import java.util.concurrent.ConcurrentHashMap;
import java.util.concurrent.ConcurrentLinkedDeque;
import java.util.concurrent.ConcurrentLinkedQueue;
import java.util.concurrent.ConcurrentMap;
import java.util.concurrent.CountDownLatch;
import java.util.concurrent.TimeUnit;
import java.util.concurrent.TimeoutException;
import java.util.concurrent.atomic.AtomicBoolean;
import java.util.concurrent.atomic.AtomicInteger;
import java.util.concurrent.atomic.AtomicLong;
import java.util.stream.Collectors;
import java.util.stream.LongStream;

/**
 * In-process mock implementation of a Cloud Spanner server. The user must specify the results the
 * server should return for queries and updates by calling {@link
 * MockSpannerServiceImpl#putStatementResult(StatementResult)}. Note that the SQL statements that
 * are put as statement results are not parsed and are only used as a key know which result to
 * return. This also means that small stylistic differences between two SQL statements will be
 * regarded as two different SQL statements by the mock server.
 *
 * <p>Session and transaction creation is automatically managed and does not need to be mocked.
 *
 * <p>Usage:
 *
 * <pre>{@code
 * Statement statementSelect1 = Statement.of("SELECT 1 AS COL1");
 * com.google.spanner.v1.ResultSetMetadata select1Metadata =
 *     com.google.spanner.v1.ResultSetMetadata.newBuilder()
 *         .setRowType(
 *             StructType.newBuilder()
 *                 .addFields(
 *                     Field.newBuilder()
 *                         .setName("COL1")
 *                         .setType(
 *                             com.google.spanner.v1.Type.newBuilder()
 *                                 .setCode(TypeCode.INT64)
 *                                 .build())
 *                         .build())
 *                 .build())
 *         .build();
 * com.google.spanner.v1.ResultSet select1ResultSet =
 *     com.google.spanner.v1.ResultSet.newBuilder()
 *         .addRows(
 *             ListValue.newBuilder()
 *                 .addValues(com.google.protobuf.Value.newBuilder().setStringValue("1").build())
 *                 .build())
 *         .setMetadata(select1Metadata)
 *         .build();
 * Statement updateStatement = Statement.of("UPDATE FOO SET BAR=1 WHERE BAZ=2");
 * MockSpannerServiceImpl mockSpanner = new MockSpannerServiceImpl();
 * mockSpanner.putStatementResult(StatementResult.of(statementSelect1, select1ResultSet));
 * mockSpanner.putStatementResult(StatementResult.of(updateStatement, 1L));
 * MockServiceHelper serviceHelper =
 *     new MockServiceHelper("in-process-1", Arrays.<MockGrpcService>asList(mockSpanner));
 * serviceHelper.start();
 *
 * serviceHelper.reset();
 * TransportChannelProvider channelProvider = serviceHelper.createChannelProvider();
 * SpannerSettings settings =
 *     SpannerSettings.newBuilder()
 *         .setTransportChannelProvider(channelProvider)
 *         .setCredentialsProvider(NoCredentialsProvider.create())
 *         .build();
 * SpannerClient spannerClient = SpannerClient.create(settings);
 * Spanner spanner =
 *     SpannerOptions.newBuilder()
 *         .setChannelProvider(channelProvider)
 *         .setCredentials(NoCredentials.getInstance())
 *         .build()
 *         .getService();
 * DatabaseClient dbClient =
 *     spanner.getDatabaseClient(DatabaseId.of("PROJECT_ID", "INSTANCE_ID", "DATABASE_ID"));
 * try (ResultSet resultSet =
 *     dbClient.singleUse().executeQuery(Statement.of("SELECT 1 AS COL1"))) {
 *   while (resultSet.next()) {
 *     System.out.println("COL1: " + resultSet.getLong("COL1"));
 *   }
 * }
 * long updateCount =
 *     dbClient
 *         .readWriteTransaction()
 *         .run(transaction ->
 *             transaction.executeUpdate(Statement.of("UPDATE FOO SET BAR=1 WHERE BAZ=2"))
 *          );
 * System.out.println("Update count: " + updateCount);
 * spannerClient.close();
 * }</pre>
 */
public class MockSpannerServiceImpl extends SpannerImplBase implements MockGrpcService {
  private static class PartialResultSetsIterator implements Iterator<PartialResultSet> {
    private static final int MAX_ROWS_IN_CHUNK = 1;

    private final ResultSet resultSet;
    private boolean hasNext;
    private boolean first = true;
    private int currentRow = 0;
    private final boolean setPrecommitToken;
    private final ByteString transactionId;

    private PartialResultSetsIterator(
        ResultSet resultSet, boolean setPrecommitToken, ByteString transactionId) {
      this.resultSet = resultSet;
      this.hasNext = true;
      this.setPrecommitToken = setPrecommitToken;
      this.transactionId = transactionId;
    }

    @Override
    public boolean hasNext() {
      return hasNext;
    }

    @Override
    public PartialResultSet next() {
      PartialResultSet.Builder builder = PartialResultSet.newBuilder();
      if (first) {
        builder.setMetadata(resultSet.getMetadata());
        first = false;
      }
      int recordCount = 0;
      while (recordCount < MAX_ROWS_IN_CHUNK && currentRow < resultSet.getRowsCount()) {
        builder.addAllValues(resultSet.getRows(currentRow).getValuesList());
        builder.setResumeToken(ByteString.copyFromUtf8(String.format("%010d", currentRow)));
        recordCount++;
        currentRow++;
      }
      if (currentRow == resultSet.getRowsCount()) {
        builder.setStats(resultSet.getStats());
      }
      builder.setResumeToken(ByteString.copyFromUtf8(String.format("%09d", currentRow)));
      hasNext = currentRow < resultSet.getRowsCount();
      if (this.setPrecommitToken) {
        builder.setPrecommitToken(getPartialResultSetPrecommitToken(this.transactionId));
      }
      return builder.build();
    }

    @Override
    public void remove() {
      throw new UnsupportedOperationException();
    }
  }

  /** The result of a statement that is executed on a {@link MockSpannerServiceImpl}. */
  public static class StatementResult {
    private enum StatementResultType {
      RESULT_SET,
      UPDATE_COUNT,
      EXCEPTION
    }

    private final StatementResultType type;
    private final Statement statement;
    private final Long updateCount;
    private final Deque<ResultSet> resultSets;
    private final StatusRuntimeException exception;

    /** Creates a {@link StatementResult} for a query that returns a {@link ResultSet}. */
    public static StatementResult query(Statement statement, ResultSet resultSet) {
      return new StatementResult(statement, resultSet);
    }

    /**
     * Creates a {@link StatementResult} for a query that returns a {@link ResultSet} the first
     * time, and a different {@link ResultSet} for all subsequent calls.
     */
    public static StatementResult queryAndThen(
        Statement statement, ResultSet resultSet, ResultSet next) {
      return new StatementResult(statement, resultSet, next);
    }

    /** Creates a {@link StatementResult} for a read request. */
    public static StatementResult read(
        String table, KeySet keySet, Iterable<String> columns, ResultSet resultSet) {
      return new StatementResult(table, keySet, columns, resultSet);
    }

    /** Creates a {@link StatementResult} for a DML statement that returns an update count. */
    public static StatementResult update(Statement statement, long updateCount) {
      return new StatementResult(statement, updateCount);
    }

    /**
     * Creates a {@link StatementResult} for a DML statement with returning clause that returns a
     * ResultSet.
     */
    public static StatementResult updateReturning(Statement statement, ResultSet resultSet) {
      return new StatementResult(statement, resultSet);
    }

    /** Creates a {@link StatementResult} for statement that should return an error. */
    public static StatementResult exception(Statement statement, StatusRuntimeException exception) {
      return new StatementResult(statement, exception);
    }

    /** Creates a result for the query that detects the dialect that is used for the database. */
    public static StatementResult detectDialectResult(Dialect resultDialect) {
      return StatementResult.query(
          SessionPool.DETERMINE_DIALECT_STATEMENT,
          ResultSet.newBuilder()
              .setMetadata(
                  ResultSetMetadata.newBuilder()
                      .setRowType(
                          StructType.newBuilder()
                              .addFields(
                                  Field.newBuilder()
                                      .setName("DIALECT")
                                      .setType(Type.newBuilder().setCode(TypeCode.STRING).build())
                                      .build())
                              .build())
                      .build())
              .addRows(
                  ListValue.newBuilder()
                      .addValues(
                          com.google.protobuf.Value.newBuilder()
                              .setStringValue(resultDialect.toString())
                              .build())
                      .build())
              .build());
    }

    private static class KeepLastElementDeque<E> extends LinkedList<E> {
      private static <E> KeepLastElementDeque<E> singleton(E item) {
        return new KeepLastElementDeque<>(Collections.singleton(item));
      }

      private static <E> KeepLastElementDeque<E> of(E first, E second) {
        return new KeepLastElementDeque<>(Arrays.asList(first, second));
      }

      private KeepLastElementDeque(Collection<E> coll) {
        super(coll);
      }

      @Override
      public E pop() {
        return this.size() == 1 ? super.peek() : super.pop();
      }
    }

    /**
     * Creates a {@link Statement} for a read statement. This {@link Statement} can be used to mock
     * a result for a read request.
     */
    public static Statement createReadStatement(
        String table, KeySet keySet, Iterable<String> columns) {
      Preconditions.checkNotNull(table);
      Preconditions.checkNotNull(keySet);
      Preconditions.checkNotNull(columns);
      Preconditions.checkArgument(
          isValidKeySet(keySet),
          "Currently only KeySet.all() and KeySet.singleKey(Key.of()) are supported for read statements");
      StringBuilder builder = new StringBuilder("SELECT ");
      boolean first = true;
      for (String col : columns) {
        if (!first) {
          builder.append(", ");
        }
        builder.append(col);
        first = false;
      }
      builder.append(" FROM ").append(table);
      if (keySet.isAll()) {
        builder.append(" WHERE 1=1");
      } else {
        builder.append(" WHERE ID=1");
      }
      return Statement.of(builder.toString());
    }

    private static boolean isValidKeySet(KeySet keySet) {
      if (keySet.isAll()) {
        return true;
      }
      int keys = 0;
      for (Key key : keySet.getKeys()) {
        keys++;
        if (key.size() != 0) {
          return false;
        }
      }
      return keys == 1;
    }

    private StatementResult(Statement statement, Long updateCount) {
      this.statement = Preconditions.checkNotNull(statement);
      this.updateCount = Preconditions.checkNotNull(updateCount);
      this.resultSets = null;
      this.exception = null;
      this.type = StatementResultType.UPDATE_COUNT;
    }

    private StatementResult(Statement statement, ResultSet resultSet) {
      this.statement = Preconditions.checkNotNull(statement);
      this.resultSets = KeepLastElementDeque.singleton(Preconditions.checkNotNull(resultSet));
      this.updateCount = null;
      this.exception = null;
      this.type = StatementResultType.RESULT_SET;
    }

    private StatementResult(Statement statement, ResultSet resultSet, ResultSet andThen) {
      this.statement = Preconditions.checkNotNull(statement);
      this.resultSets =
          KeepLastElementDeque.of(
              Preconditions.checkNotNull(resultSet), Preconditions.checkNotNull(andThen));
      this.updateCount = null;
      this.exception = null;
      this.type = StatementResultType.RESULT_SET;
    }

    private StatementResult(
        String table, KeySet keySet, Iterable<String> columns, ResultSet resultSet) {
      this.statement = createReadStatement(table, keySet, columns);
      this.resultSets = KeepLastElementDeque.singleton(Preconditions.checkNotNull(resultSet));
      this.updateCount = null;
      this.exception = null;
      this.type = StatementResultType.RESULT_SET;
    }

    private StatementResult(Statement statement, StatusRuntimeException exception) {
      this.statement = Preconditions.checkNotNull(statement);
      this.exception = Preconditions.checkNotNull(exception);
      this.resultSets = null;
      this.updateCount = null;
      this.type = StatementResultType.EXCEPTION;
    }

    private StatementResultType getType() {
      return type;
    }

    private ResultSet getResultSet() {
      Preconditions.checkState(
          type == StatementResultType.RESULT_SET,
          "This statement result does not contain a result set");
      return resultSets.pop();
    }

    private Long getUpdateCount() {
      Preconditions.checkState(
          type == StatementResultType.UPDATE_COUNT,
          "This statement result does not contain an update count");
      return updateCount;
    }

    private StatusRuntimeException getException() {
      Preconditions.checkState(
          type == StatementResultType.EXCEPTION,
          "This statement result does not contain an exception");
      return exception;
    }
  }

  /** Class for simulating execution time of server calls. */
  public static class SimulatedExecutionTime {
    private static final Random RANDOM = new Random();
    private final int minimumExecutionTime;
    private final int randomExecutionTime;
    private final Queue<Exception> exceptions;
    private final boolean stickyException;
    private final Queue<Long> streamIndices;

    /**
     * Creates a simulated execution time that will always be somewhere between <code>
     * minimumExecutionTime+randomExecutionTime</code> milliseconds long.
     *
     * @param minimumExecutionTime The minimum number of milliseconds the execution of the method
     *     should be.
     * @param randomExecutionTime The maximum random number of milliseconds that should be added to
     *     the minimum execution time.
     * @return a {@link SimulatedExecutionTime} that can be set as the execution time of a server
     *     call on a {@link MockSpannerServiceImpl}.
     */
    public static SimulatedExecutionTime ofMinimumAndRandomTime(
        int minimumExecutionTime, int randomExecutionTime) {
      return new SimulatedExecutionTime(minimumExecutionTime, randomExecutionTime);
    }

    public static SimulatedExecutionTime none() {
      return new SimulatedExecutionTime(0, 0);
    }

    public static SimulatedExecutionTime ofException(Exception exception) {
      return new SimulatedExecutionTime(
          0, 0, Collections.singletonList(exception), false, Collections.emptySet());
    }

    public static SimulatedExecutionTime ofStickyException(Exception exception) {
      return new SimulatedExecutionTime(
          0, 0, Collections.singletonList(exception), true, Collections.emptySet());
    }

    public static SimulatedExecutionTime ofStreamException(Exception exception, long streamIndex) {
      return new SimulatedExecutionTime(
          0, 0, Collections.singletonList(exception), false, Collections.singleton(streamIndex));
    }

    public static SimulatedExecutionTime stickyDatabaseNotFoundException(String name) {
      return ofStickyException(
          SpannerExceptionFactoryTest.newStatusDatabaseNotFoundException(name));
    }

    public static SimulatedExecutionTime ofExceptions(Collection<? extends Exception> exceptions) {
      return new SimulatedExecutionTime(0, 0, exceptions, false, Collections.emptySet());
    }

    public static SimulatedExecutionTime ofMinimumAndRandomTimeAndExceptions(
        int minimumExecutionTime,
        int randomExecutionTime,
        Collection<? extends Exception> exceptions) {
      return new SimulatedExecutionTime(
          minimumExecutionTime, randomExecutionTime, exceptions, false, Collections.emptySet());
    }

    private SimulatedExecutionTime(int minimum, int random) {
      this(minimum, random, Collections.emptyList(), false, Collections.emptySet());
    }

    private SimulatedExecutionTime(
        int minimum,
        int random,
        Collection<? extends Exception> exceptions,
        boolean stickyException,
        Collection<Long> streamIndices) {
      Preconditions.checkArgument(minimum >= 0, "Minimum execution time must be >= 0");
      Preconditions.checkArgument(random >= 0, "Random execution time must be >= 0");
      this.minimumExecutionTime = minimum;
      this.randomExecutionTime = random;
      this.exceptions = new LinkedList<>(exceptions);
      this.stickyException = stickyException;
      this.streamIndices = new LinkedList<>(streamIndices);
    }

    void simulateExecutionTime(
        Queue<Exception> globalExceptions,
        boolean stickyGlobalExceptions,
        CountDownLatch freezeLock) {
      Uninterruptibles.awaitUninterruptibly(freezeLock);
      checkException(globalExceptions, stickyGlobalExceptions);
      if (streamIndices.isEmpty()) {
        checkException(this.exceptions, stickyException);
      }
      if (minimumExecutionTime > 0 || randomExecutionTime > 0) {
        Uninterruptibles.sleepUninterruptibly(
            (randomExecutionTime == 0 ? 0 : RANDOM.nextInt(randomExecutionTime))
                + minimumExecutionTime,
            TimeUnit.MILLISECONDS);
      }
    }

    private static void checkException(Queue<Exception> exceptions, boolean keepException) {
      Exception e = keepException ? exceptions.peek() : exceptions.poll();
      if (e != null) {
        Throwables.throwIfUnchecked(e);
        throw Status.INTERNAL.withDescription(e.getMessage()).withCause(e).asRuntimeException();
      }
    }

    private static void checkStreamException(
        long streamIndex, Queue<Exception> exceptions, Queue<Long> streamIndices) {
      Exception e = exceptions.peek();
      Long index = streamIndices.peek();
      if (e != null && index != null && index == streamIndex) {
        exceptions.poll();
        streamIndices.poll();
        Throwables.throwIfUnchecked(e);
        throw Status.INTERNAL.withDescription(e.getMessage()).withCause(e).asRuntimeException();
      }
    }
  }

  public static final SimulatedExecutionTime NO_EXECUTION_TIME = SimulatedExecutionTime.none();

  private final Random random = new Random();
  private double abortProbability = 0.0010D;
  /**
   * Flip this switch to true if you want the {@link SessionPool#DETERMINE_DIALECT_STATEMENT}
   * statement to be included in the recorded requests on the mock server. It is ignored by default
   * to prevent tests that do not expect this request to suddenly start failing.
   */
  private boolean includeDetermineDialectStatementInRequests = false;

  private final Object lock = new Object();
  private Deque<AbstractMessage> requests = new ConcurrentLinkedDeque<>();
  private volatile CountDownLatch freezeLock = new CountDownLatch(0);
  private final AtomicInteger freezeAfterReturningNumRows = new AtomicInteger();
  private Queue<Exception> exceptions = new ConcurrentLinkedQueue<>();
  private boolean stickyGlobalExceptions = false;
  private ConcurrentMap<Statement, StatementResult> statementResults = new ConcurrentHashMap<>();
  private ConcurrentMap<Statement, Long> statementGetCounts = new ConcurrentHashMap<>();
  private ConcurrentMap<String, StatementResult> partialStatementResults =
      new ConcurrentHashMap<>();
  private ConcurrentMap<String, Session> sessions = new ConcurrentHashMap<>();
  private ConcurrentMap<String, Session> multiplexedSessions = new ConcurrentHashMap<>();

  private ConcurrentMap<String, Instant> sessionLastUsed = new ConcurrentHashMap<>();
  private ConcurrentMap<ByteString, Transaction> transactions = new ConcurrentHashMap<>();
  private final Queue<ByteString> transactionsStarted = new ConcurrentLinkedQueue<>();
  private ConcurrentMap<ByteString, Boolean> isPartitionedDmlTransaction =
      new ConcurrentHashMap<>();
  private ConcurrentMap<ByteString, Boolean> abortedTransactions = new ConcurrentHashMap<>();
  private ConcurrentMap<ByteString, Boolean> commitRetryTransactions = new ConcurrentHashMap<>();
  private final AtomicBoolean abortNextTransaction = new AtomicBoolean();
  private final AtomicBoolean abortNextStatement = new AtomicBoolean();
  private final AtomicBoolean ignoreNextInlineBeginRequest = new AtomicBoolean();
  private ConcurrentMap<String, AtomicLong> transactionCounters = new ConcurrentHashMap<>();
  private ConcurrentMap<String, List<ByteString>> partitionTokens = new ConcurrentHashMap<>();
  private ConcurrentMap<ByteString, Instant> transactionLastUsed = new ConcurrentHashMap<>();

  // Stores the latest sequence number needed for the precommit token.
  // The transaction entry is created only if the transaction is read-write and executed on a
  // multiplexed session.
  private static ConcurrentMap<ByteString, AtomicInteger> transactionSequenceNo =
      new ConcurrentHashMap<>();
  private int maxNumSessionsInOneBatch = 100;
  private int maxTotalSessions = Integer.MAX_VALUE;
  private Iterable<BatchWriteResponse> batchWriteResult = new ArrayList<>();
  private AtomicInteger numSessionsCreated = new AtomicInteger();
  private SimulatedExecutionTime beginTransactionExecutionTime = NO_EXECUTION_TIME;
  private SimulatedExecutionTime commitExecutionTime = NO_EXECUTION_TIME;
  private SimulatedExecutionTime batchCreateSessionsExecutionTime = NO_EXECUTION_TIME;
  private SimulatedExecutionTime createSessionExecutionTime = NO_EXECUTION_TIME;
  private SimulatedExecutionTime deleteSessionExecutionTime = NO_EXECUTION_TIME;
  private SimulatedExecutionTime executeBatchDmlExecutionTime = NO_EXECUTION_TIME;
  private SimulatedExecutionTime executeSqlExecutionTime = NO_EXECUTION_TIME;
  private SimulatedExecutionTime executeStreamingSqlExecutionTime = NO_EXECUTION_TIME;
  private SimulatedExecutionTime getSessionExecutionTime = NO_EXECUTION_TIME;
  private SimulatedExecutionTime listSessionsExecutionTime = NO_EXECUTION_TIME;
  private SimulatedExecutionTime partitionQueryExecutionTime = NO_EXECUTION_TIME;
  private SimulatedExecutionTime partitionReadExecutionTime = NO_EXECUTION_TIME;
  private SimulatedExecutionTime readExecutionTime = NO_EXECUTION_TIME;
  private SimulatedExecutionTime rollbackExecutionTime = NO_EXECUTION_TIME;
  private SimulatedExecutionTime streamingReadExecutionTime = NO_EXECUTION_TIME;

  public MockSpannerServiceImpl() {
    putStatementResult(StatementResult.detectDialectResult(Dialect.GOOGLE_STANDARD_SQL));
  }

  private String generateSessionName(String database) {
    return String.format("%s/sessions/%s", database, UUID.randomUUID().toString());
  }

  private ByteString generateTransactionName(String session) {
    AtomicLong counter = transactionCounters.get(session);
    if (counter == null) {
      counter = new AtomicLong();
      transactionCounters.put(session, counter);
    }
    return ByteString.copyFromUtf8(
        String.format("%s/transactions/%d", session, counter.incrementAndGet()));
  }

  private ByteString generatePartitionToken(String session, ByteString transactionId) {
    ByteString token = ByteString.copyFromUtf8(UUID.randomUUID().toString());
    String key = partitionKey(session, transactionId);
    List<ByteString> tokens = partitionTokens.computeIfAbsent(key, k -> new ArrayList<>(5));
    tokens.add(token);
    return token;
  }

  private String partitionKey(String session, ByteString transactionId) {
    return String.format("%s/transactions/%s", session, transactionId.toStringUtf8());
  }

  private Timestamp getCurrentGoogleTimestamp() {
    long current = System.currentTimeMillis();
    long seconds = TimeUnit.MILLISECONDS.toSeconds(current);
    int nanos = (int) TimeUnit.MILLISECONDS.toNanos(current - TimeUnit.SECONDS.toMillis(seconds));
    return Timestamp.newBuilder().setSeconds(seconds).setNanos(nanos).build();
  }

  /**
   * Puts a result that will be returned by this service. {@link StatementResult#statement} will be
   * used as a key for the result, and any existing {@link StatementResult} for the same {@link
   * Statement} will be overwritten.
   */
  public void putStatementResult(StatementResult result) {
    Preconditions.checkNotNull(result);
    synchronized (lock) {
      statementResults.put(result.statement, result);
    }
  }

  public void putStatementResults(StatementResult... results) {
    synchronized (lock) {
      for (StatementResult result : results) {
        statementResults.put(result.statement, result);
      }
    }
  }

  public void putPartialStatementResult(StatementResult result) {
    synchronized (lock) {
      partialStatementResults.put(result.statement.getSql(), result);
    }
  }

  public void setBatchWriteResult(final Iterable<BatchWriteResponse> responses) {
    synchronized (lock) {
      this.batchWriteResult = responses;
    }
  }

  private StatementResult getResult(Statement statement) {
    StatementResult res;
    synchronized (lock) {
      res = statementResults.get(statement);
      if (statementGetCounts.containsKey(statement)) {
        statementGetCounts.put(statement, statementGetCounts.get(statement) + 1L);
      } else {
        statementGetCounts.put(statement, 1L);
      }
      if (res == null) {
        for (String partialSql : partialStatementResults.keySet()) {
          if (statement.getSql().startsWith(partialSql)) {
            res = partialStatementResults.get(partialSql);
          }
        }
      }
    }
    if (res == null) {
      throw Status.INTERNAL
          .withDescription(
              String.format(
                  "There is no result registered for the statement: %s\n"
                      + "Call TestSpannerImpl#addStatementResult(StatementResult) before executing the statement.",
                  statement.toString()))
          .asRuntimeException();
    }
    return res;
  }

  /** Sets the probability that this mock server aborts a read/write transaction at random. */
  public void setAbortProbability(double probability) {
    Preconditions.checkArgument(
        probability >= 0D && probability <= 1D, "Probability must be >= 0 and <= 1");
    this.abortProbability = probability;
  }

  /**
   * Set this to true if you want the {@link SessionPool#DETERMINE_DIALECT_STATEMENT} statement to
   * be included in the recorded requests on the mock server. It is ignored by default to prevent
   * tests that do not expect this request to suddenly start failing.
   */
  public void setIncludeDetermineDialectStatementInRequests(boolean include) {
    this.includeDetermineDialectStatementInRequests = include;
  }

  /**
   * Instruct the mock server to abort the specified transaction. Use this method to test handling
   * of {@link AbortedException} in your code.
   */
  public void abortTransaction(TransactionContext transactionContext) {
    Preconditions.checkNotNull(transactionContext);
    if (transactionContext instanceof SessionPoolTransactionContext) {
      transactionContext = ((SessionPoolTransactionContext) transactionContext).delegate;
    }
    if (transactionContext instanceof TransactionContextImpl) {
      TransactionContextImpl impl = (TransactionContextImpl) transactionContext;
      ByteString id =
          impl.getTransactionSelector() == null ? null : impl.getTransactionSelector().getId();
      if (id != null) {
        markAbortedTransaction(id);
      }
    } else {
      throw new IllegalArgumentException(
          "Unsupported TransactionContext type: " + transactionContext.getClass().getName());
    }
  }

  /** Instruct the mock server to abort the next transaction that is created. */
  public void abortNextTransaction() {
    abortNextTransaction.set(true);
  }

  /** Instructs the mock server to abort the transaction of the next statement that is executed. */
  public void abortNextStatement() {
    abortNextStatement.set(true);
  }

  /** Instruct the mock server to abort all transactions currently active on the server. */
  public void abortAllTransactions() {
    for (ByteString id : transactions.keySet()) {
      markAbortedTransaction(id);
    }
  }

  public void ignoreNextInlineBeginRequest() {
    ignoreNextInlineBeginRequest.set(true);
  }

  public void freeze() {
    freezeLock = new CountDownLatch(1);
  }

  public void unfreeze() {
    freezeLock.countDown();
  }

  public void freezeAfterReturningNumRows(int numRows) {
    freezeAfterReturningNumRows.set(numRows);
  }

  public void setMaxSessionsInOneBatch(int max) {
    this.maxNumSessionsInOneBatch = max;
  }

  public void setMaxTotalSessions(int max) {
    this.maxTotalSessions = max;
  }

  @Override
  public void batchCreateSessions(
      BatchCreateSessionsRequest request,
      StreamObserver<BatchCreateSessionsResponse> responseObserver) {
    requests.add(request);
    Preconditions.checkNotNull(request.getDatabase());
    String name = null;
    try {
      if (request.getSessionCount() <= 0) {
        throw Status.INVALID_ARGUMENT
            .withDescription("Session count must be >= 0")
            .asRuntimeException();
      }
      batchCreateSessionsExecutionTime.simulateExecutionTime(
          exceptions, stickyGlobalExceptions, freezeLock);
      if (sessions.size() >= maxTotalSessions) {
        throw Status.FAILED_PRECONDITION
            .withDescription("Maximum number of sessions reached")
            .asRuntimeException();
      }
      Timestamp now = getCurrentGoogleTimestamp();
      BatchCreateSessionsResponse.Builder response = BatchCreateSessionsResponse.newBuilder();
      int maxSessionsToCreate = Math.min(maxNumSessionsInOneBatch, request.getSessionCount());
      for (int i = 0; i < Math.min(maxTotalSessions - sessions.size(), maxSessionsToCreate); i++) {
        name = generateSessionName(request.getDatabase());
        Session session =
            Session.newBuilder()
                .setCreateTime(now)
                .setName(name)
                .setApproximateLastUseTime(now)
                .build();
        Session prev = sessions.putIfAbsent(name, session);
        if (prev == null) {
          if (sessions.size() <= maxTotalSessions) {
            sessionLastUsed.put(name, Instant.now());
            response.addSession(session);
            numSessionsCreated.incrementAndGet();
          } else {
            removeSession(name);
          }
        } else {
          // Someone else tried to create a session with the same id. This should not be possible
          throw Status.ALREADY_EXISTS.asRuntimeException();
        }
      }
      responseObserver.onNext(response.build());
      responseObserver.onCompleted();
    } catch (StatusRuntimeException e) {
      if (name != null) {
        removeSession(name);
      }
      responseObserver.onError(e);
    } catch (Throwable e) {
      if (name != null) {
        removeSession(name);
      }
      responseObserver.onError(
          Status.INTERNAL
              .withDescription("Batch create sessions failed: " + e.getMessage())
              .asRuntimeException());
    }
  }

  @Override
  public void createSession(
      CreateSessionRequest request, StreamObserver<Session> responseObserver) {
    requests.add(request);
    Preconditions.checkNotNull(request.getDatabase());
    Preconditions.checkNotNull(request.getSession());
    String name = generateSessionName(request.getDatabase());
    Session requestSession = request.getSession();
    try {
      createSessionExecutionTime.simulateExecutionTime(
          exceptions, stickyGlobalExceptions, freezeLock);
      Timestamp now = getCurrentGoogleTimestamp();
      Session session =
          Session.newBuilder()
              .setCreateTime(now)
              .setName(name)
              .setApproximateLastUseTime(now)
              .setMultiplexed(requestSession.getMultiplexed())
              .build();
      Session prev = addSession(session);
      if (prev == null) {
        sessionLastUsed.put(name, Instant.now());
        numSessionsCreated.incrementAndGet();
        responseObserver.onNext(session);
        responseObserver.onCompleted();
      } else {
        // Someone else tried to create a session with the same id. This should not be possible
        responseObserver.onError(Status.ALREADY_EXISTS.asRuntimeException());
      }
    } catch (StatusRuntimeException e) {
      removeSession(name);
      responseObserver.onError(e);
    } catch (Throwable e) {
      removeSession(name);
      responseObserver.onError(
          Status.INTERNAL
              .withDescription("Create session failed: " + e.getMessage())
              .asRuntimeException());
    }
  }

  @Override
  public void getSession(GetSessionRequest request, StreamObserver<Session> responseObserver) {
    requests.add(request);
    Preconditions.checkNotNull(request.getName());
    try {
      getSessionExecutionTime.simulateExecutionTime(exceptions, stickyGlobalExceptions, freezeLock);
      Session session = getSession(request.getName());
      if (session == null) {
        setSessionNotFound(request.getName(), responseObserver);
      } else {
        session =
            session.toBuilder().setApproximateLastUseTime(getCurrentGoogleTimestamp()).build();
        responseObserver.onNext(session);
        responseObserver.onCompleted();
      }
    } catch (StatusRuntimeException e) {
      responseObserver.onError(e);
    } catch (Throwable t) {
      responseObserver.onError(Status.INTERNAL.asRuntimeException());
    }
  }

  public StatusRuntimeException createSessionNotFoundException(String name) {
    ResourceInfo resourceInfo =
        ResourceInfo.newBuilder()
            .setResourceType(SpannerExceptionFactory.SESSION_RESOURCE_TYPE)
            .setResourceName(name)
            .build();
    Metadata.Key<ResourceInfo> key =
        Metadata.Key.of(
            resourceInfo.getDescriptorForType().getFullName() + Metadata.BINARY_HEADER_SUFFIX,
            ProtoLiteUtils.metadataMarshaller(resourceInfo));
    Metadata trailers = new Metadata();
    trailers.put(key, resourceInfo);
    return Status.NOT_FOUND
        .withDescription(String.format("Session not found: Session with id %s not found", name))
        .asRuntimeException(trailers);
  }

  private <T> void setSessionNotFound(String name, StreamObserver<T> responseObserver) {
    final StatusRuntimeException statusRuntimeException = createSessionNotFoundException(name);
    responseObserver.onError(statusRuntimeException);
  }

  @Override
  public void listSessions(
      ListSessionsRequest request, StreamObserver<ListSessionsResponse> responseObserver) {
    requests.add(request);
    try {
      listSessionsExecutionTime.simulateExecutionTime(
          exceptions, stickyGlobalExceptions, freezeLock);
      List<Session> res = new ArrayList<>();
      for (Session session : sessions.values()) {
        if (session.getName().startsWith(request.getDatabase())) {
          res.add(
              session.toBuilder().setApproximateLastUseTime(getCurrentGoogleTimestamp()).build());
        }
      }
      res.sort(Comparator.comparing(Session::getName));
      responseObserver.onNext(ListSessionsResponse.newBuilder().addAllSessions(res).build());
      responseObserver.onCompleted();
    } catch (StatusRuntimeException e) {
      responseObserver.onError(e);
    } catch (Throwable t) {
      responseObserver.onError(Status.INTERNAL.asRuntimeException());
    }
  }

  @Override
  public void deleteSession(DeleteSessionRequest request, StreamObserver<Empty> responseObserver) {
    requests.add(request);
    Preconditions.checkNotNull(request.getName());
    try {
      deleteSessionExecutionTime.simulateExecutionTime(
          exceptions, stickyGlobalExceptions, freezeLock);
      Session session = getSession(request.getName());
      if (session != null) {
        try {
          doDeleteSession(session);
        } catch (Throwable e) {
          responseObserver.onError(Status.INTERNAL.asRuntimeException());
          return;
        }
      }
      responseObserver.onNext(Empty.getDefaultInstance());
      responseObserver.onCompleted();
    } catch (StatusRuntimeException e) {
      responseObserver.onError(e);
    }
  }

  void doDeleteSession(Session session) {
    removeSession(session.getName());
    transactionCounters.remove(session.getName());
    sessionLastUsed.remove(session.getName());
  }

  @Override
  public void executeSql(ExecuteSqlRequest request, StreamObserver<ResultSet> responseObserver) {
    requests.add(request);
    Preconditions.checkNotNull(request.getSession());
    Session session = getSession(request.getSession());
    if (session == null) {
      setSessionNotFound(request.getSession(), responseObserver);
      return;
    }
    sessionLastUsed.put(session.getName(), Instant.now());
    try {
      executeSqlExecutionTime.simulateExecutionTime(exceptions, stickyGlobalExceptions, freezeLock);
      ByteString transactionId = getTransactionId(session, request.getTransaction());
      simulateAbort(session, transactionId);
      Statement statement =
          buildStatement(request.getSql(), request.getParamTypesMap(), request.getParams());
      StatementResult result = getResult(statement);
      switch (result.getType()) {
        case EXCEPTION:
          throw result.getException();
        case RESULT_SET:
          returnResultSet(
              result.getResultSet(),
              transactionId,
              request.getTransaction(),
              responseObserver,
              session);
          break;
        case UPDATE_COUNT:
          if (isPartitionedDmlTransaction(transactionId)) {
            commitTransaction(transactionId);
            responseObserver.onNext(
                ResultSet.newBuilder()
                    .setStats(
                        ResultSetStats.newBuilder()
                            .setRowCountLowerBound(result.getUpdateCount())
                            .build())
                    .build());
          } else {
            ResultSet.Builder resultSetBuilder =
                ResultSet.newBuilder()
                    .setStats(
                        ResultSetStats.newBuilder()
                            .setRowCountExact(result.getUpdateCount())
                            .build())
                    .setMetadata(
                        ResultSetMetadata.newBuilder()
                            .setTransaction(
                                ignoreNextInlineBeginRequest.getAndSet(false)
                                    ? Transaction.getDefaultInstance()
                                    : Transaction.newBuilder().setId(transactionId).build())
                            .build());
            if (session.getMultiplexed() && isReadWriteTransaction(transactionId)) {
              resultSetBuilder.setPrecommitToken(getResultSetPrecommitToken(transactionId));
            }
            responseObserver.onNext(resultSetBuilder.build());
          }
          break;
        default:
          throw new IllegalStateException("Unknown result type: " + result.getType());
      }
      responseObserver.onCompleted();
    } catch (StatusRuntimeException e) {
      responseObserver.onError(e);
    } catch (Throwable t) {
      responseObserver.onError(Status.INTERNAL.asRuntimeException());
    }
  }

  private void returnResultSet(
      ResultSet resultSet,
      ByteString transactionId,
      TransactionSelector transactionSelector,
      StreamObserver<ResultSet> responseObserver,
      Session session) {
    ResultSetMetadata metadata = resultSet.getMetadata();
    if (transactionId != null) {
      metadata =
          metadata
              .toBuilder()
              .setTransaction(
                  ignoreNextInlineBeginRequest.getAndSet(false)
                      ? Transaction.getDefaultInstance()
                      : Transaction.newBuilder().setId(transactionId).build())
              .build();
    } else if (transactionSelector.hasBegin() || transactionSelector.hasSingleUse()) {
      Transaction transaction = getTemporaryTransactionOrNull(transactionSelector);
      metadata = metadata.toBuilder().setTransaction(transaction).build();
    }
    ResultSet.Builder resultSetBuilder = resultSet.toBuilder();
    resultSetBuilder.setMetadata(metadata);
    if (session.getMultiplexed() && isReadWriteTransaction(transactionId)) {
      resultSetBuilder.setPrecommitToken(getResultSetPrecommitToken(transactionId));
    }
    resultSet = resultSetBuilder.build();
    responseObserver.onNext(resultSet);
  }

  @Override
  public void executeBatchDml(
      ExecuteBatchDmlRequest request, StreamObserver<ExecuteBatchDmlResponse> responseObserver) {
    requests.add(request);
    Preconditions.checkNotNull(request.getSession());
    Session session = getSession(request.getSession());
    if (session == null) {
      setSessionNotFound(request.getSession(), responseObserver);
      return;
    }
    sessionLastUsed.put(session.getName(), Instant.now());
    try {
      executeBatchDmlExecutionTime.simulateExecutionTime(
          exceptions, stickyGlobalExceptions, freezeLock);
      // Get or start transaction
      ByteString transactionId = getTransactionId(session, request.getTransaction());
      if (isPartitionedDmlTransaction(transactionId)) {
        throw Status.FAILED_PRECONDITION
            .withDescription(
                "This transaction is a partitioned DML transaction and cannot be used for batch DML updates.")
            .asRuntimeException();
      }
      simulateAbort(session, transactionId);
      List<StatementResult> results = new ArrayList<>();
      com.google.rpc.Status status =
          com.google.rpc.Status.newBuilder().setCode(Code.OK_VALUE).build();
      resultLoop:
      for (com.google.spanner.v1.ExecuteBatchDmlRequest.Statement statement :
          request.getStatementsList()) {
        try {
          Statement spannerStatement =
              buildStatement(
                  statement.getSql(), statement.getParamTypesMap(), statement.getParams());
          StatementResult res = getResult(spannerStatement);
          switch (res.getType()) {
            case EXCEPTION:
              status =
                  com.google.rpc.Status.newBuilder()
                      .setCode(res.getException().getStatus().getCode().value())
                      .setMessage(res.getException().getMessage())
                      .build();
              break resultLoop;
            case RESULT_SET:
            case UPDATE_COUNT:
              results.add(res);
              break;
            default:
              throw new IllegalStateException("Unknown result type: " + res.getType());
          }
        } catch (StatusRuntimeException e) {
          status =
              com.google.rpc.Status.newBuilder()
                  .setCode(e.getStatus().getCode().value())
                  .setMessage(e.getMessage())
                  .build();
          break;
        } catch (Exception e) {
          status =
              com.google.rpc.Status.newBuilder()
                  .setCode(Code.UNKNOWN_VALUE)
                  .setMessage(e.getMessage())
                  .build();
          break;
        }
      }
      ExecuteBatchDmlResponse.Builder builder = ExecuteBatchDmlResponse.newBuilder();
      for (StatementResult res : results) {
        Long updateCount;
        switch (res.getType()) {
          case UPDATE_COUNT:
            updateCount = res.getUpdateCount();
            break;
          case RESULT_SET:
            updateCount = res.getResultSet().getStats().getRowCountExact();
            break;
          default:
            throw new IllegalStateException("Invalid result type: " + res.getType());
        }
        builder.addResultSets(
            ResultSet.newBuilder()
                .setStats(ResultSetStats.newBuilder().setRowCountExact(updateCount).build())
                .setMetadata(
                    ResultSetMetadata.newBuilder()
                        .setTransaction(
                            ignoreNextInlineBeginRequest.getAndSet(false)
                                ? Transaction.getDefaultInstance()
                                : Transaction.newBuilder().setId(transactionId).build())
                        .build())
                .build());
      }
      builder.setStatus(status);
      if (session.getMultiplexed() && isReadWriteTransaction(transactionId)) {
        builder.setPrecommitToken(getExecuteBatchDmlResponsePrecommitToken(transactionId));
      }
      responseObserver.onNext(builder.build());
      responseObserver.onCompleted();
    } catch (StatusRuntimeException e) {
      responseObserver.onError(e);
    } catch (Throwable t) {
      responseObserver.onError(Status.INTERNAL.asRuntimeException());
    }
  }

  @Override
  public void executeStreamingSql(
      ExecuteSqlRequest request, StreamObserver<PartialResultSet> responseObserver) {
    if (includeDetermineDialectStatementInRequests
        || !request.getSql().equals(SessionPool.DETERMINE_DIALECT_STATEMENT.getSql())) {
      requests.add(request);
    }
    Preconditions.checkNotNull(request.getSession());
    Session session = getSession(request.getSession());
    if (session == null) {
      setSessionNotFound(request.getSession(), responseObserver);
      return;
    }
    sessionLastUsed.put(session.getName(), Instant.now());
    try {
      Statement statement =
          buildStatement(request.getSql(), request.getParamTypesMap(), request.getParams());
      ByteString transactionId = getTransactionId(session, request.getTransaction());
      boolean isPartitioned = isPartitionedDmlTransaction(transactionId);
      if (isPartitioned) {
        StatementResult firstRes = getResult(statement);
        switch (firstRes.getType()) {
          case EXCEPTION:
            throw firstRes.getException();
          case UPDATE_COUNT:
            returnPartialResultSet(
                session, 0L, !isPartitioned, responseObserver, request.getTransaction(), false);
            break;
          case RESULT_SET:
          default:
            break;
        }
      }
      executeStreamingSqlExecutionTime.simulateExecutionTime(
          exceptions, stickyGlobalExceptions, freezeLock);
      // Get or start transaction
      if (!request.getPartitionToken().isEmpty()) {
        List<ByteString> tokens =
            partitionTokens.get(partitionKey(session.getName(), transactionId));
        if (tokens == null || !tokens.contains(request.getPartitionToken())) {
          throw Status.INVALID_ARGUMENT
              .withDescription(
                  String.format(
                      "Partition token %s is not a valid token for this transaction",
                      request.getPartitionToken()))
              .asRuntimeException();
        }
      }
      simulateAbort(session, transactionId);
      StatementResult res = getResult(statement);
      switch (res.getType()) {
        case EXCEPTION:
          throw res.getException();
        case RESULT_SET:
          returnPartialResultSet(
              res.getResultSet(),
              transactionId,
              request.getTransaction(),
              responseObserver,
              getExecuteStreamingSqlExecutionTime(),
              session.getMultiplexed());
          break;
        case UPDATE_COUNT:
          if (isPartitioned) {
            commitTransaction(transactionId);
          }
          returnPartialResultSet(
              session,
              res.getUpdateCount(),
              !isPartitioned,
              responseObserver,
              request.getTransaction());
          break;
        default:
          throw new IllegalStateException("Unknown result type: " + res.getType());
      }
    } catch (StatusRuntimeException e) {
      responseObserver.onError(e);
    } catch (Throwable t) {
      responseObserver.onError(Status.INTERNAL.withCause(t).asRuntimeException());
    }
  }

  @SuppressWarnings("unchecked")
  private Statement buildStatement(
      String sql, Map<String, Type> paramTypes, com.google.protobuf.Struct params) {
    Statement.Builder builder = Statement.newBuilder(sql);
    // Set all untyped null values first.
    for (Entry<String, com.google.protobuf.Value> entry : params.getFieldsMap().entrySet()) {
      if (entry.getValue().hasNullValue() && !paramTypes.containsKey(entry.getKey())) {
        builder.bind(entry.getKey()).to((Value) null);
      }
    }

    for (Entry<String, Type> entry : paramTypes.entrySet()) {
      final String fieldName = entry.getKey();
      final Type fieldType = entry.getValue();
      final Type elementType = fieldType.getArrayElementType();
      com.google.protobuf.Value value = params.getFieldsOrThrow(fieldName);
      if (value.getKindCase() == KindCase.NULL_VALUE) {
        switch (fieldType.getCode()) {
          case ARRAY:
            switch (elementType.getCode()) {
              case BOOL:
                builder.bind(fieldName).toBoolArray((Iterable<Boolean>) null);
                break;
              case BYTES:
                builder.bind(fieldName).toBytesArray(null);
                break;
              case DATE:
                builder.bind(fieldName).toDateArray(null);
                break;
              case FLOAT32:
                builder.bind(fieldName).toFloat32Array((Iterable<Float>) null);
                break;
              case FLOAT64:
                builder.bind(fieldName).toFloat64Array((Iterable<Double>) null);
                break;
              case INT64:
                builder.bind(fieldName).toInt64Array((Iterable<Long>) null);
                break;
              case STRING:
                builder.bind(fieldName).toStringArray(null);
                break;
              case NUMERIC:
                if (elementType.getTypeAnnotation() == TypeAnnotationCode.PG_NUMERIC) {
                  builder.bind(fieldName).toPgNumericArray(null);
                } else {
                  builder.bind(fieldName).toNumericArray(null);
                }
                break;
              case TIMESTAMP:
                builder.bind(fieldName).toTimestampArray(null);
                break;
              case JSON:
                if (elementType.getTypeAnnotation() == TypeAnnotationCode.PG_JSONB) {
                  builder.bind(fieldName).toPgJsonbArray(null);
                } else {
                  builder.bind(fieldName).toJsonArray(null);
                }
                break;
              case STRUCT:
              case TYPE_CODE_UNSPECIFIED:
              case UNRECOGNIZED:
              default:
                throw new IllegalArgumentException(
                    "Unknown or invalid array parameter type: " + elementType.getCode());
            }
            break;
          case BOOL:
            builder.bind(fieldName).to((Boolean) null);
            break;
          case BYTES:
            builder.bind(fieldName).to((ByteArray) null);
            break;
          case DATE:
            builder.bind(fieldName).to((Date) null);
            break;
          case FLOAT32:
            builder.bind(fieldName).to((Float) null);
            break;
          case FLOAT64:
            builder.bind(fieldName).to((Double) null);
            break;
          case INT64:
            builder.bind(fieldName).to((Long) null);
            break;
          case STRING:
            builder.bind(fieldName).to((String) null);
            break;
          case NUMERIC:
            if (fieldType.getTypeAnnotation() == TypeAnnotationCode.PG_NUMERIC) {
              builder.bind(fieldName).to(Value.pgNumeric(null));
            } else {
              builder.bind(fieldName).to((BigDecimal) null);
            }
            break;
          case STRUCT:
            builder.bind(fieldName).to((Struct) null);
            break;
          case TIMESTAMP:
            builder.bind(fieldName).to((com.google.cloud.Timestamp) null);
            break;
          case JSON:
            if (fieldType.getTypeAnnotation() == TypeAnnotationCode.PG_JSONB) {
              builder.bind(fieldName).to(Value.pgJsonb(null));
            } else {
              builder.bind(fieldName).to(Value.json(null));
            }
            break;
          case TYPE_CODE_UNSPECIFIED:
          case UNRECOGNIZED:
          default:
            throw new IllegalArgumentException("Unknown parameter type: " + fieldType.getCode());
        }
      } else {
        switch (fieldType.getCode()) {
          case ARRAY:
            switch (elementType.getCode()) {
              case BOOL:
                builder
                    .bind(fieldName)
                    .toBoolArray(
                        (Iterable<Boolean>)
                            GrpcStruct.decodeArrayValue(
                                com.google.cloud.spanner.Type.bool(), value.getListValue()));
                break;
              case BYTES:
                builder
                    .bind(fieldName)
                    .toBytesArray(
                        Iterables.transform(
                            (Iterable<LazyByteArray>)
                                GrpcStruct.decodeArrayValue(
                                    com.google.cloud.spanner.Type.bytes(), value.getListValue()),
                            lazyByteArray ->
                                lazyByteArray == null ? null : lazyByteArray.getByteArray()));
                break;
              case DATE:
                builder
                    .bind(fieldName)
                    .toDateArray(
                        (Iterable<Date>)
                            GrpcStruct.decodeArrayValue(
                                com.google.cloud.spanner.Type.date(), value.getListValue()));
                break;
              case FLOAT32:
                builder
                    .bind(fieldName)
                    .toFloat32Array(
                        (Iterable<Float>)
                            GrpcStruct.decodeArrayValue(
                                com.google.cloud.spanner.Type.float32(), value.getListValue()));
                break;
              case FLOAT64:
                builder
                    .bind(fieldName)
                    .toFloat64Array(
                        (Iterable<Double>)
                            GrpcStruct.decodeArrayValue(
                                com.google.cloud.spanner.Type.float64(), value.getListValue()));
                break;
              case INT64:
                builder
                    .bind(fieldName)
                    .toInt64Array(
                        (Iterable<Long>)
                            GrpcStruct.decodeArrayValue(
                                com.google.cloud.spanner.Type.int64(), value.getListValue()));
                break;
              case STRING:
                builder
                    .bind(fieldName)
                    .toStringArray(
                        (Iterable<String>)
                            GrpcStruct.decodeArrayValue(
                                com.google.cloud.spanner.Type.string(), value.getListValue()));
                break;
              case NUMERIC:
                if (elementType.getTypeAnnotation() == TypeAnnotationCode.PG_NUMERIC) {
                  builder
                      .bind(fieldName)
                      .toPgNumericArray(
                          (Iterable<String>)
                              GrpcStruct.decodeArrayValue(
                                  com.google.cloud.spanner.Type.pgNumeric(), value.getListValue()));
                } else {
                  builder
                      .bind(fieldName)
                      .toNumericArray(
                          (Iterable<BigDecimal>)
                              GrpcStruct.decodeArrayValue(
                                  com.google.cloud.spanner.Type.numeric(), value.getListValue()));
                }
                break;
              case TIMESTAMP:
                builder
                    .bind(fieldName)
                    .toTimestampArray(
                        (Iterable<com.google.cloud.Timestamp>)
                            GrpcStruct.decodeArrayValue(
                                com.google.cloud.spanner.Type.timestamp(), value.getListValue()));
                break;
              case JSON:
                if (elementType.getTypeAnnotation() == TypeAnnotationCode.PG_JSONB) {
                  builder
                      .bind(fieldName)
                      .toPgJsonbArray(
                          (Iterable<String>)
                              GrpcStruct.decodeArrayValue(
                                  com.google.cloud.spanner.Type.pgJsonb(), value.getListValue()));
                } else {
                  builder
                      .bind(fieldName)
                      .toJsonArray(
                          (Iterable<String>)
                              GrpcStruct.decodeArrayValue(
                                  com.google.cloud.spanner.Type.json(), value.getListValue()));
                }
                break;
              case STRUCT:
              case TYPE_CODE_UNSPECIFIED:
              case UNRECOGNIZED:
              default:
                throw new IllegalArgumentException(
                    "Unknown or invalid array parameter type: " + elementType.getCode());
            }
            break;
          case BOOL:
            builder.bind(fieldName).to(value.getBoolValue());
            break;
          case BYTES:
            builder.bind(fieldName).to(ByteArray.fromBase64(value.getStringValue()));
            break;
          case DATE:
            builder.bind(fieldName).to(Date.parseDate(value.getStringValue()));
            break;
          case FLOAT32:
            builder.bind(fieldName).to((float) value.getNumberValue());
            break;
          case FLOAT64:
            builder.bind(fieldName).to(value.getNumberValue());
            break;
          case INT64:
            builder.bind(fieldName).to(Long.valueOf(value.getStringValue()));
            break;
          case STRING:
            builder.bind(fieldName).to(value.getStringValue());
            break;
          case NUMERIC:
            if (fieldType.getTypeAnnotation() == TypeAnnotationCode.PG_NUMERIC) {
              builder.bind(fieldName).to(Value.pgNumeric(value.getStringValue()));
            } else {
              builder.bind(fieldName).to(new BigDecimal(value.getStringValue()));
            }
            break;
          case STRUCT:
            throw new IllegalArgumentException("Struct parameters not (yet) supported");
          case TIMESTAMP:
            builder
                .bind(fieldName)
                .to(com.google.cloud.Timestamp.parseTimestamp(value.getStringValue()));
            break;
          case JSON:
            if (fieldType.getTypeAnnotation() == TypeAnnotationCode.PG_JSONB) {
              builder.bind(fieldName).to(Value.pgJsonb(value.getStringValue()));
            } else {
              builder.bind(fieldName).to(Value.json(value.getStringValue()));
            }
            break;
          case TYPE_CODE_UNSPECIFIED:
          case UNRECOGNIZED:
          default:
            throw new IllegalArgumentException("Unknown parameter type: " + fieldType.getCode());
        }
      }
    }
    return builder.build();
  }

  private <T> void setTransactionNotFound(
      ByteString transactionId, StreamObserver<T> responseObserver) {
    responseObserver.onError(
        Status.ABORTED
            .withDescription(
                String.format(
                    "Transaction with id %s not found and has probably been aborted",
                    transactionId.toStringUtf8()))
            .asRuntimeException());
  }

  private <T> void throwTransactionNotFound(ByteString transactionId) {
    Metadata.Key<RetryInfo> key = ProtoUtils.keyForProto(RetryInfo.getDefaultInstance());
    Metadata trailers = new Metadata();
    RetryInfo retryInfo =
        RetryInfo.newBuilder()
            .setRetryDelay(
                Duration.newBuilder()
                    .setNanos((int) TimeUnit.MILLISECONDS.toNanos(1L))
                    .setSeconds(0L))
            .build();
    trailers.put(key, retryInfo);
    throw Status.ABORTED
        .withDescription(
            String.format(
                "Transaction with id %s not found and has probably been aborted",
                transactionId.toStringUtf8()))
        .asRuntimeException(trailers);
  }

  private <T> void throwTransactionAborted(ByteString transactionId) {
    Metadata.Key<RetryInfo> key = ProtoUtils.keyForProto(RetryInfo.getDefaultInstance());
    Metadata trailers = new Metadata();
    RetryInfo retryInfo =
        RetryInfo.newBuilder()
            .setRetryDelay(
                Duration.newBuilder()
                    .setNanos((int) TimeUnit.MILLISECONDS.toNanos(1L))
                    .setSeconds(0L))
            .build();
    trailers.put(key, retryInfo);
    throw Status.ABORTED
        .withDescription(
            String.format("Transaction with id %s has been aborted", transactionId.toStringUtf8()))
        .asRuntimeException(trailers);
  }

  @Override
  public void read(final ReadRequest request, StreamObserver<ResultSet> responseObserver) {
    requests.add(request);
    Preconditions.checkNotNull(request.getSession());
    Session session = getSession(request.getSession());
    if (session == null) {
      setSessionNotFound(request.getSession(), responseObserver);
      return;
    }
    sessionLastUsed.put(session.getName(), Instant.now());
    try {
      readExecutionTime.simulateExecutionTime(exceptions, stickyGlobalExceptions, freezeLock);
      // Get or start transaction
      ByteString transactionId = getTransactionId(session, request.getTransaction());
      simulateAbort(session, transactionId);
      Iterable<String> cols = () -> request.getColumnsList().iterator();
      Statement statement =
          StatementResult.createReadStatement(
              request.getTable(),
              request.getKeySet().getAll() ? KeySet.all() : KeySet.singleKey(Key.of()),
              cols);
      StatementResult res = getResult(statement);
      returnResultSet(
          res.getResultSet(), transactionId, request.getTransaction(), responseObserver, session);
      responseObserver.onCompleted();
    } catch (StatusRuntimeException e) {
      responseObserver.onError(e);
    } catch (Throwable t) {
      responseObserver.onError(Status.INTERNAL.asRuntimeException());
    }
  }

  @Override
  public void streamingRead(
      final ReadRequest request, StreamObserver<PartialResultSet> responseObserver) {
    requests.add(request);
    Preconditions.checkNotNull(request.getSession());
    Session session = getSession(request.getSession());
    if (session == null) {
      setSessionNotFound(request.getSession(), responseObserver);
      return;
    }
    sessionLastUsed.put(session.getName(), Instant.now());
    try {
      streamingReadExecutionTime.simulateExecutionTime(
          exceptions, stickyGlobalExceptions, freezeLock);
      // Get or start transaction
      ByteString transactionId = getTransactionId(session, request.getTransaction());
      if (!request.getPartitionToken().isEmpty()) {
        List<ByteString> tokens =
            partitionTokens.get(partitionKey(session.getName(), transactionId));
        if (tokens == null || !tokens.contains(request.getPartitionToken())) {
          throw Status.INVALID_ARGUMENT
              .withDescription(
                  String.format(
                      "Partition token %s is not a valid token for this transaction",
                      request.getPartitionToken()))
              .asRuntimeException();
        }
      }
      simulateAbort(session, transactionId);
      Iterable<String> cols = () -> request.getColumnsList().iterator();
      Statement statement =
          StatementResult.createReadStatement(
              request.getTable(),
              request.getKeySet().getAll() ? KeySet.all() : KeySet.singleKey(Key.of()),
              cols);
      StatementResult res = getResult(statement);
      if (res == null) {
        throw Status.NOT_FOUND
            .withDescription("No result found for " + statement.toString())
            .asRuntimeException();
      }
      if (res.getType() == StatementResult.StatementResultType.EXCEPTION) {
        throw res.getException();
      }
      returnPartialResultSet(
          res.getResultSet(),
          transactionId,
          request.getTransaction(),
          responseObserver,
          getStreamingReadExecutionTime(),
          session.getMultiplexed());
    } catch (StatusRuntimeException e) {
      responseObserver.onError(e);
    } catch (Throwable t) {
      responseObserver.onError(Status.INTERNAL.asRuntimeException());
    }
  }

  private void returnPartialResultSet(
      ResultSet resultSet,
      ByteString transactionId,
      TransactionSelector transactionSelector,
      StreamObserver<PartialResultSet> responseObserver,
      SimulatedExecutionTime executionTime,
      boolean isMultiplexedSession)
      throws Exception {
    ResultSetMetadata metadata = resultSet.getMetadata();
    if (transactionId == null) {
      Transaction transaction = getTemporaryTransactionOrNull(transactionSelector);
      metadata = metadata.toBuilder().setTransaction(transaction).build();
    } else {
      metadata =
          metadata
              .toBuilder()
              .setTransaction(
                  ignoreNextInlineBeginRequest.getAndSet(false)
                      ? Transaction.getDefaultInstance()
                      : Transaction.newBuilder().setId(transactionId).build())
              .build();
    }
    resultSet = resultSet.toBuilder().setMetadata(metadata).build();
    PartialResultSetsIterator iterator =
        new PartialResultSetsIterator(
            resultSet,
            isMultiplexedSession && isReadWriteTransaction(transactionId),
            transactionId);
    long index = 0L;
    while (iterator.hasNext()) {
      SimulatedExecutionTime.checkStreamException(
          index, executionTime.exceptions, executionTime.streamIndices);
      responseObserver.onNext(iterator.next());
      if (freezeAfterReturningNumRows.get() > 0) {
        if (freezeAfterReturningNumRows.decrementAndGet() == 0) {
          freeze();
          freezeLock.await();
        }
      }
      index++;
    }
    responseObserver.onCompleted();
  }

  private void returnPartialResultSet(
      Session session,
      Long updateCount,
      boolean exact,
      StreamObserver<PartialResultSet> responseObserver,
      TransactionSelector transaction) {
    returnPartialResultSet(session, updateCount, exact, responseObserver, transaction, true);
  }

  private void returnPartialResultSet(
      Session session,
      Long updateCount,
      boolean exact,
      StreamObserver<PartialResultSet> responseObserver,
      TransactionSelector transaction,
      boolean complete) {
    Field field =
        Field.newBuilder()
            .setName("UPDATE_COUNT")
            .setType(Type.newBuilder().setCode(TypeCode.INT64).build())
            .build();
    if (exact) {
      responseObserver.onNext(
          PartialResultSet.newBuilder()
              .setMetadata(
                  ResultSetMetadata.newBuilder()
                      .setRowType(StructType.newBuilder().addFields(field).build())
                      .setTransaction(
                          ignoreNextInlineBeginRequest.getAndSet(false)
                              ? Transaction.getDefaultInstance()
                              : Transaction.newBuilder().setId(transaction.getId()).build())
                      .build())
              .setStats(ResultSetStats.newBuilder().setRowCountExact(updateCount).build())
              .build());
    } else {
      responseObserver.onNext(
          PartialResultSet.newBuilder()
              .setMetadata(
                  ResultSetMetadata.newBuilder()
                      .setRowType(StructType.newBuilder().addFields(field).build())
                      .setTransaction(
                          ignoreNextInlineBeginRequest.getAndSet(false)
                              ? Transaction.getDefaultInstance()
                              : Transaction.newBuilder().setId(transaction.getId()).build())
                      .build())
              .setStats(ResultSetStats.newBuilder().setRowCountLowerBound(updateCount).build())
              .build());
    }
    if (complete) {
      responseObserver.onCompleted();
    }
  }

  private boolean isPartitionedDmlTransaction(ByteString transactionId) {
    return transactionId != null
        && isPartitionedDmlTransaction.get(transactionId) != null
        && isPartitionedDmlTransaction.get(transactionId);
  }

  private boolean isReadWriteTransaction(ByteString transactionId) {
    return transactionId != null
        && transactions.get(transactionId) != null
        && transactions.get(transactionId).getReadTimestamp().getSeconds() == 0;
  }

  private ByteString getTransactionId(Session session, TransactionSelector tx) {
    ByteString transactionId = null;
    switch (tx.getSelectorCase()) {
      case SELECTOR_NOT_SET:
      case SINGLE_USE:
        transactionId = null;
        break;
      case BEGIN:
        transactionId = beginTransaction(session, tx.getBegin(), null, null).getId();
        break;
      case ID:
        Transaction transaction = transactions.get(tx.getId());
        if (transaction == null) {
          Optional<Boolean> aborted = Optional.fromNullable(abortedTransactions.get(tx.getId()));
          if (aborted.or(Boolean.FALSE)) {
            throwTransactionAborted(tx.getId());
          } else {
            throwTransactionNotFound(tx.getId());
          }
        } else {
          transactionId = transaction.getId();
          transactionLastUsed.put(transactionId, Instant.now());
        }
        break;
      default:
        throw Status.UNIMPLEMENTED.asRuntimeException();
    }
    return transactionId;
  }

  private Transaction getTemporaryTransactionOrNull(TransactionSelector tx) {
    Transaction.Builder builder;
    switch (tx.getSelectorCase()) {
      case SELECTOR_NOT_SET:
      case SINGLE_USE:
        builder = Transaction.newBuilder();
        setReadTimestamp(tx.getSingleUse(), builder);
        return builder.build();
      case BEGIN:
        builder = Transaction.newBuilder();
        setReadTimestamp(tx.getBegin(), builder);
        return builder.build();
      case ID:
        return transactions.get(tx.getId());
      default:
        return null;
    }
  }

  @Override
  public void beginTransaction(
      BeginTransactionRequest request, StreamObserver<Transaction> responseObserver) {
    // TODO: Remove once this is guaranteed to be available.
    // Skip storing the explicit BeginTransactionRequest used to verify read-write transaction
    // server availability on multiplexed sessions.
    // This code will be removed once read-write multiplexed sessions are stable on the backend,
    // hence the temporary trade-off.
    if (!request
        .getRequestOptions()
        .getTransactionTag()
        .equals("multiplexed-rw-background-begin-txn")) {
      requests.add(request);
    }
    Preconditions.checkNotNull(request.getSession());
    Session session = getSession(request.getSession());
    if (session == null) {
      setSessionNotFound(request.getSession(), responseObserver);
      return;
    }
    sessionLastUsed.put(session.getName(), Instant.now());
    try {
      beginTransactionExecutionTime.simulateExecutionTime(
          exceptions, stickyGlobalExceptions, freezeLock);
      Transaction transaction =
          beginTransaction(
              session, request.getOptions(), request.getMutationKey(), request.getRequestOptions());
      responseObserver.onNext(transaction);
      responseObserver.onCompleted();
    } catch (StatusRuntimeException t) {
      responseObserver.onError(t);
    } catch (Throwable t) {
      responseObserver.onError(Status.INTERNAL.asRuntimeException());
    }
  }

  private Transaction beginTransaction(
      Session session,
      TransactionOptions options,
      com.google.spanner.v1.Mutation mutationKey,
      RequestOptions requestOptions) {
    ByteString transactionId = generateTransactionName(session.getName());
    Transaction.Builder builder = Transaction.newBuilder().setId(transactionId);
    if (options != null && options.getModeCase() == ModeCase.READ_ONLY) {
      setReadTimestamp(options, builder);
    }
    if (session.getMultiplexed()
        && options.getModeCase() == ModeCase.READ_WRITE
        && mutationKey != null
        && mutationKey != com.google.spanner.v1.Mutation.getDefaultInstance()) {
      // Mutation only case in a read-write transaction.
      builder.setPrecommitToken(getTransactionPrecommitToken(transactionId));
    }
    Transaction transaction = builder.build();
    transactions.put(transaction.getId(), transaction);
    // TODO: remove once UNIMPLEMENTED error is not thrown for read-write mux
    // Do not consider the transaction if this request was from background thread
    if (requestOptions == null
        || !requestOptions.getTransactionTag().equals("multiplexed-rw-background-begin-txn")) {
      transactionsStarted.add(transaction.getId());
      if (abortNextTransaction.getAndSet(false)) {
        markAbortedTransaction(transaction.getId());
      }
    }
    isPartitionedDmlTransaction.put(
        transaction.getId(), options.getModeCase() == ModeCase.PARTITIONED_DML);
    return transaction;
  }

  private void setReadTimestamp(TransactionOptions options, Transaction.Builder builder) {
    if (options.getReadOnly().getStrong()) {
      builder.setReadTimestamp(getCurrentGoogleTimestamp());
    } else if (options.getReadOnly().hasReadTimestamp()) {
      builder.setReadTimestamp(options.getReadOnly().getReadTimestamp());
    } else if (options.getReadOnly().hasMinReadTimestamp()) {
      builder.setReadTimestamp(options.getReadOnly().getMinReadTimestamp());
    } else if (options.getReadOnly().hasExactStaleness()
        || options.getReadOnly().hasMaxStaleness()) {
      Timestamp timestamp = getCurrentGoogleTimestamp();
      Duration staleness =
          options.getReadOnly().hasExactStaleness()
              ? options.getReadOnly().getExactStaleness()
              : options.getReadOnly().getMaxStaleness();
      long seconds = timestamp.getSeconds() - staleness.getSeconds();
      int nanos = timestamp.getNanos() - staleness.getNanos();
      if (nanos < 0) {
        seconds = seconds - 1;
        nanos = 1000000000 + nanos;
      }
      timestamp = Timestamp.newBuilder().setSeconds(seconds).setNanos(nanos).build();
      builder.setReadTimestamp(timestamp);
    }
  }

  private void simulateAbort(Session session, ByteString transactionId) {
    if (!session.getMultiplexed()) {
      // multiplexed sessions allow concurrent transactions on a single session.
      ensureMostRecentTransaction(session, transactionId);
    }
    if (isReadWriteTransaction(transactionId)) {
      if (abortNextStatement.getAndSet(false) || abortProbability > random.nextDouble()) {
        rollbackTransaction(transactionId);
        throw createAbortedException(transactionId);
      }
    }
  }

  public StatusRuntimeException createAbortedException(ByteString transactionId) {
    RetryInfo retryInfo =
        RetryInfo.newBuilder().setRetryDelay(Duration.newBuilder().setNanos(1).build()).build();
    Metadata.Key<RetryInfo> key =
        Metadata.Key.of(
            retryInfo.getDescriptorForType().getFullName() + Metadata.BINARY_HEADER_SUFFIX,
            ProtoLiteUtils.metadataMarshaller(retryInfo));
    Metadata trailers = new Metadata();
    trailers.put(key, retryInfo);
    return Status.ABORTED
        .withDescription(
            String.format("Transaction with id %s has been aborted", transactionId.toStringUtf8()))
        .asRuntimeException(trailers);
  }

  private void ensureMostRecentTransaction(Session session, ByteString transactionId) {
    AtomicLong counter = transactionCounters.get(session.getName());
    if (transactionId != null && transactionId.toStringUtf8() != null && counter != null) {
      int index = transactionId.toStringUtf8().lastIndexOf('/');
      if (index > -1) {
        long id = Long.parseLong(transactionId.toStringUtf8().substring(index + 1));
        if (id != counter.get()) {
          throw Status.FAILED_PRECONDITION
              .withDescription(
                  String.format(
                      "This transaction has been invalidated by a later transaction in the same session.\nTransaction id: "
                          + id
                          + "\nExpected: "
                          + counter.get(),
                      session.getName()))
              .asRuntimeException();
        }
      }
    }
  }

  @Override
  public void commit(CommitRequest request, StreamObserver<CommitResponse> responseObserver) {
    requests.add(request);
    Preconditions.checkNotNull(request.getSession());
    Session session = getSession(request.getSession());
    if (session == null) {
      setSessionNotFound(request.getSession(), responseObserver);
      return;
    }
    sessionLastUsed.put(session.getName(), Instant.now());
<<<<<<< HEAD
    /*if (session.getMultiplexed()
        && !request.hasPrecommitToken()
        && !request.hasSingleUseTransaction()) {
      throw Status.INVALID_ARGUMENT
          .withDescription(
              "A Commit request for a read-write transaction on a multiplexed session must specify a precommit token.")
          .asRuntimeException();
    }*/
=======
>>>>>>> 40568dee
    try {
      commitExecutionTime.simulateExecutionTime(exceptions, stickyGlobalExceptions, freezeLock);
      // Find or start a transaction
      Transaction transaction;
      if (request.hasSingleUseTransaction()) {
        // Start a temporary transaction
        transaction =
            beginTransaction(
                session,
                TransactionOptions.newBuilder()
                    .setReadWrite(ReadWrite.getDefaultInstance())
                    .build(),
                null,
                request.getRequestOptions());
      } else if (request.getTransactionId() != null) {
        transaction = transactions.get(request.getTransactionId());
        Optional<Boolean> aborted =
            Optional.fromNullable(abortedTransactions.get(request.getTransactionId()));
        if (aborted.or(Boolean.FALSE)) {
          throwTransactionAborted(request.getTransactionId());
        }
      } else {
        // No transaction mode specified
        responseObserver.onError(
            Status.INVALID_ARGUMENT
                .withDescription("No transaction mode specified")
                .asRuntimeException());
        return;
      }
      if (transaction == null) {
        setTransactionNotFound(request.getTransactionId(), responseObserver);
        return;
      }
      simulateAbort(session, request.getTransactionId());
      CommitResponse.Builder responseBuilder = CommitResponse.newBuilder();
      Optional<Boolean> commitRetry =
          Optional.fromNullable(commitRetryTransactions.get(request.getTransactionId()));
      if (commitRetry.or(Boolean.FALSE) && session.getMultiplexed()) {
        responseBuilder.setPrecommitToken(
            getCommitResponsePrecommitToken(request.getTransactionId()));
        commitRetryTransactions.remove(request.getTransactionId());
      } else {
        commitTransaction(transaction.getId());
        responseBuilder.setCommitTimestamp(getCurrentGoogleTimestamp());
        if (request.getReturnCommitStats()) {
          responseBuilder.setCommitStats(
              com.google.spanner.v1.CommitResponse.CommitStats.newBuilder()
                  // This is not really always equal, but at least it returns a value.
                  .setMutationCount(request.getMutationsCount())
                  .build());
        }
      }
      responseObserver.onNext(responseBuilder.build());
      responseObserver.onCompleted();
    } catch (StatusRuntimeException t) {
      responseObserver.onError(t);
    } catch (Throwable t) {
      responseObserver.onError(Status.INTERNAL.asRuntimeException());
    }
  }

  @Override
  public void batchWrite(
      BatchWriteRequest request, StreamObserver<BatchWriteResponse> responseObserver) {
    requests.add(request);
    Preconditions.checkNotNull(request.getSession());
    Session session = getSession(request.getSession());
    if (session == null) {
      setSessionNotFound(request.getSession(), responseObserver);
      return;
    }
    sessionLastUsed.put(session.getName(), Instant.now());
    try {
      for (BatchWriteResponse response : batchWriteResult) {
        responseObserver.onNext(response);
      }
      responseObserver.onCompleted();
    } catch (StatusRuntimeException t) {
      responseObserver.onError(t);
    } catch (Throwable t) {
      responseObserver.onError(Status.INTERNAL.asRuntimeException());
    }
  }

  private void commitTransaction(ByteString transactionId) {
    transactions.remove(transactionId);
    isPartitionedDmlTransaction.remove(transactionId);
    transactionLastUsed.remove(transactionId);
    transactionSequenceNo.remove(transactionId);
  }

  @Override
  public void rollback(RollbackRequest request, StreamObserver<Empty> responseObserver) {
    requests.add(request);
    Preconditions.checkNotNull(request.getTransactionId());
    Session session = getSession(request.getSession());
    if (session == null) {
      setSessionNotFound(request.getSession(), responseObserver);
      return;
    }
    sessionLastUsed.put(session.getName(), Instant.now());
    try {
      rollbackExecutionTime.simulateExecutionTime(exceptions, stickyGlobalExceptions, freezeLock);
      Transaction transaction = transactions.get(request.getTransactionId());
      if (transaction != null) {
        rollbackTransaction(transaction.getId());
      }
      responseObserver.onNext(Empty.getDefaultInstance());
      responseObserver.onCompleted();
    } catch (StatusRuntimeException t) {
      responseObserver.onError(t);
    } catch (Throwable t) {
      responseObserver.onError(Status.INTERNAL.asRuntimeException());
    }
  }

  void rollbackTransaction(ByteString transactionId) {
    transactions.remove(transactionId);
    isPartitionedDmlTransaction.remove(transactionId);
    transactionLastUsed.remove(transactionId);
    transactionSequenceNo.remove(transactionId);
  }

  void markAbortedTransaction(ByteString transactionId) {
    abortedTransactions.put(transactionId, Boolean.TRUE);
    transactions.remove(transactionId);
    isPartitionedDmlTransaction.remove(transactionId);
    transactionLastUsed.remove(transactionId);
    transactionSequenceNo.remove(transactionId);
  }

  public void markCommitRetryOnTransaction(ByteString transactionId) {
    Transaction transaction = transactions.get(transactionId);
    if (transaction == null || !isReadWriteTransaction(transactionId)) {
      return;
    }
    commitRetryTransactions.putIfAbsent(transactionId, Boolean.TRUE);
  }

  @Override
  public void partitionQuery(
      PartitionQueryRequest request, StreamObserver<PartitionResponse> responseObserver) {
    requests.add(request);
    try {
      partitionQueryExecutionTime.simulateExecutionTime(
          exceptions, stickyGlobalExceptions, freezeLock);
      partition(
          request.getSession(),
          request.getTransaction(),
          request.getPartitionOptions(),
          responseObserver);
    } catch (StatusRuntimeException t) {
      responseObserver.onError(t);
    } catch (Throwable t) {
      responseObserver.onError(Status.INTERNAL.asRuntimeException());
    }
  }

  @Override
  public void partitionRead(
      PartitionReadRequest request, StreamObserver<PartitionResponse> responseObserver) {
    requests.add(request);
    try {
      partitionReadExecutionTime.simulateExecutionTime(
          exceptions, stickyGlobalExceptions, freezeLock);
      partition(
          request.getSession(),
          request.getTransaction(),
          request.getPartitionOptions(),
          responseObserver);
    } catch (StatusRuntimeException t) {
      responseObserver.onError(t);
    } catch (Throwable t) {
      responseObserver.onError(Status.INTERNAL.asRuntimeException());
    }
  }

  private void partition(
      String sessionName,
      TransactionSelector transactionSelector,
      PartitionOptions options,
      StreamObserver<PartitionResponse> responseObserver) {
    Session session = getSession(sessionName);
    if (session == null) {
      setSessionNotFound(sessionName, responseObserver);
      return;
    }
    sessionLastUsed.put(session.getName(), Instant.now());
    try {
      ByteString transactionId = getTransactionId(session, transactionSelector);
      responseObserver.onNext(
          PartitionResponse.newBuilder()
              .addAllPartitions(
                  LongStream.range(
                          0L, options.getMaxPartitions() == 0L ? 1L : options.getMaxPartitions())
                      .mapToObj(
                          ignored ->
                              Partition.newBuilder()
                                  .setPartitionToken(
                                      generatePartitionToken(session.getName(), transactionId))
                                  .build())
                      .collect(Collectors.toList()))
              .build());
      responseObserver.onCompleted();
    } catch (StatusRuntimeException e) {
      responseObserver.onError(e);
    } catch (Throwable t) {
      responseObserver.onError(Status.INTERNAL.asRuntimeException());
    }
  }

  public int numSessionsCreated() {
    return numSessionsCreated.get();
  }

  public Map<String, Session> getSessions() {
    return sessions;
  }

  @Override
  public List<AbstractMessage> getRequests() {
    return new ArrayList<>(this.requests);
  }

  public void clearRequests() {
    this.requests.clear();
  }

  @SuppressWarnings("unchecked")
  public <T extends AbstractMessage> List<T> getRequestsOfType(Class<T> type) {
    List<T> result = new ArrayList<>();
    for (AbstractMessage message : this.requests) {
      if (message.getClass().equals(type)) {
        result.add((T) message);
      }
    }
    return result;
  }

  public List<Class<? extends AbstractMessage>> getRequestTypes() {
    List<Class<? extends AbstractMessage>> res = new LinkedList<>();
    for (AbstractMessage m : this.requests) {
      res.add(m.getClass());
    }
    return res;
  }

  public int countRequestsOfType(Class<? extends AbstractMessage> type) {
    int c = 0;
    for (AbstractMessage m : this.requests) {
      if (m.getClass().equals(type)) {
        c++;
      }
    }
    return c;
  }

  public void waitForLastRequestToBe(Class<? extends AbstractMessage> type, long timeoutMillis)
      throws InterruptedException, TimeoutException {
    Stopwatch watch = Stopwatch.createStarted();
    while (!(this.requests.peekLast() != null
        && this.requests.peekLast().getClass().equals(type))) {
      Thread.sleep(1L);
      if (watch.elapsed(TimeUnit.MILLISECONDS) > timeoutMillis) {
        throw new TimeoutException(
            "Timeout while waiting for last request to become " + type.getName());
      }
    }
  }

  public List<ByteString> getTransactionsStarted() {
    return new ArrayList<>(transactionsStarted);
  }

  public void waitForRequestsToContain(Class<? extends AbstractMessage> type, long timeoutMillis)
      throws InterruptedException, TimeoutException {
    Stopwatch watch = Stopwatch.createStarted();
    while (countRequestsOfType(type) == 0) {
      Thread.sleep(1L);
      if (watch.elapsed(TimeUnit.MILLISECONDS) > timeoutMillis) {
        throw new TimeoutException(
            "Timeout while waiting for requests to contain " + type.getName());
      }
    }
  }

  public void waitForRequestsToContain(
      Predicate<? super AbstractMessage> predicate, long timeoutMillis)
      throws InterruptedException, TimeoutException {
    Stopwatch watch = Stopwatch.createStarted();
    while (true) {
      Iterable<AbstractMessage> msg = Iterables.filter(getRequests(), predicate);
      if (msg.iterator().hasNext()) {
        break;
      }
      Thread.sleep(1L);
      if (watch.elapsed(TimeUnit.MILLISECONDS) > timeoutMillis) {
        throw new TimeoutException(
            "Timeout while waiting for requests to contain the wanted request");
      }
    }
  }

  @Override
  public void addResponse(AbstractMessage response) {
    throw new UnsupportedOperationException();
  }

  @Override
  public void addException(Exception exception) {
    exceptions.add(exception);
  }

  public void clearExceptions() {
    exceptions.clear();
  }

  public void setStickyGlobalExceptions(boolean sticky) {
    this.stickyGlobalExceptions = sticky;
  }

  @Override
  public ServerServiceDefinition getServiceDefinition() {
    return bindService();
  }

  /** Removes all sessions and transactions. Mocked results are not removed. */
  @Override
  public void reset() {
    requests = new ConcurrentLinkedDeque<>();
    exceptions = new ConcurrentLinkedQueue<>();
    statementGetCounts = new ConcurrentHashMap<>();
    sessions = new ConcurrentHashMap<>();
    sessionLastUsed = new ConcurrentHashMap<>();
    transactions = new ConcurrentHashMap<>();
    transactionsStarted.clear();
    isPartitionedDmlTransaction = new ConcurrentHashMap<>();
    abortedTransactions = new ConcurrentHashMap<>();
    transactionCounters = new ConcurrentHashMap<>();
    partitionTokens = new ConcurrentHashMap<>();
    transactionLastUsed = new ConcurrentHashMap<>();
    transactionSequenceNo = new ConcurrentHashMap<>();

    numSessionsCreated.set(0);
    stickyGlobalExceptions = false;
    freezeLock.countDown();
  }

  public void removeAllExecutionTimes() {
    batchCreateSessionsExecutionTime = NO_EXECUTION_TIME;
    beginTransactionExecutionTime = NO_EXECUTION_TIME;
    commitExecutionTime = NO_EXECUTION_TIME;
    createSessionExecutionTime = NO_EXECUTION_TIME;
    deleteSessionExecutionTime = NO_EXECUTION_TIME;
    executeBatchDmlExecutionTime = NO_EXECUTION_TIME;
    executeSqlExecutionTime = NO_EXECUTION_TIME;
    executeStreamingSqlExecutionTime = NO_EXECUTION_TIME;
    getSessionExecutionTime = NO_EXECUTION_TIME;
    listSessionsExecutionTime = NO_EXECUTION_TIME;
    partitionQueryExecutionTime = NO_EXECUTION_TIME;
    partitionReadExecutionTime = NO_EXECUTION_TIME;
    readExecutionTime = NO_EXECUTION_TIME;
    rollbackExecutionTime = NO_EXECUTION_TIME;
    streamingReadExecutionTime = NO_EXECUTION_TIME;
  }

  public void setBeginTransactionExecutionTime(
      SimulatedExecutionTime beginTransactionExecutionTime) {
    this.beginTransactionExecutionTime = Preconditions.checkNotNull(beginTransactionExecutionTime);
  }

  public SimulatedExecutionTime getCommitExecutionTime() {
    return commitExecutionTime;
  }

  public void setCommitExecutionTime(SimulatedExecutionTime commitExecutionTime) {
    this.commitExecutionTime = Preconditions.checkNotNull(commitExecutionTime);
  }

  public SimulatedExecutionTime getBatchCreateSessionsExecutionTime() {
    return batchCreateSessionsExecutionTime;
  }

  public void setBatchCreateSessionsExecutionTime(
      SimulatedExecutionTime batchCreateSessionsExecutionTime) {
    this.batchCreateSessionsExecutionTime =
        Preconditions.checkNotNull(batchCreateSessionsExecutionTime);
  }

  public SimulatedExecutionTime getCreateSessionExecutionTime() {
    return createSessionExecutionTime;
  }

  public void setCreateSessionExecutionTime(SimulatedExecutionTime createSessionExecutionTime) {
    this.createSessionExecutionTime = Preconditions.checkNotNull(createSessionExecutionTime);
  }

  public SimulatedExecutionTime getDeleteSessionExecutionTime() {
    return deleteSessionExecutionTime;
  }

  public void setDeleteSessionExecutionTime(SimulatedExecutionTime deleteSessionExecutionTime) {
    this.deleteSessionExecutionTime = Preconditions.checkNotNull(deleteSessionExecutionTime);
  }

  public SimulatedExecutionTime getExecuteBatchDmlExecutionTime() {
    return executeBatchDmlExecutionTime;
  }

  public void setExecuteBatchDmlExecutionTime(SimulatedExecutionTime executeBatchDmlExecutionTime) {
    this.executeBatchDmlExecutionTime = Preconditions.checkNotNull(executeBatchDmlExecutionTime);
  }

  public SimulatedExecutionTime getExecuteSqlExecutionTime() {
    return executeSqlExecutionTime;
  }

  public void setExecuteSqlExecutionTime(SimulatedExecutionTime executeSqlExecutionTime) {
    this.executeSqlExecutionTime = Preconditions.checkNotNull(executeSqlExecutionTime);
  }

  public SimulatedExecutionTime getExecuteStreamingSqlExecutionTime() {
    return executeStreamingSqlExecutionTime;
  }

  public void setExecuteStreamingSqlExecutionTime(
      SimulatedExecutionTime executeStreamingSqlExecutionTime) {
    this.executeStreamingSqlExecutionTime =
        Preconditions.checkNotNull(executeStreamingSqlExecutionTime);
  }

  public SimulatedExecutionTime getGetSessionExecutionTime() {
    return getSessionExecutionTime;
  }

  public void setGetSessionExecutionTime(SimulatedExecutionTime getSessionExecutionTime) {
    this.getSessionExecutionTime = Preconditions.checkNotNull(getSessionExecutionTime);
  }

  public SimulatedExecutionTime getListSessionsExecutionTime() {
    return listSessionsExecutionTime;
  }

  public void setListSessionsExecutionTime(SimulatedExecutionTime listSessionsExecutionTime) {
    this.listSessionsExecutionTime = Preconditions.checkNotNull(listSessionsExecutionTime);
  }

  public SimulatedExecutionTime getPartitionQueryExecutionTime() {
    return partitionQueryExecutionTime;
  }

  public void setPartitionQueryExecutionTime(SimulatedExecutionTime partitionQueryExecutionTime) {
    this.partitionQueryExecutionTime = Preconditions.checkNotNull(partitionQueryExecutionTime);
  }

  public SimulatedExecutionTime getPartitionReadExecutionTime() {
    return partitionReadExecutionTime;
  }

  public void setPartitionReadExecutionTime(SimulatedExecutionTime partitionReadExecutionTime) {
    this.partitionReadExecutionTime = Preconditions.checkNotNull(partitionReadExecutionTime);
  }

  public SimulatedExecutionTime getReadExecutionTime() {
    return readExecutionTime;
  }

  public void setReadExecutionTime(SimulatedExecutionTime readExecutionTime) {
    this.readExecutionTime = Preconditions.checkNotNull(readExecutionTime);
  }

  public SimulatedExecutionTime getRollbackExecutionTime() {
    return rollbackExecutionTime;
  }

  public void setRollbackExecutionTime(SimulatedExecutionTime rollbackExecutionTime) {
    this.rollbackExecutionTime = Preconditions.checkNotNull(rollbackExecutionTime);
  }

  public SimulatedExecutionTime getStreamingReadExecutionTime() {
    return streamingReadExecutionTime;
  }

  public void setStreamingReadExecutionTime(SimulatedExecutionTime streamingReadExecutionTime) {
    this.streamingReadExecutionTime = Preconditions.checkNotNull(streamingReadExecutionTime);
  }

  Session addSession(Session session) {
    Session prev;
    if (session.getMultiplexed()) {
      prev = multiplexedSessions.putIfAbsent(session.getName(), session);
    } else {
      prev = sessions.putIfAbsent(session.getName(), session);
    }
    return prev;
  }

  void removeSession(String name) {
    if (multiplexedSessions.containsKey(name)) {
      multiplexedSessions.remove(name);
    } else {
      sessions.remove(name);
    }
  }

  Session getSession(String name) {
    if (multiplexedSessions.containsKey(name)) {
      return multiplexedSessions.get(name);
    } else if (sessions.containsKey(name)) {
      return sessions.get(name);
    }
    return null;
  }

  static MultiplexedSessionPrecommitToken getTransactionPrecommitToken(ByteString transactionId) {
    return getPrecommitToken("TransactionPrecommitToken", transactionId);
  }

  static MultiplexedSessionPrecommitToken getResultSetPrecommitToken(ByteString transactionId) {
    return getPrecommitToken("ResultSetPrecommitToken", transactionId);
  }

  static MultiplexedSessionPrecommitToken getPartialResultSetPrecommitToken(
      ByteString transactionId) {
    return getPrecommitToken("PartialResultSetPrecommitToken", transactionId);
  }

  static MultiplexedSessionPrecommitToken getExecuteBatchDmlResponsePrecommitToken(
      ByteString transactionId) {
    return getPrecommitToken("ExecuteBatchDmlResponsePrecommitToken", transactionId);
  }

  static MultiplexedSessionPrecommitToken getCommitResponsePrecommitToken(
      ByteString transactionId) {
    return getPrecommitToken("CommitResponsePrecommitToken", transactionId);
  }

  static MultiplexedSessionPrecommitToken getPrecommitToken(
      String value, ByteString transactionId) {
    transactionSequenceNo.putIfAbsent(transactionId, new AtomicInteger(0));

    // Generates an incrementing sequence number
    int seqNum = transactionSequenceNo.get(transactionId).incrementAndGet();
    return MultiplexedSessionPrecommitToken.newBuilder()
        .setPrecommitToken(ByteString.copyFromUtf8(value))
        .setSeqNum(seqNum)
        .build();
  }
}<|MERGE_RESOLUTION|>--- conflicted
+++ resolved
@@ -2024,17 +2024,6 @@
       return;
     }
     sessionLastUsed.put(session.getName(), Instant.now());
-<<<<<<< HEAD
-    /*if (session.getMultiplexed()
-        && !request.hasPrecommitToken()
-        && !request.hasSingleUseTransaction()) {
-      throw Status.INVALID_ARGUMENT
-          .withDescription(
-              "A Commit request for a read-write transaction on a multiplexed session must specify a precommit token.")
-          .asRuntimeException();
-    }*/
-=======
->>>>>>> 40568dee
     try {
       commitExecutionTime.simulateExecutionTime(exceptions, stickyGlobalExceptions, freezeLock);
       // Find or start a transaction
