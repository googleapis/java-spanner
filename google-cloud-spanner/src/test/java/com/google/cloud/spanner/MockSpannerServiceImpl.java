--- conflicted
+++ resolved
@@ -1328,13 +1328,11 @@
               case DATE:
                 builder.bind(fieldName).toDateArray(null);
                 break;
-<<<<<<< HEAD
               case UUID:
                 builder.bind(fieldName).toUuidArray(null);
-=======
+                break;
               case INTERVAL:
                 builder.bind(fieldName).toIntervalArray(null);
->>>>>>> b382999f
                 break;
               case FLOAT32:
                 builder.bind(fieldName).toFloat32Array((Iterable<Float>) null);
@@ -1382,13 +1380,11 @@
           case DATE:
             builder.bind(fieldName).to((Date) null);
             break;
-<<<<<<< HEAD
           case UUID:
             builder.bind(fieldName).to((UUID) null);
-=======
+            break;
           case INTERVAL:
             builder.bind(fieldName).to((Interval) null);
->>>>>>> b382999f
             break;
           case FLOAT32:
             builder.bind(fieldName).to((Float) null);
@@ -1458,7 +1454,6 @@
                             GrpcStruct.decodeArrayValue(
                                 com.google.cloud.spanner.Type.date(), value.getListValue()));
                 break;
-<<<<<<< HEAD
               case UUID:
                 builder
                     .bind(fieldName)
@@ -1466,7 +1461,7 @@
                         (Iterable<UUID>)
                             GrpcStruct.decodeArrayValue(
                                 com.google.cloud.spanner.Type.uuid(), value.getListValue()));
-=======
+                break;
               case INTERVAL:
                 builder
                     .bind(fieldName)
@@ -1474,7 +1469,6 @@
                         (Iterable<Interval>)
                             GrpcStruct.decodeArrayValue(
                                 com.google.cloud.spanner.Type.interval(), value.getListValue()));
->>>>>>> b382999f
                 break;
               case FLOAT32:
                 builder
@@ -1567,13 +1561,11 @@
           case DATE:
             builder.bind(fieldName).to(Date.parseDate(value.getStringValue()));
             break;
-<<<<<<< HEAD
           case UUID:
             builder.bind(fieldName).to(UUID.fromString(value.getStringValue()));
-=======
+            break;
           case INTERVAL:
             builder.bind(fieldName).to(Interval.parseFromString(value.getStringValue()));
->>>>>>> b382999f
             break;
           case FLOAT32:
             builder.bind(fieldName).to((float) value.getNumberValue());
