--- conflicted
+++ resolved
@@ -454,13 +454,8 @@
           SpannerExceptionFactoryTest.newStatusDatabaseNotFoundException(name));
     }
 
-<<<<<<< HEAD
     public static SimulatedExecutionTime ofExceptions(Collection<? extends Exception> exceptions) {
-      return new SimulatedExecutionTime(0, 0, exceptions, false);
-=======
-    public static SimulatedExecutionTime ofExceptions(Collection<Exception> exceptions) {
       return new SimulatedExecutionTime(0, 0, exceptions, false, Collections.<Long>emptySet());
->>>>>>> 768c19dc
     }
 
     public static SimulatedExecutionTime ofMinimumAndRandomTimeAndExceptions(
@@ -483,14 +478,9 @@
     private SimulatedExecutionTime(
         int minimum,
         int random,
-<<<<<<< HEAD
         Collection<? extends Exception> exceptions,
-        boolean stickyException) {
-=======
-        Collection<Exception> exceptions,
         boolean stickyException,
         Collection<Long> streamIndices) {
->>>>>>> 768c19dc
       Preconditions.checkArgument(minimum >= 0, "Minimum execution time must be >= 0");
       Preconditions.checkArgument(random >= 0, "Random execution time must be >= 0");
       this.minimumExecutionTime = minimum;
@@ -515,10 +505,6 @@
                 + minimumExecutionTime,
             TimeUnit.MILLISECONDS);
       }
-    }
-
-    void simulateStreamExecutionTime() {
-      checkException(this.exceptions, stickyException);
     }
 
     private static void checkException(Queue<Exception> exceptions, boolean keepException) {
@@ -1148,11 +1134,7 @@
               transactionId,
               request.getTransaction(),
               responseObserver,
-<<<<<<< HEAD
-              executeStreamingSqlExecutionTime);
-=======
               getExecuteStreamingSqlExecutionTime());
->>>>>>> 768c19dc
           break;
         case UPDATE_COUNT:
           if (isPartitioned) {
@@ -1485,11 +1467,7 @@
           transactionId,
           request.getTransaction(),
           responseObserver,
-<<<<<<< HEAD
-          streamingReadExecutionTime);
-=======
           getStreamingReadExecutionTime());
->>>>>>> 768c19dc
     } catch (StatusRuntimeException e) {
       responseObserver.onError(e);
     } catch (Throwable t) {
@@ -1521,12 +1499,7 @@
       SimulatedExecutionTime.checkStreamException(
           index, executionTime.exceptions, executionTime.streamIndices);
       responseObserver.onNext(iterator.next());
-<<<<<<< HEAD
-      //      Uninterruptibles.sleepUninterruptibly(1L, TimeUnit.SECONDS);
-      executionTime.simulateStreamExecutionTime();
-=======
       index++;
->>>>>>> 768c19dc
     }
     responseObserver.onCompleted();
   }
@@ -1944,10 +1917,10 @@
     }
   }
 
-<<<<<<< HEAD
   public List<ByteString> getTransactionsStarted() {
     return new ArrayList<>(transactionsStarted);
-=======
+  }
+  
   public void waitForRequestsToContain(Class<? extends AbstractMessage> type, long timeoutMillis)
       throws InterruptedException, TimeoutException {
     Stopwatch watch = Stopwatch.createStarted();
@@ -1975,7 +1948,6 @@
             "Timeout while waiting for requests to contain the wanted request");
       }
     }
->>>>>>> 768c19dc
   }
 
   @Override
