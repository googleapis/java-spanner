--- conflicted
+++ resolved
@@ -21,11 +21,8 @@
 import static org.junit.Assert.assertEquals;
 import static org.junit.Assert.assertNotNull;
 import static org.junit.Assert.assertThrows;
-<<<<<<< HEAD
-=======
 import static org.junit.Assert.fail;
 import static org.junit.Assume.assumeFalse;
->>>>>>> 6cec1bf1
 
 import com.google.api.core.ApiFuture;
 import com.google.api.core.ApiFutures;
@@ -266,14 +263,10 @@
   }
 
   @Test
-<<<<<<< HEAD
   public void singleUseSelect() {
-=======
-  public void singleUseSelect() throws InterruptedException {
-    assumeFalse(
-        "Multiplexed session do not throw a SessionNotFound errors. ",
-        spanner.getOptions().getSessionPoolOptions().getUseMultiplexedSession());
->>>>>>> 6cec1bf1
+    assumeFalse(
+        "Multiplexed session do not throw a SessionNotFound errors. ",
+        spanner.getOptions().getSessionPoolOptions().getUseMultiplexedSession());
     // This call will receive an invalidated session that will be replaced on the first call to
     // rs.next().
     try (ReadContext context = client.singleUse()) {
@@ -285,14 +278,10 @@
   }
 
   @Test
-<<<<<<< HEAD
   public void singleUseSelectAsync() {
-=======
-  public void singleUseSelectAsync() throws Exception {
-    assumeFalse(
-        "Multiplexed session do not throw a SessionNotFound errors. ",
-        spanner.getOptions().getSessionPoolOptions().getUseMultiplexedSession());
->>>>>>> 6cec1bf1
+    assumeFalse(
+        "Multiplexed session do not throw a SessionNotFound errors. ",
+        spanner.getOptions().getSessionPoolOptions().getUseMultiplexedSession());
     ApiFuture<List<Long>> list;
     try (AsyncResultSet rs = client.singleUse().executeQueryAsync(SELECT1AND2)) {
       list = rs.toListAsync(TO_LONG, executor);
@@ -302,14 +291,10 @@
   }
 
   @Test
-<<<<<<< HEAD
   public void singleUseRead() {
-=======
-  public void singleUseRead() throws InterruptedException {
-    assumeFalse(
-        "Multiplexed session do not throw a SessionNotFound errors. ",
-        spanner.getOptions().getSessionPoolOptions().getUseMultiplexedSession());
->>>>>>> 6cec1bf1
+    assumeFalse(
+        "Multiplexed session do not throw a SessionNotFound errors. ",
+        spanner.getOptions().getSessionPoolOptions().getUseMultiplexedSession());
     try (ReadContext context = client.singleUse()) {
       try (ResultSet rs = context.read("FOO", KeySet.all(), Collections.singletonList("BAR"))) {
         assertThrowsSessionNotFoundIfShouldFail(rs::next);
@@ -319,14 +304,10 @@
   }
 
   @Test
-<<<<<<< HEAD
   public void singleUseReadUsingIndex() {
-=======
-  public void singleUseReadUsingIndex() throws InterruptedException {
-    assumeFalse(
-        "Multiplexed session do not throw a SessionNotFound errors. ",
-        spanner.getOptions().getSessionPoolOptions().getUseMultiplexedSession());
->>>>>>> 6cec1bf1
+    assumeFalse(
+        "Multiplexed session do not throw a SessionNotFound errors. ",
+        spanner.getOptions().getSessionPoolOptions().getUseMultiplexedSession());
     try (ReadContext context = client.singleUse()) {
       try (ResultSet rs =
           context.readUsingIndex("FOO", "IDX", KeySet.all(), Collections.singletonList("BAR"))) {
@@ -337,14 +318,10 @@
   }
 
   @Test
-<<<<<<< HEAD
   public void singleUseReadRow() {
-=======
-  public void singleUseReadRow() throws InterruptedException {
-    assumeFalse(
-        "Multiplexed session do not throw a SessionNotFound errors. ",
-        spanner.getOptions().getSessionPoolOptions().getUseMultiplexedSession());
->>>>>>> 6cec1bf1
+    assumeFalse(
+        "Multiplexed session do not throw a SessionNotFound errors. ",
+        spanner.getOptions().getSessionPoolOptions().getUseMultiplexedSession());
     try (ReadContext context = client.singleUse()) {
       assertThrowsSessionNotFoundIfShouldFail(
           () -> context.readRow("FOO", Key.of(), Collections.singletonList("BAR")));
@@ -353,14 +330,10 @@
   }
 
   @Test
-<<<<<<< HEAD
   public void singleUseReadRowUsingIndex() {
-=======
-  public void singleUseReadRowUsingIndex() throws InterruptedException {
-    assumeFalse(
-        "Multiplexed session do not throw a SessionNotFound errors. ",
-        spanner.getOptions().getSessionPoolOptions().getUseMultiplexedSession());
->>>>>>> 6cec1bf1
+    assumeFalse(
+        "Multiplexed session do not throw a SessionNotFound errors. ",
+        spanner.getOptions().getSessionPoolOptions().getUseMultiplexedSession());
     try (ReadContext context = client.singleUse()) {
       assertThrowsSessionNotFoundIfShouldFail(
           () ->
@@ -370,14 +343,10 @@
   }
 
   @Test
-<<<<<<< HEAD
   public void singleUseReadOnlyTransactionSelect() {
-=======
-  public void singleUseReadOnlyTransactionSelect() throws InterruptedException {
-    assumeFalse(
-        "Multiplexed session do not throw a SessionNotFound errors. ",
-        spanner.getOptions().getSessionPoolOptions().getUseMultiplexedSession());
->>>>>>> 6cec1bf1
+    assumeFalse(
+        "Multiplexed session do not throw a SessionNotFound errors. ",
+        spanner.getOptions().getSessionPoolOptions().getUseMultiplexedSession());
     try (ReadContext context = client.singleUseReadOnlyTransaction()) {
       try (ResultSet rs = context.executeQuery(SELECT1AND2)) {
         assertThrowsSessionNotFoundIfShouldFail(rs::next);
@@ -387,14 +356,10 @@
   }
 
   @Test
-<<<<<<< HEAD
   public void singleUseReadOnlyTransactionRead() {
-=======
-  public void singleUseReadOnlyTransactionRead() throws InterruptedException {
-    assumeFalse(
-        "Multiplexed session do not throw a SessionNotFound errors. ",
-        spanner.getOptions().getSessionPoolOptions().getUseMultiplexedSession());
->>>>>>> 6cec1bf1
+    assumeFalse(
+        "Multiplexed session do not throw a SessionNotFound errors. ",
+        spanner.getOptions().getSessionPoolOptions().getUseMultiplexedSession());
     try (ReadContext context = client.singleUseReadOnlyTransaction()) {
       try (ResultSet rs = context.read("FOO", KeySet.all(), Collections.singletonList("BAR"))) {
         assertThrowsSessionNotFoundIfShouldFail(rs::next);
@@ -404,14 +369,10 @@
   }
 
   @Test
-<<<<<<< HEAD
   public void singleUseReadOnlyTransactionReadUsingIndex() {
-=======
-  public void singlUseReadOnlyTransactionReadUsingIndex() throws InterruptedException {
-    assumeFalse(
-        "Multiplexed session do not throw a SessionNotFound errors. ",
-        spanner.getOptions().getSessionPoolOptions().getUseMultiplexedSession());
->>>>>>> 6cec1bf1
+    assumeFalse(
+        "Multiplexed session do not throw a SessionNotFound errors. ",
+        spanner.getOptions().getSessionPoolOptions().getUseMultiplexedSession());
     try (ReadContext context = client.singleUseReadOnlyTransaction()) {
       try (ResultSet rs =
           context.readUsingIndex("FOO", "IDX", KeySet.all(), Collections.singletonList("BAR"))) {
@@ -422,14 +383,10 @@
   }
 
   @Test
-<<<<<<< HEAD
   public void singleUseReadOnlyTransactionReadRow() {
-=======
-  public void singleUseReadOnlyTransactionReadRow() throws InterruptedException {
-    assumeFalse(
-        "Multiplexed session do not throw a SessionNotFound errors. ",
-        spanner.getOptions().getSessionPoolOptions().getUseMultiplexedSession());
->>>>>>> 6cec1bf1
+    assumeFalse(
+        "Multiplexed session do not throw a SessionNotFound errors. ",
+        spanner.getOptions().getSessionPoolOptions().getUseMultiplexedSession());
     try (ReadContext context = client.singleUseReadOnlyTransaction()) {
       assertThrowsSessionNotFoundIfShouldFail(
           () -> context.readRow("FOO", Key.of(), Collections.singletonList("BAR")));
@@ -438,14 +395,10 @@
   }
 
   @Test
-<<<<<<< HEAD
   public void singleUseReadOnlyTransactionReadRowUsingIndex() {
-=======
-  public void singleUseReadOnlyTransactionReadRowUsingIndex() throws InterruptedException {
-    assumeFalse(
-        "Multiplexed session do not throw a SessionNotFound errors. ",
-        spanner.getOptions().getSessionPoolOptions().getUseMultiplexedSession());
->>>>>>> 6cec1bf1
+    assumeFalse(
+        "Multiplexed session do not throw a SessionNotFound errors. ",
+        spanner.getOptions().getSessionPoolOptions().getUseMultiplexedSession());
     try (ReadContext context = client.singleUseReadOnlyTransaction()) {
       assertThrowsSessionNotFoundIfShouldFail(
           () ->
@@ -455,14 +408,10 @@
   }
 
   @Test
-<<<<<<< HEAD
   public void readOnlyTransactionSelect() {
-=======
-  public void readOnlyTransactionSelect() throws InterruptedException {
-    assumeFalse(
-        "Multiplexed session do not throw a SessionNotFound errors. ",
-        spanner.getOptions().getSessionPoolOptions().getUseMultiplexedSession());
->>>>>>> 6cec1bf1
+    assumeFalse(
+        "Multiplexed session do not throw a SessionNotFound errors. ",
+        spanner.getOptions().getSessionPoolOptions().getUseMultiplexedSession());
     try (ReadContext context = client.readOnlyTransaction()) {
       try (ResultSet rs = context.executeQuery(SELECT1AND2)) {
         assertThrowsSessionNotFoundIfShouldFail(rs::next);
@@ -472,14 +421,10 @@
   }
 
   @Test
-<<<<<<< HEAD
   public void readOnlyTransactionRead() {
-=======
-  public void readOnlyTransactionRead() throws InterruptedException {
-    assumeFalse(
-        "Multiplexed session do not throw a SessionNotFound errors. ",
-        spanner.getOptions().getSessionPoolOptions().getUseMultiplexedSession());
->>>>>>> 6cec1bf1
+    assumeFalse(
+        "Multiplexed session do not throw a SessionNotFound errors. ",
+        spanner.getOptions().getSessionPoolOptions().getUseMultiplexedSession());
     try (ReadContext context = client.readOnlyTransaction()) {
       try (ResultSet rs = context.read("FOO", KeySet.all(), Collections.singletonList("BAR"))) {
         assertThrowsSessionNotFoundIfShouldFail(rs::next);
@@ -489,14 +434,10 @@
   }
 
   @Test
-<<<<<<< HEAD
   public void readOnlyTransactionReadUsingIndex() {
-=======
-  public void readOnlyTransactionReadUsingIndex() throws InterruptedException {
-    assumeFalse(
-        "Multiplexed session do not throw a SessionNotFound errors. ",
-        spanner.getOptions().getSessionPoolOptions().getUseMultiplexedSession());
->>>>>>> 6cec1bf1
+    assumeFalse(
+        "Multiplexed session do not throw a SessionNotFound errors. ",
+        spanner.getOptions().getSessionPoolOptions().getUseMultiplexedSession());
     try (ReadContext context = client.readOnlyTransaction()) {
       try (ResultSet rs =
           context.readUsingIndex("FOO", "IDX", KeySet.all(), Collections.singletonList("BAR"))) {
@@ -507,14 +448,10 @@
   }
 
   @Test
-<<<<<<< HEAD
   public void readOnlyTransactionReadRow() {
-=======
-  public void readOnlyTransactionReadRow() throws InterruptedException {
-    assumeFalse(
-        "Multiplexed session do not throw a SessionNotFound errors. ",
-        spanner.getOptions().getSessionPoolOptions().getUseMultiplexedSession());
->>>>>>> 6cec1bf1
+    assumeFalse(
+        "Multiplexed session do not throw a SessionNotFound errors. ",
+        spanner.getOptions().getSessionPoolOptions().getUseMultiplexedSession());
     try (ReadContext context = client.readOnlyTransaction()) {
       assertThrowsSessionNotFoundIfShouldFail(
           () -> context.readRow("FOO", Key.of(), Collections.singletonList("BAR")));
@@ -524,14 +461,10 @@
   }
 
   @Test
-<<<<<<< HEAD
   public void readOnlyTransactionReadRowUsingIndex() {
-=======
-  public void readOnlyTransactionReadRowUsingIndex() throws InterruptedException {
-    assumeFalse(
-        "Multiplexed session do not throw a SessionNotFound errors. ",
-        spanner.getOptions().getSessionPoolOptions().getUseMultiplexedSession());
->>>>>>> 6cec1bf1
+    assumeFalse(
+        "Multiplexed session do not throw a SessionNotFound errors. ",
+        spanner.getOptions().getSessionPoolOptions().getUseMultiplexedSession());
     try (ReadContext context = client.readOnlyTransaction()) {
       assertThrowsSessionNotFoundIfShouldFail(
           () ->
@@ -542,14 +475,10 @@
   }
 
   @Test
-<<<<<<< HEAD
   public void readOnlyTransactionSelectNonRecoverable() {
-=======
-  public void readOnlyTransactionSelectNonRecoverable() throws InterruptedException {
-    assumeFalse(
-        "Multiplexed session do not throw a SessionNotFound errors. ",
-        spanner.getOptions().getSessionPoolOptions().getUseMultiplexedSession());
->>>>>>> 6cec1bf1
+    assumeFalse(
+        "Multiplexed session do not throw a SessionNotFound errors. ",
+        spanner.getOptions().getSessionPoolOptions().getUseMultiplexedSession());
     try (ReadContext context = client.readOnlyTransaction()) {
       try (ResultSet rs = context.executeQuery(SELECT1AND2)) {
         assertThrowsSessionNotFoundIfShouldFail(rs::next);
@@ -566,14 +495,10 @@
   }
 
   @Test
-<<<<<<< HEAD
   public void readOnlyTransactionReadNonRecoverable() {
-=======
-  public void readOnlyTransactionReadNonRecoverable() throws InterruptedException {
-    assumeFalse(
-        "Multiplexed session do not throw a SessionNotFound errors. ",
-        spanner.getOptions().getSessionPoolOptions().getUseMultiplexedSession());
->>>>>>> 6cec1bf1
+    assumeFalse(
+        "Multiplexed session do not throw a SessionNotFound errors. ",
+        spanner.getOptions().getSessionPoolOptions().getUseMultiplexedSession());
     try (ReadContext context = client.readOnlyTransaction()) {
       try (ResultSet rs = context.read("FOO", KeySet.all(), Collections.singletonList("BAR"))) {
         assertThrowsSessionNotFoundIfShouldFail(rs::next);
@@ -589,14 +514,10 @@
   }
 
   @Test
-<<<<<<< HEAD
   public void readOnlyTransactionReadUsingIndexNonRecoverable() {
-=======
-  public void readOnlyTransactionReadUsingIndexNonRecoverable() throws InterruptedException {
-    assumeFalse(
-        "Multiplexed session do not throw a SessionNotFound errors. ",
-        spanner.getOptions().getSessionPoolOptions().getUseMultiplexedSession());
->>>>>>> 6cec1bf1
+    assumeFalse(
+        "Multiplexed session do not throw a SessionNotFound errors. ",
+        spanner.getOptions().getSessionPoolOptions().getUseMultiplexedSession());
     try (ReadContext context = client.readOnlyTransaction()) {
       try (ResultSet rs =
           context.readUsingIndex("FOO", "IDX", KeySet.all(), Collections.singletonList("BAR"))) {
@@ -614,14 +535,10 @@
   }
 
   @Test
-<<<<<<< HEAD
   public void readOnlyTransactionReadRowNonRecoverable() {
-=======
-  public void readOnlyTransactionReadRowNonRecoverable() throws InterruptedException {
-    assumeFalse(
-        "Multiplexed session do not throw a SessionNotFound errors. ",
-        spanner.getOptions().getSessionPoolOptions().getUseMultiplexedSession());
->>>>>>> 6cec1bf1
+    assumeFalse(
+        "Multiplexed session do not throw a SessionNotFound errors. ",
+        spanner.getOptions().getSessionPoolOptions().getUseMultiplexedSession());
     try (ReadContext context = client.readOnlyTransaction()) {
       assertThrowsSessionNotFoundIfShouldFail(
           () -> context.readRow("FOO", Key.of(), Collections.singletonList("BAR")));
@@ -634,14 +551,10 @@
   }
 
   @Test
-<<<<<<< HEAD
   public void readOnlyTransactionReadRowUsingIndexNonRecoverable() {
-=======
-  public void readOnlyTransactionReadRowUsingIndexNonRecoverable() throws InterruptedException {
-    assumeFalse(
-        "Multiplexed session do not throw a SessionNotFound errors. ",
-        spanner.getOptions().getSessionPoolOptions().getUseMultiplexedSession());
->>>>>>> 6cec1bf1
+    assumeFalse(
+        "Multiplexed session do not throw a SessionNotFound errors. ",
+        spanner.getOptions().getSessionPoolOptions().getUseMultiplexedSession());
     try (ReadContext context = client.readOnlyTransaction()) {
       assertThrowsSessionNotFoundIfShouldFail(
           () ->
