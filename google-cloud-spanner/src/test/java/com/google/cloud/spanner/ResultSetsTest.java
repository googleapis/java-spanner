--- conflicted
+++ resolved
@@ -129,15 +129,12 @@
             Type.StructField.of("stringArray", Type.array(Type.string())),
             Type.StructField.of("jsonArray", Type.array(Type.json())),
             Type.StructField.of("pgJsonbArray", Type.array(Type.pgJsonb())),
-<<<<<<< HEAD
-            Type.StructField.of("pgOidArray", Type.array(Type.pgOid())));
-=======
+            Type.StructField.of("pgOidArray", Type.array(Type.pgOid())),
             Type.StructField.of(
                 "protoMessageArray",
                 Type.array(Type.proto(SingerInfo.getDescriptor().getFullName()))),
             Type.StructField.of(
                 "protoEnumArray", Type.array(Type.protoEnum(Genre.getDescriptor().getFullName()))));
->>>>>>> f4efd7af
     Struct struct1 =
         Struct.newBuilder()
             .set("f1")
@@ -192,10 +189,8 @@
             .to(Value.jsonArray(Arrays.asList(jsonArray)))
             .set("pgJsonbArray")
             .to(Value.pgJsonbArray(Arrays.asList(jsonArray)))
-<<<<<<< HEAD
             .set("pgOidArray")
             .to(Value.pgOidArray(longArray))
-=======
             .set("protoMessageArray")
             .to(
                 Value.protoMessageArray(
@@ -204,7 +199,6 @@
             .to(
                 Value.protoEnumArray(
                     Arrays.asList(protoEnumArray), protoEnumVal.getDescriptorForType()))
->>>>>>> f4efd7af
             .build();
     Struct struct2 =
         Struct.newBuilder()
@@ -260,10 +254,8 @@
             .to(Value.jsonArray(Arrays.asList(jsonArray)))
             .set("pgJsonbArray")
             .to(Value.pgJsonbArray(Arrays.asList(jsonArray)))
-<<<<<<< HEAD
             .set("pgOidArray")
             .to(Value.pgOidArray(longArray))
-=======
             .set("protoMessageArray")
             .to(
                 Value.protoMessageArray(
@@ -272,7 +264,6 @@
             .to(
                 Value.protoEnumArray(
                     Arrays.asList(protoEnumArray), protoEnumVal.getDescriptorForType()))
->>>>>>> f4efd7af
             .build();
     ResultSet rs = ResultSets.forRows(type, Arrays.asList(struct1, struct2));
 
@@ -419,14 +410,13 @@
     assertEquals(Arrays.asList(jsonArray), rs.getPgJsonbList(columnIndex++));
     assertEquals(Arrays.asList(jsonArray), rs.getPgJsonbList("pgJsonbArray"));
 
-<<<<<<< HEAD
     assertThat(rs.getPgOidArray(columnIndex)).isEqualTo(longArray);
     assertThat(rs.getValue(columnIndex)).isEqualTo(Value.pgOidArray(longArray));
     assertThat(rs.getPgOidArray("pgOidArray")).isEqualTo(longArray);
     assertThat(rs.getValue("pgOidArray")).isEqualTo(Value.pgOidArray(longArray));
     assertThat(rs.getPgOidList(columnIndex++)).isEqualTo(Longs.asList(longArray));
     assertThat(rs.getPgOidList("pgOidArray")).isEqualTo(Longs.asList(longArray));
-=======
+
     assertThat(rs.getProtoMessageList(columnIndex, SingerInfo.getDefaultInstance()))
         .isEqualTo(Arrays.asList(protoMessageArray));
     assertThat(rs.getValue(columnIndex++))
@@ -446,7 +436,6 @@
         .isEqualTo(Arrays.asList(protoEnumArray));
     assertThat(rs.getValue("protoEnumArray"))
         .isEqualTo(Value.protoEnumArray(Arrays.asList(protoEnumArray), Genre.getDescriptor()));
->>>>>>> f4efd7af
 
     assertThat(rs.next()).isTrue();
     assertThat(rs.getCurrentRowAsStruct()).isEqualTo(struct2);
