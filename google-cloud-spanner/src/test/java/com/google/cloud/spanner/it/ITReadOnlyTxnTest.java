/*
 * Copyright 2017 Google LLC
 *
 * Licensed under the Apache License, Version 2.0 (the "License");
 * you may not use this file except in compliance with the License.
 * You may obtain a copy of the License at
 *
 *       http://www.apache.org/licenses/LICENSE-2.0
 *
 * Unless required by applicable law or agreed to in writing, software
 * distributed under the License is distributed on an "AS IS" BASIS,
 * WITHOUT WARRANTIES OR CONDITIONS OF ANY KIND, either express or implied.
 * See the License for the specific language governing permissions and
 * limitations under the License.
 */

package com.google.cloud.spanner.it;

import static com.google.common.truth.Truth.assertThat;
import static org.junit.Assert.assertNotNull;
import static org.junit.Assert.fail;

import com.google.cloud.Timestamp;
import com.google.cloud.spanner.Database;
import com.google.cloud.spanner.DatabaseClient;
import com.google.cloud.spanner.IntegrationTestEnv;
import com.google.cloud.spanner.Key;
import com.google.cloud.spanner.Mutation;
import com.google.cloud.spanner.ParallelIntegrationTest;
import com.google.cloud.spanner.ReadContext;
import com.google.cloud.spanner.ReadOnlyTransaction;
import com.google.cloud.spanner.ResultSet;
import com.google.cloud.spanner.Statement;
import com.google.cloud.spanner.Struct;
import com.google.cloud.spanner.TimestampBound;
import com.google.common.collect.ImmutableList;
import java.util.Arrays;
import java.util.List;
import java.util.NavigableMap;
import java.util.TreeMap;
import java.util.concurrent.TimeUnit;
import javax.annotation.Nullable;
import org.junit.Before;
import org.junit.BeforeClass;
import org.junit.ClassRule;
import org.junit.Test;
import org.junit.experimental.categories.Category;
import org.junit.runner.RunWith;
import org.junit.runners.JUnit4;

/**
 * Integration tests for read-only transactions. For various reasons, it's not possible to test all
 * concurrency modes with high confidence using a black-box test. For example, it's legal for
 * min-read-timestamp to return the same data that exact-timestamp would, so these cases cannot be
 * distinguished. Hence, these integration tests only minimally verify that read-only transactions
 * work at all, and unit tests are relied on for validating that modes are encoded correctly.
 */
@Category(ParallelIntegrationTest.class)
@RunWith(JUnit4.class)
public class ITReadOnlyTxnTest {
  @ClassRule public static IntegrationTestEnv env = new IntegrationTestEnv();
  private static final String TABLE_NAME = "TestTable";
  private static DatabaseClient sharedClient;
  private static List<History> sharedHistory;
  private List<History> history;
  private DatabaseClient client;

  private static class History {
    private final Timestamp timestamp;
    private final String value;
    private final long minCommitNanoTime;

    private History(Timestamp timestamp, String value, long minCommitNanoTime) {
      this.timestamp = timestamp;
      this.value = value;
      this.minCommitNanoTime = minCommitNanoTime;
    }
  }

  @BeforeClass
  public static void setUpSharedDatabase() {
    ImmutableList.Builder<History> historyBuilder = ImmutableList.builder();
    sharedClient = newTestDatabase(historyBuilder);
    sharedHistory = historyBuilder.build();
  }

  private static DatabaseClient newTestDatabase(ImmutableList.Builder<History> historyBuilder) {
    Database newDb =
        env.getTestHelper()
            .createTestDatabase(
                "CREATE TABLE TestTable ( StringValue STRING(MAX) ) PRIMARY KEY ()");
    DatabaseClient newClient = env.getTestHelper().getDatabaseClient(newDb);
    for (int i = 0; i < 5; ++i) {
      writeNewValue(newClient, i, historyBuilder);
    }
    return newClient;
  }

  private static void writeNewValue(
      DatabaseClient client, int i, @Nullable ImmutableList.Builder<History> historyBuilder) {
    String value = "v" + i;
    Mutation m = Mutation.newInsertOrUpdateBuilder(TABLE_NAME).set("StringValue").to(value).build();
    long minCommitNanoTime = System.nanoTime();
    Timestamp timestamp = client.writeAtLeastOnce(Arrays.asList(m));
    if (historyBuilder != null) {
      historyBuilder.add(new History(timestamp, value, minCommitNanoTime));
    }
  }

  @Before
  public void setUp() {
    history = sharedHistory;
    client = sharedClient;
  }

  private static Struct readRow(ReadContext ctx) {
    return ctx.readRow(TABLE_NAME, Key.of(), Arrays.asList("StringValue"));
  }

  private static Struct queryRow(ReadContext ctx) {
    ResultSet resultSet = Statement.of("SELECT StringValue FROM TestTable").executeQuery(ctx);
    // TODO(user): Consider a library routine to consume a single row from a query.
    assertThat(resultSet.next()).isTrue();
    Struct row = resultSet.getCurrentRowAsStruct();
    assertThat(resultSet.next()).isFalse();
    return row;
  }

  @Test
  public void singleStrong() {
    History expected = history.get(history.size() - 1);

    ReadOnlyTransaction readContext = client.singleUseReadOnlyTransaction();
    Struct row = readRow(readContext);
    assertThat(row).isNotNull();
    assertThat(row.getString(0)).isEqualTo(expected.value);
    assertThat(readContext.getReadTimestamp()).isAtLeast(expected.timestamp);

    row = readRow(client.singleUse());
    assertThat(row).isNotNull();
    assertThat(row.getString(0)).isEqualTo(expected.value);
  }

  @Test
  public void singleReadTimestamp() {
    History expected = history.get(2);

    TimestampBound bound = TimestampBound.ofReadTimestamp(expected.timestamp);
    ReadOnlyTransaction readContext = client.singleUseReadOnlyTransaction(bound);
    Struct row = readRow(readContext);
    assertThat(row).isNotNull();
    assertThat(row.getString(0)).isEqualTo(expected.value);
    assertThat(readContext.getReadTimestamp()).isEqualTo(expected.timestamp);

    row = readRow(client.singleUse(bound));
    assertThat(row).isNotNull();
    assertThat(row.getString(0)).isEqualTo(expected.value);
  }

  @Test
  public void query() {
    // We don't exhaustively test query with all modes - the read tests give us enough confidence
    // that transaction options are generated appropriately.  Just do one test for each type of
    // context to ensure that transaction options are set at all.
    History expected = history.get(2);

    TimestampBound bound = TimestampBound.ofReadTimestamp(expected.timestamp);
    ReadOnlyTransaction readContext = client.singleUseReadOnlyTransaction(bound);
    Struct row = queryRow(readContext);
    assertThat(row).isNotNull();
    assertThat(row.getString(0)).isEqualTo(expected.value);
    assertThat(readContext.getReadTimestamp()).isEqualTo(expected.timestamp);

    readContext = client.readOnlyTransaction(bound);
    row = queryRow(readContext);
    assertThat(row).isNotNull();
    assertThat(row.getString(0)).isEqualTo(expected.value);
    assertThat(readContext.getReadTimestamp()).isEqualTo(expected.timestamp);
    readContext.close();

    row = queryRow(client.singleUse(bound));
    assertThat(row).isNotNull();
    assertThat(row.getString(0)).isEqualTo(expected.value);
  }

  @Test
  public void singleMinReadTimestamp() {
    int minimumIndex = 2;
    History minimum = history.get(minimumIndex);
    NavigableMap<Timestamp, String> possibleValues = new TreeMap<>();
    for (History item : history.subList(minimumIndex, history.size())) {
      possibleValues.put(item.timestamp, item.value);
    }

    TimestampBound bound = TimestampBound.ofMinReadTimestamp(minimum.timestamp);
    ReadOnlyTransaction readContext = client.singleUseReadOnlyTransaction(bound);
    Struct row = readRow(readContext);
    assertThat(row).isNotNull();
    assertThat(readContext.getReadTimestamp()).isAtLeast(minimum.timestamp);
    assertThat(row.getString(0))
        .isEqualTo(possibleValues.floorEntry(readContext.getReadTimestamp()).getValue());

    row = readRow(client.singleUse(bound));
    assertThat(row).isNotNull();
    assertThat(row.getString(0)).isIn(possibleValues.values());
  }

  @Test
  public void singleExactStaleness() {
    // TODO(user): Use a shorter deadline (when supported) and pass on the call to Cloud Spanner.
    long deadlineNanoTime = System.nanoTime() + TimeUnit.MINUTES.toNanos(1);

    // The only exact staleness values that can be tested reliably are before the first item or
    // later than the last item: we choose the former.
    //
    // Pick a staleness that is "guaranteed" not to observe the first write.  Note that this
    // guarantee doesn't strictly hold in the absence of enforced read deadlines, but we use a
    // deadline large enough to make it practically true.
    long stalenessNanos = 1 + deadlineNanoTime - history.get(0).minCommitNanoTime;
    TimestampBound bound = TimestampBound.ofExactStaleness(stalenessNanos, TimeUnit.NANOSECONDS);
    ReadOnlyTransaction readContext = client.singleUseReadOnlyTransaction(bound);
    Struct row = readRow(readContext);
    assertThat(row).isNull();
    assertThat(readContext.getReadTimestamp().toSqlTimestamp())
        .isLessThan(history.get(0).timestamp.toSqlTimestamp());

    row = readRow(client.singleUse(bound));
    assertThat(row).isNull();
  }

  @Test
  public void singleMaxStaleness() {
    History minimum = history.get(2);
    NavigableMap<Timestamp, String> possibleValues = new TreeMap<>();
    for (History item : history.subList(2, history.size())) {
      possibleValues.put(item.timestamp, item.value);
    }

    // Pick a staleness that cannot precede the second write (which, in practice, is the staleness
    // that exceeds the minimum commit time for the subsequent write).
    long stalenessNanos = System.nanoTime() - history.get(3).minCommitNanoTime;
    TimestampBound bound = TimestampBound.ofMaxStaleness(stalenessNanos, TimeUnit.NANOSECONDS);
    ReadOnlyTransaction readContext = client.singleUseReadOnlyTransaction(bound);

    Struct row = readRow(readContext);
    assertThat(row).isNotNull();
    assertThat(readContext.getReadTimestamp()).isAtLeast(minimum.timestamp);
    assertThat(row.getString(0))
        .isEqualTo(possibleValues.floorEntry(readContext.getReadTimestamp()).getValue());

    row = readRow(client.singleUse(bound));
    assertThat(row).isNotNull();
    assertThat(row.getString(0)).isIn(possibleValues.values());
  }

  private void setUpPrivateDatabase() {
    ImmutableList.Builder<History> historyBuilder = ImmutableList.builder();
    client = newTestDatabase(historyBuilder);
    history = historyBuilder.build();
  }

  private void insertAndReadAgain(
      ReadOnlyTransaction readContext,
      Timestamp expectedTimestamp,
      @Nullable String expectedValue) {
    writeNewValue(client, history.size(), null);

    Struct row = readRow(readContext);
    if (expectedValue == null) {
      assertThat(row).isNull();
    } else {
      assertThat(row).isNotNull();
      assertThat(row.getString(0)).isEqualTo(expectedValue);
    }
    assertThat(readContext.getReadTimestamp()).isEqualTo(expectedTimestamp);
  }

  @Test
  public void multiStrong() {
    setUpPrivateDatabase();

    History expected = history.get(history.size() - 1);

    try (ReadOnlyTransaction readContext = client.readOnlyTransaction()) {
      Struct row = readRow(readContext);
      assertThat(row).isNotNull();
      assertThat(row.getString(0)).isEqualTo(expected.value);
      assertThat(readContext.getReadTimestamp()).isAtLeast(expected.timestamp);
      insertAndReadAgain(readContext, readContext.getReadTimestamp(), expected.value);
    }
  }

  @Test
  public void multiReadTimestamp() {
    setUpPrivateDatabase();

    History expected = history.get(2);

    try (ReadOnlyTransaction readContext =
        client.readOnlyTransaction(TimestampBound.ofReadTimestamp(expected.timestamp))) {
      Struct row = readRow(readContext);
      assertThat(row).isNotNull();
      assertThat(row.getString(0)).isEqualTo(expected.value);
      assertThat(readContext.getReadTimestamp()).isEqualTo(expected.timestamp);

      insertAndReadAgain(readContext, readContext.getReadTimestamp(), expected.value);
    }
  }

  @Test
  public void multiMinReadTimestamp() {
    // Cannot use bounded modes with multi-read transactions.
<<<<<<< HEAD
    expectedException.expect(IllegalArgumentException.class);
    try (ReadOnlyTransaction tx =
        client.readOnlyTransaction(TimestampBound.ofMinReadTimestamp(history.get(2).timestamp))) {
      try (ResultSet rs = tx.executeQuery(Statement.of("SELECT 1"))) {
        rs.next();
      }
=======
    try {
      client.readOnlyTransaction(TimestampBound.ofMinReadTimestamp(history.get(2).timestamp));
      fail("Expected exception");
    } catch (IllegalArgumentException ex) {
      assertNotNull(ex.getMessage());
>>>>>>> 867dd331
    }
  }

  @Test
  public void multiExactStaleness() {
    setUpPrivateDatabase();

    // See singleExactStaleness() for why we pick this timestamp.  We expect to see no value.
    long deadlineNanoTime = System.nanoTime() + TimeUnit.MINUTES.toNanos(1);
    long stalenessNanos = 1 + deadlineNanoTime - history.get(0).minCommitNanoTime;

    try (ReadOnlyTransaction readContext =
        client.readOnlyTransaction(
            TimestampBound.ofExactStaleness(stalenessNanos, TimeUnit.NANOSECONDS))) {
      Struct row = readRow(readContext);
      assertThat(row).isNull();
      assertThat(readContext.getReadTimestamp().toSqlTimestamp())
          .isLessThan(history.get(0).timestamp.toSqlTimestamp());

      insertAndReadAgain(readContext, readContext.getReadTimestamp(), null);
    }
  }

  @Test
  public void multiMaxStaleness() {
    // Cannot use bounded modes with multi-read transactions.
<<<<<<< HEAD
    expectedException.expect(IllegalArgumentException.class);
    try (ReadOnlyTransaction tx =
        client.readOnlyTransaction(TimestampBound.ofMaxStaleness(1, TimeUnit.SECONDS))) {
      try (ResultSet rs = tx.executeQuery(Statement.of("SELECT 1"))) {
        rs.next();
      }
=======
    try {
      client.readOnlyTransaction(TimestampBound.ofMaxStaleness(1, TimeUnit.SECONDS));
      fail("Expected exception");
    } catch (IllegalArgumentException ex) {
      assertNotNull(ex.getMessage());
>>>>>>> 867dd331
    }
  }
}<|MERGE_RESOLUTION|>--- conflicted
+++ resolved
@@ -310,20 +310,14 @@
   @Test
   public void multiMinReadTimestamp() {
     // Cannot use bounded modes with multi-read transactions.
-<<<<<<< HEAD
-    expectedException.expect(IllegalArgumentException.class);
     try (ReadOnlyTransaction tx =
         client.readOnlyTransaction(TimestampBound.ofMinReadTimestamp(history.get(2).timestamp))) {
       try (ResultSet rs = tx.executeQuery(Statement.of("SELECT 1"))) {
         rs.next();
+        fail("Expected exception");
       }
-=======
-    try {
-      client.readOnlyTransaction(TimestampBound.ofMinReadTimestamp(history.get(2).timestamp));
-      fail("Expected exception");
     } catch (IllegalArgumentException ex) {
       assertNotNull(ex.getMessage());
->>>>>>> 867dd331
     }
   }
 
@@ -350,20 +344,14 @@
   @Test
   public void multiMaxStaleness() {
     // Cannot use bounded modes with multi-read transactions.
-<<<<<<< HEAD
-    expectedException.expect(IllegalArgumentException.class);
     try (ReadOnlyTransaction tx =
         client.readOnlyTransaction(TimestampBound.ofMaxStaleness(1, TimeUnit.SECONDS))) {
       try (ResultSet rs = tx.executeQuery(Statement.of("SELECT 1"))) {
         rs.next();
+        fail("Expected exception");
       }
-=======
-    try {
-      client.readOnlyTransaction(TimestampBound.ofMaxStaleness(1, TimeUnit.SECONDS));
-      fail("Expected exception");
     } catch (IllegalArgumentException ex) {
       assertNotNull(ex.getMessage());
->>>>>>> 867dd331
     }
   }
 }