--- conflicted
+++ resolved
@@ -146,7 +146,6 @@
     <method>com.google.api.gax.paging.Page listDatabases()</method>
   </difference>
   
-<<<<<<< HEAD
   <!-- Add Async API -->
   <difference>
     <differenceType>7012</differenceType>
@@ -202,7 +201,8 @@
     <differenceType>7012</differenceType>
     <className>com/google/cloud/spanner/spi/v1/SpannerRpc</className>
     <method>* executeBatchDmlAsync(*)</method>
-=======
+  </difference>
+  
   <!-- Adding operation RPCs to InstanceAdminClient. -->
   <difference>
     <differenceType>7012</differenceType>
@@ -213,7 +213,6 @@
     <differenceType>7012</differenceType>
     <className>com/google/cloud/spanner/InstanceAdminClient</className>
     <method>com.google.longrunning.Operation getOperation(java.lang.String)</method>
->>>>>>> 5806b0e1
   </difference>
   
 </differences>