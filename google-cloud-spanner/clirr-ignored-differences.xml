<?xml version="1.0" encoding="UTF-8"?>
<!-- see http://www.mojohaus.org/clirr-maven-plugin/examples/ignored-differences.html -->
<differences>
  <difference>
    <differenceType>7012</differenceType>
    <className>com/google/cloud/spanner/Session</className>
    <method>* asyncClose()</method>
  </difference>
  <difference>
    <differenceType>7012</differenceType>
    <className>com/google/cloud/spanner/spi/v1/SpannerRpc</className>
    <method>* asyncDeleteSession(*)</method>
  </difference>
  
  <!-- Adding Backup feature -->
  <difference>
    <differenceType>7012</differenceType>
    <className>com/google/cloud/spanner/DatabaseAdminClient</className>
    <method>void cancelOperation(java.lang.String)</method>
  </difference>
  <difference>
    <differenceType>7012</differenceType>
    <className>com/google/cloud/spanner/DatabaseAdminClient</className>
    <method>com.google.api.gax.longrunning.OperationFuture createBackup(java.lang.String, java.lang.String, java.lang.String, com.google.cloud.Timestamp)</method>
  </difference>
  <difference>
    <differenceType>7012</differenceType>
    <className>com/google/cloud/spanner/DatabaseAdminClient</className>
    <method>void deleteBackup(java.lang.String, java.lang.String)</method>
  </difference>
  <difference>
    <differenceType>7012</differenceType>
    <className>com/google/cloud/spanner/DatabaseAdminClient</className>
    <method>com.google.cloud.spanner.Backup getBackup(java.lang.String, java.lang.String)</method>
  </difference>
  <difference>
    <differenceType>7012</differenceType>
    <className>com/google/cloud/spanner/DatabaseAdminClient</className>
    <method>com.google.cloud.spanner.Backup getBackup(java.lang.String, java.lang.String)</method>
  </difference>
  <difference>
    <differenceType>7012</differenceType>
    <className>com/google/cloud/spanner/DatabaseAdminClient</className>
    <method>com.google.cloud.Policy getBackupIAMPolicy(java.lang.String, java.lang.String)</method>
  </difference>
  <difference>
    <differenceType>7012</differenceType>
    <className>com/google/cloud/spanner/DatabaseAdminClient</className>
    <method>com.google.longrunning.Operation getOperation(java.lang.String)</method>
  </difference>
  <difference>
    <differenceType>7012</differenceType>
    <className>com/google/cloud/spanner/DatabaseAdminClient</className>
    <method>com.google.api.gax.paging.Page listBackupOperations(java.lang.String, com.google.cloud.spanner.Options$ListOption[])</method>
  </difference>
  <difference>
    <differenceType>7012</differenceType>
    <className>com/google/cloud/spanner/DatabaseAdminClient</className>
    <method>com.google.api.gax.paging.Page listBackups(java.lang.String, com.google.cloud.spanner.Options$ListOption[])</method>
  </difference>
  <difference>
    <differenceType>7012</differenceType>
    <className>com/google/cloud/spanner/DatabaseAdminClient</className>
    <method>com.google.api.gax.paging.Page listDatabaseOperations(java.lang.String, com.google.cloud.spanner.Options$ListOption[])</method>
  </difference>
  <difference>
    <differenceType>7012</differenceType>
    <className>com/google/cloud/spanner/DatabaseAdminClient</className>
    <method>com.google.cloud.spanner.Backup$Builder newBackupBuilder(com.google.cloud.spanner.BackupId)</method>
  </difference>
  <difference>
    <differenceType>7012</differenceType>
    <className>com/google/cloud/spanner/DatabaseAdminClient</className>
    <method>com.google.cloud.spanner.Backup$Builder newBackupBuilder(com.google.cloud.spanner.BackupId)</method>
  </difference>
  <difference>
    <differenceType>7012</differenceType>
    <className>com/google/cloud/spanner/DatabaseAdminClient</className>
    <method>com.google.api.gax.longrunning.OperationFuture restoreDatabase(java.lang.String, java.lang.String, java.lang.String, java.lang.String)</method>
  </difference>
  <difference>
    <differenceType>7012</differenceType>
    <className>com/google/cloud/spanner/DatabaseAdminClient</className>
    <method>com.google.cloud.Policy setBackupIAMPolicy(java.lang.String, java.lang.String, com.google.cloud.Policy)</method>
  </difference>
  <difference>
    <differenceType>7012</differenceType>
    <className>com/google/cloud/spanner/DatabaseAdminClient</className>
    <method>java.lang.Iterable testBackupIAMPermissions(java.lang.String, java.lang.String, java.lang.Iterable)</method>
  </difference>
  <difference>
    <differenceType>7012</differenceType>
    <className>com/google/cloud/spanner/DatabaseAdminClient</className>
    <method>com.google.cloud.spanner.Backup updateBackup(java.lang.String, java.lang.String, com.google.cloud.Timestamp)</method>
  </difference>
  <difference>
    <differenceType>7012</differenceType>
    <className>com/google/cloud/spanner/spi/v1/SpannerRpc</className>
    <method>void cancelOperation(java.lang.String)</method>
  </difference>
  <difference>
    <differenceType>7012</differenceType>
    <className>com/google/cloud/spanner/spi/v1/SpannerRpc</className>
    <method>com.google.api.gax.longrunning.OperationFuture createBackup(java.lang.String, java.lang.String, com.google.spanner.admin.database.v1.Backup)</method>
  </difference>
  <difference>
    <differenceType>7012</differenceType>
    <className>com/google/cloud/spanner/spi/v1/SpannerRpc</className>
    <method>void deleteBackup(java.lang.String)</method>
  </difference>
  <difference>
    <differenceType>7012</differenceType>
    <className>com/google/cloud/spanner/spi/v1/SpannerRpc</className>
    <method>com.google.spanner.admin.database.v1.Backup getBackup(java.lang.String)</method>
  </difference>
  <difference>
    <differenceType>7012</differenceType>
    <className>com/google/cloud/spanner/spi/v1/SpannerRpc</className>
    <method>com.google.cloud.spanner.spi.v1.SpannerRpc$Paginated listBackupOperations(java.lang.String, int, java.lang.String, java.lang.String)</method>
  </difference>
  <difference>
    <differenceType>7012</differenceType>
    <className>com/google/cloud/spanner/spi/v1/SpannerRpc</className>
    <method>com.google.cloud.spanner.spi.v1.SpannerRpc$Paginated listBackups(java.lang.String, int, java.lang.String, java.lang.String)</method>
  </difference>
  <difference>
    <differenceType>7012</differenceType>
    <className>com/google/cloud/spanner/spi/v1/SpannerRpc</className>
    <method>com.google.cloud.spanner.spi.v1.SpannerRpc$Paginated listDatabaseOperations(java.lang.String, int, java.lang.String, java.lang.String)</method>
  </difference>
  <difference>
    <differenceType>7012</differenceType>
    <className>com/google/cloud/spanner/spi/v1/SpannerRpc</className>
    <method>com.google.api.gax.longrunning.OperationFuture restoreDatabase(java.lang.String, java.lang.String, java.lang.String)</method>
  </difference>
  <difference>
    <differenceType>7012</differenceType>
    <className>com/google/cloud/spanner/spi/v1/SpannerRpc</className>
    <method>com.google.spanner.admin.database.v1.Backup updateBackup(com.google.spanner.admin.database.v1.Backup, com.google.protobuf.FieldMask)</method>
  </difference>

  <difference>
    <differenceType>7004</differenceType>
    <className>com/google/cloud/spanner/Instance</className>
    <!-- Added varargs (ListOption... options) -->
    <method>com.google.api.gax.paging.Page listDatabases()</method>
  </difference>
  
  <!-- Add Async API -->
  <difference>
    <differenceType>7012</differenceType>
    <className>com/google/cloud/spanner/spi/v1/SpannerRpc</className>
    <method>com.google.api.core.ApiFuture executeQueryAsync(com.google.spanner.v1.ExecuteSqlRequest, java.util.Map)</method>
  </difference>
  <difference>
    <differenceType>7012</differenceType>
    <className>com/google/cloud/spanner/DatabaseClient</className>
    <method>* runAsync(*)</method>
  </difference>
  <difference>
    <differenceType>7012</differenceType>
    <className>com/google/cloud/spanner/DatabaseClient</className>
    <method>* transactionManagerAsync(*)</method>
  </difference>
  <difference>
    <differenceType>7012</differenceType>
    <className>com/google/cloud/spanner/Spanner</className>
    <method>* getAsyncExecutorProvider(*)</method>
  </difference>
  <difference>
    <differenceType>7012</differenceType>
    <className>com/google/cloud/spanner/ReadContext</className>
    <method>* executeQueryAsync(*)</method>
  </difference>
  <difference>
    <differenceType>7012</differenceType>
    <className>com/google/cloud/spanner/ReadContext</className>
    <method>* readAsync(*)</method>
  </difference>
  <difference>
    <differenceType>7012</differenceType>
    <className>com/google/cloud/spanner/ReadContext</className>
    <method>* readRowAsync(*)</method>
  </difference>
  <difference>
    <differenceType>7012</differenceType>
    <className>com/google/cloud/spanner/ReadContext</className>
    <method>* readUsingIndexAsync(*)</method>
  </difference>
  <difference>
    <differenceType>7012</differenceType>
    <className>com/google/cloud/spanner/ReadContext</className>
    <method>* readRowUsingIndexAsync(*)</method>
  </difference>
  <difference>
    <differenceType>7012</differenceType>
    <className>com/google/cloud/spanner/TransactionContext</className>
    <method>* batchUpdateAsync(*)</method>
  </difference>
  <difference>
    <differenceType>7012</differenceType>
    <className>com/google/cloud/spanner/TransactionContext</className>
    <method>* executeUpdateAsync(*)</method>
  </difference>
  <difference>
    <differenceType>7012</differenceType>
    <className>com/google/cloud/spanner/spi/v1/SpannerRpc</className>
    <method>* beginTransactionAsync(*)</method>
  </difference>
  <difference>
    <differenceType>7012</differenceType>
    <className>com/google/cloud/spanner/spi/v1/SpannerRpc</className>
    <method>* commitAsync(*)</method>
  </difference>
  <difference>
    <differenceType>7012</differenceType>
    <className>com/google/cloud/spanner/spi/v1/SpannerRpc</className>
    <method>* rollbackAsync(*)</method>
  </difference>
  <difference>
    <differenceType>7012</differenceType>
    <className>com/google/cloud/spanner/spi/v1/SpannerRpc</className>
    <method>* executeBatchDmlAsync(*)</method>
  </difference>
  <difference>
    <differenceType>7012</differenceType>
    <className>com/google/cloud/spanner/connection/Connection</className>
    <method>* executeQueryAsync(*)</method>
  </difference>

  <!-- Use List interface in Async API (compared to 1.60.0)-->
  <difference>
    <differenceType>7006</differenceType>
    <className>com/google/cloud/spanner/AsyncResultSet</className>
    <method>com.google.common.collect.ImmutableList toList(com.google.common.base.Function)</method>
    <to>java.util.List</to>
  </difference>
  <difference>
    <differenceType>7006</differenceType>
    <className>com/google/cloud/spanner/ForwardingAsyncResultSet</className>
    <method>com.google.common.collect.ImmutableList toList(com.google.common.base.Function)</method>
    <to>java.util.List</to>
  </difference>

  <!-- Adding operation RPCs to InstanceAdminClient. -->
  <difference>
    <differenceType>7012</differenceType>
    <className>com/google/cloud/spanner/InstanceAdminClient</className>
    <method>void cancelOperation(java.lang.String)</method>
  </difference>
  <difference>
    <differenceType>7012</differenceType>
    <className>com/google/cloud/spanner/InstanceAdminClient</className>
    <method>com.google.longrunning.Operation getOperation(java.lang.String)</method>
  </difference>
  
  <!-- Fix Partitioned DML timeout settings. -->
  <difference>
    <differenceType>7004</differenceType>
    <className>com/google/cloud/spanner/spi/v1/SpannerRpc</className>
    <method>com.google.spanner.v1.ResultSet executePartitionedDml(com.google.spanner.v1.ExecuteSqlRequest, java.util.Map, org.threeten.bp.Duration)</method>
  </difference>
  <difference>
    <differenceType>7004</differenceType>
    <className>com/google/cloud/spanner/spi/v1/GapicSpannerRpc</className>
    <method>com.google.spanner.v1.ResultSet executePartitionedDml(com.google.spanner.v1.ExecuteSqlRequest, java.util.Map, org.threeten.bp.Duration)</method>
  </difference>
  <difference>
    <differenceType>7012</differenceType>
    <className>com/google/cloud/spanner/spi/v1/SpannerRpc</className>
    <method>com.google.api.gax.retrying.RetrySettings getPartitionedDmlRetrySettings()</method>
  </difference>

  <!-- Streaming PDML -->
  <difference>
    <differenceType>7012</differenceType>
    <className>com/google/cloud/spanner/spi/v1/SpannerRpc</className>
    <method>com.google.api.gax.rpc.ServerStream executeStreamingPartitionedDml(com.google.spanner.v1.ExecuteSqlRequest, java.util.Map, org.threeten.bp.Duration)</method>
  </difference>

  <!-- Add support for NUMERIC data type -->
  <difference>
    <differenceType>7013</differenceType>
    <className>com/google/cloud/spanner/AbstractStructReader</className>
    <method>java.math.BigDecimal getBigDecimalInternal(int)</method>
  </difference>
  <difference>
    <differenceType>7013</differenceType>
    <className>com/google/cloud/spanner/AbstractStructReader</className>
    <method>java.util.List getBigDecimalListInternal(int)</method>
  </difference>
  <difference>
    <differenceType>7012</differenceType>
    <className>com/google/cloud/spanner/StructReader</className>
    <method>java.math.BigDecimal getBigDecimal(int)</method>
  </difference>
  <difference>
    <differenceType>7012</differenceType>
    <className>com/google/cloud/spanner/StructReader</className>
    <method>java.math.BigDecimal getBigDecimal(java.lang.String)</method>
  </difference>
  <difference>
    <differenceType>7012</differenceType>
    <className>com/google/cloud/spanner/StructReader</className>
    <method>java.util.List getBigDecimalList(int)</method>
  </difference>
  <difference>
    <differenceType>7012</differenceType>
    <className>com/google/cloud/spanner/StructReader</className>
    <method>java.util.List getBigDecimalList(java.lang.String)</method>
  </difference>
  <difference>
    <differenceType>7013</differenceType>
    <className>com/google/cloud/spanner/Value</className>
    <method>java.math.BigDecimal getNumeric()</method>
  </difference>
  <difference>
    <differenceType>7013</differenceType>
    <className>com/google/cloud/spanner/Value</className>
    <method>java.util.List getNumericArray()</method>
  </difference>
  
  <!-- Async Connection API -->
  <difference>
    <differenceType>7012</differenceType>
    <className>com/google/cloud/spanner/connection/Connection</className>
    <method>com.google.api.core.ApiFuture beginTransactionAsync()</method>
  </difference>
  <difference>
    <differenceType>7012</differenceType>
    <className>com/google/cloud/spanner/connection/Connection</className>
    <method>com.google.api.core.ApiFuture commitAsync()</method>
  </difference>
  <difference>
    <differenceType>7012</differenceType>
    <className>com/google/cloud/spanner/connection/Connection</className>
    <method>com.google.cloud.spanner.connection.AsyncStatementResult executeAsync(com.google.cloud.spanner.Statement)</method>
  </difference>
  <difference>
    <differenceType>7012</differenceType>
    <className>com/google/cloud/spanner/connection/Connection</className>
    <method>com.google.api.core.ApiFuture executeBatchUpdateAsync(java.lang.Iterable)</method>
  </difference>
  <difference>
    <differenceType>7012</differenceType>
    <className>com/google/cloud/spanner/connection/Connection</className>
    <method>com.google.api.core.ApiFuture executeUpdateAsync(com.google.cloud.spanner.Statement)</method>
  </difference>
  <difference>
    <differenceType>7012</differenceType>
    <className>com/google/cloud/spanner/connection/Connection</className>
    <method>com.google.api.core.ApiFuture rollbackAsync()</method>
  </difference>
  <difference>
    <differenceType>7012</differenceType>
    <className>com/google/cloud/spanner/connection/Connection</className>
    <method>com.google.api.core.ApiFuture runBatchAsync()</method>
  </difference>
  <difference>
    <differenceType>7012</differenceType>
    <className>com/google/cloud/spanner/connection/Connection</className>
    <method>com.google.api.core.ApiFuture writeAsync(com.google.cloud.spanner.Mutation)</method>
  </difference>
  <difference>
    <differenceType>7012</differenceType>
    <className>com/google/cloud/spanner/connection/Connection</className>
    <method>com.google.api.core.ApiFuture writeAsync(java.lang.Iterable)</method>
  </difference>
  <difference>
    <differenceType>7004</differenceType>
    <className>com/google/cloud/spanner/ResultSets</className>
    <method>com.google.cloud.spanner.AsyncResultSet toAsyncResultSet(com.google.cloud.spanner.ResultSet, com.google.api.gax.core.ExecutorProvider)</method>
  </difference>

  <difference>
    <differenceType>7012</differenceType>
    <className>com/google/cloud/spanner/AsyncTransactionManager</className>
    <method>com.google.api.core.ApiFuture closeAsync()</method>
  </difference>

  <!-- Write with options API -->
  <difference>
    <differenceType>7012</differenceType>
    <className>com/google/cloud/spanner/DatabaseClient</className>
    <method>com.google.cloud.spanner.CommitResponse writeWithOptions(java.lang.Iterable, com.google.cloud.spanner.Options$TransactionOption[])</method>
  </difference>
  <difference>
    <differenceType>7012</differenceType>
    <className>com/google/cloud/spanner/DatabaseClient</className>
    <method>com.google.cloud.spanner.CommitResponse writeAtLeastOnceWithOptions(java.lang.Iterable, com.google.cloud.spanner.Options$TransactionOption[])</method>
  </difference>

  <!-- Note: The following change for the LazySpannerInitializer.initialize() method must be specified twice, both with return type java.lang.Object and with com.google.cloud.spanner.Spanner. -->
  <difference>
    <differenceType>7009</differenceType>
    <className>com/google/cloud/spanner/LazySpannerInitializer</className>
    <method>com.google.cloud.spanner.Spanner initialize()</method>
  </difference>
  <difference>
    <differenceType>7009</differenceType>
    <className>com/google/cloud/spanner/LazySpannerInitializer</className>
    <method>java.lang.Object initialize()</method>
  </difference>
  <difference>
    <differenceType>7009</differenceType>
    <className>com/google/cloud/spanner/AbstractLazyInitializer</className>
    <method>java.lang.Object initialize()</method>
  </difference>
  
<<<<<<< HEAD
  <!-- Support for CommitStats added -->
  <difference>
    <differenceType>7005</differenceType>
    <className>com/google/cloud/spanner/CommitResponse</className>
    <method>CommitResponse(com.google.cloud.Timestamp)</method>
    <to>CommitResponse(com.google.spanner.v1.CommitResponse)</to>
  </difference>
  <difference>
    <differenceType>7009</differenceType>
    <className>com/google/cloud/spanner/CommitResponse</className>
    <method>CommitResponse(com.google.cloud.Timestamp)</method>
  </difference>
  <difference>
    <differenceType>7012</differenceType>
    <className>com/google/cloud/spanner/AsyncTransactionManager</className>
    <method>com.google.api.core.ApiFuture getCommitResponse()</method>
  </difference>
  <difference>
    <differenceType>7012</differenceType>
    <className>com/google/cloud/spanner/AsyncRunner</className>
    <method>com.google.api.core.ApiFuture getCommitResponse()</method>
  </difference>
  <difference>
    <differenceType>7012</differenceType>
    <className>com/google/cloud/spanner/TransactionManager</className>
    <method>com.google.cloud.spanner.CommitResponse getCommitResponse()</method>
  </difference>
  <difference>
    <differenceType>7012</differenceType>
    <className>com/google/cloud/spanner/TransactionRunner</className>
    <method>com.google.cloud.spanner.CommitResponse getCommitResponse()</method>
=======
  <!-- TransactionOptions and UpdateOptions -->
  <difference>
    <differenceType>7004</differenceType>
    <className>com/google/cloud/spanner/DatabaseClient</className>
    <method>long executePartitionedUpdate(com.google.cloud.spanner.Statement)</method>
>>>>>>> f9ac29cd
  </difference>
  <difference>
    <differenceType>7004</differenceType>
    <className>com/google/cloud/spanner/DatabaseClient</className>
    <method>com.google.cloud.spanner.TransactionRunner readWriteTransaction()</method>
<<<<<<< HEAD
    <to>com.google.cloud.spanner.TransactionRunner readWriteTransaction(com.google.cloud.spanner.TransactionOption[])</to>
=======
>>>>>>> f9ac29cd
  </difference>
  <difference>
    <differenceType>7004</differenceType>
    <className>com/google/cloud/spanner/DatabaseClient</className>
<<<<<<< HEAD
    <method>com.google.cloud.spanner.TransactionManager transactionManager()</method>
    <to>com.google.cloud.spanner.TransactionManager transactionManager(com.google.cloud.spanner.TransactionOption[])</to>
=======
    <method>com.google.cloud.spanner.AsyncRunner runAsync()</method>
>>>>>>> f9ac29cd
  </difference>
  <difference>
    <differenceType>7004</differenceType>
    <className>com/google/cloud/spanner/DatabaseClient</className>
<<<<<<< HEAD
    <method>com.google.cloud.spanner.AsyncRunner runAsync()</method>
    <to>com.google.cloud.spanner.AsyncRunner runAsync(com.google.cloud.spanner.TransactionOption[])</to>
=======
    <method>com.google.cloud.spanner.TransactionManager transactionManager()</method>
>>>>>>> f9ac29cd
  </difference>
  <difference>
    <differenceType>7004</differenceType>
    <className>com/google/cloud/spanner/DatabaseClient</className>
    <method>com.google.cloud.spanner.AsyncTransactionManager transactionManagerAsync()</method>
<<<<<<< HEAD
    <to>com.google.cloud.spanner.AsyncTransactionManager transactionManagerAsync(com.google.cloud.spanner.TransactionOption[])</to>
  </difference>
  
  <!-- Support for Commit Stats in Connection API -->
  <difference>
    <differenceType>7012</differenceType>
    <className>com/google/cloud/spanner/connection/Connection</className>
    <method>com.google.cloud.spanner.CommitResponse getCommitResponse()</method>
  </difference>
  <difference>
    <differenceType>7012</differenceType>
    <className>com/google/cloud/spanner/connection/Connection</className>
    <method>boolean isReturnCommitStats()</method>
  </difference>
  <difference>
    <differenceType>7012</differenceType>
    <className>com/google/cloud/spanner/connection/Connection</className>
    <method>void setReturnCommitStats(boolean)</method>
  </difference>
  
=======
  </difference>
  <difference>
    <differenceType>7004</differenceType>
    <className>com/google/cloud/spanner/TransactionContext</className>
    <method>long[] batchUpdate(java.lang.Iterable)</method>
  </difference>
  <difference>
    <differenceType>7004</differenceType>
    <className>com/google/cloud/spanner/TransactionContext</className>
    <method>com.google.api.core.ApiFuture batchUpdateAsync(java.lang.Iterable)</method>
  </difference>
  <difference>
    <differenceType>7004</differenceType>
    <className>com/google/cloud/spanner/TransactionContext</className>
    <method>long executeUpdate(com.google.cloud.spanner.Statement)</method>
  </difference>
  <difference>
    <differenceType>7004</differenceType>
    <className>com/google/cloud/spanner/TransactionContext</className>
    <method>com.google.api.core.ApiFuture executeUpdateAsync(com.google.cloud.spanner.Statement)</method>
  </difference>
>>>>>>> f9ac29cd
</differences><|MERGE_RESOLUTION|>--- conflicted
+++ resolved
@@ -407,91 +407,61 @@
     <method>java.lang.Object initialize()</method>
   </difference>
   
-<<<<<<< HEAD
-  <!-- Support for CommitStats added -->
-  <difference>
-    <differenceType>7005</differenceType>
-    <className>com/google/cloud/spanner/CommitResponse</className>
-    <method>CommitResponse(com.google.cloud.Timestamp)</method>
-    <to>CommitResponse(com.google.spanner.v1.CommitResponse)</to>
-  </difference>
-  <difference>
-    <differenceType>7009</differenceType>
-    <className>com/google/cloud/spanner/CommitResponse</className>
-    <method>CommitResponse(com.google.cloud.Timestamp)</method>
-  </difference>
-  <difference>
-    <differenceType>7012</differenceType>
-    <className>com/google/cloud/spanner/AsyncTransactionManager</className>
-    <method>com.google.api.core.ApiFuture getCommitResponse()</method>
-  </difference>
-  <difference>
-    <differenceType>7012</differenceType>
-    <className>com/google/cloud/spanner/AsyncRunner</className>
-    <method>com.google.api.core.ApiFuture getCommitResponse()</method>
-  </difference>
-  <difference>
-    <differenceType>7012</differenceType>
-    <className>com/google/cloud/spanner/TransactionManager</className>
+  <!-- TransactionOptions and UpdateOptions -->
+  <difference>
+    <differenceType>7004</differenceType>
+    <className>com/google/cloud/spanner/DatabaseClient</className>
+    <method>long executePartitionedUpdate(com.google.cloud.spanner.Statement)</method>
+  </difference>
+  <difference>
+    <differenceType>7004</differenceType>
+    <className>com/google/cloud/spanner/DatabaseClient</className>
+    <method>com.google.cloud.spanner.TransactionRunner readWriteTransaction()</method>
+  </difference>
+  <difference>
+    <differenceType>7004</differenceType>
+    <className>com/google/cloud/spanner/DatabaseClient</className>
+    <method>com.google.cloud.spanner.AsyncRunner runAsync()</method>
+  </difference>
+  <difference>
+    <differenceType>7004</differenceType>
+    <className>com/google/cloud/spanner/DatabaseClient</className>
+    <method>com.google.cloud.spanner.TransactionManager transactionManager()</method>
+  </difference>
+  <difference>
+    <differenceType>7004</differenceType>
+    <className>com/google/cloud/spanner/DatabaseClient</className>
+    <method>com.google.cloud.spanner.AsyncTransactionManager transactionManagerAsync()</method>
+  </difference>
+  <difference>
+    <differenceType>7004</differenceType>
+    <className>com/google/cloud/spanner/TransactionContext</className>
+    <method>long[] batchUpdate(java.lang.Iterable)</method>
+  </difference>
+  <difference>
+    <differenceType>7004</differenceType>
+    <className>com/google/cloud/spanner/TransactionContext</className>
+    <method>com.google.api.core.ApiFuture batchUpdateAsync(java.lang.Iterable)</method>
+  </difference>
+  <difference>
+    <differenceType>7004</differenceType>
+    <className>com/google/cloud/spanner/TransactionContext</className>
+    <method>long executeUpdate(com.google.cloud.spanner.Statement)</method>
+  </difference>
+  <difference>
+    <differenceType>7004</differenceType>
+    <className>com/google/cloud/spanner/TransactionContext</className>
+    <method>com.google.api.core.ApiFuture executeUpdateAsync(com.google.cloud.spanner.Statement)</method>
+  </difference>
+  
+  <!-- Support for Commit Stats in Connection API -->
+  <difference>
+    <differenceType>7012</differenceType>
+    <className>com/google/cloud/spanner/connection/Connection</className>
     <method>com.google.cloud.spanner.CommitResponse getCommitResponse()</method>
   </difference>
   <difference>
     <differenceType>7012</differenceType>
-    <className>com/google/cloud/spanner/TransactionRunner</className>
-    <method>com.google.cloud.spanner.CommitResponse getCommitResponse()</method>
-=======
-  <!-- TransactionOptions and UpdateOptions -->
-  <difference>
-    <differenceType>7004</differenceType>
-    <className>com/google/cloud/spanner/DatabaseClient</className>
-    <method>long executePartitionedUpdate(com.google.cloud.spanner.Statement)</method>
->>>>>>> f9ac29cd
-  </difference>
-  <difference>
-    <differenceType>7004</differenceType>
-    <className>com/google/cloud/spanner/DatabaseClient</className>
-    <method>com.google.cloud.spanner.TransactionRunner readWriteTransaction()</method>
-<<<<<<< HEAD
-    <to>com.google.cloud.spanner.TransactionRunner readWriteTransaction(com.google.cloud.spanner.TransactionOption[])</to>
-=======
->>>>>>> f9ac29cd
-  </difference>
-  <difference>
-    <differenceType>7004</differenceType>
-    <className>com/google/cloud/spanner/DatabaseClient</className>
-<<<<<<< HEAD
-    <method>com.google.cloud.spanner.TransactionManager transactionManager()</method>
-    <to>com.google.cloud.spanner.TransactionManager transactionManager(com.google.cloud.spanner.TransactionOption[])</to>
-=======
-    <method>com.google.cloud.spanner.AsyncRunner runAsync()</method>
->>>>>>> f9ac29cd
-  </difference>
-  <difference>
-    <differenceType>7004</differenceType>
-    <className>com/google/cloud/spanner/DatabaseClient</className>
-<<<<<<< HEAD
-    <method>com.google.cloud.spanner.AsyncRunner runAsync()</method>
-    <to>com.google.cloud.spanner.AsyncRunner runAsync(com.google.cloud.spanner.TransactionOption[])</to>
-=======
-    <method>com.google.cloud.spanner.TransactionManager transactionManager()</method>
->>>>>>> f9ac29cd
-  </difference>
-  <difference>
-    <differenceType>7004</differenceType>
-    <className>com/google/cloud/spanner/DatabaseClient</className>
-    <method>com.google.cloud.spanner.AsyncTransactionManager transactionManagerAsync()</method>
-<<<<<<< HEAD
-    <to>com.google.cloud.spanner.AsyncTransactionManager transactionManagerAsync(com.google.cloud.spanner.TransactionOption[])</to>
-  </difference>
-  
-  <!-- Support for Commit Stats in Connection API -->
-  <difference>
-    <differenceType>7012</differenceType>
-    <className>com/google/cloud/spanner/connection/Connection</className>
-    <method>com.google.cloud.spanner.CommitResponse getCommitResponse()</method>
-  </difference>
-  <difference>
-    <differenceType>7012</differenceType>
     <className>com/google/cloud/spanner/connection/Connection</className>
     <method>boolean isReturnCommitStats()</method>
   </difference>
@@ -499,29 +469,5 @@
     <differenceType>7012</differenceType>
     <className>com/google/cloud/spanner/connection/Connection</className>
     <method>void setReturnCommitStats(boolean)</method>
-  </difference>
-  
-=======
-  </difference>
-  <difference>
-    <differenceType>7004</differenceType>
-    <className>com/google/cloud/spanner/TransactionContext</className>
-    <method>long[] batchUpdate(java.lang.Iterable)</method>
-  </difference>
-  <difference>
-    <differenceType>7004</differenceType>
-    <className>com/google/cloud/spanner/TransactionContext</className>
-    <method>com.google.api.core.ApiFuture batchUpdateAsync(java.lang.Iterable)</method>
-  </difference>
-  <difference>
-    <differenceType>7004</differenceType>
-    <className>com/google/cloud/spanner/TransactionContext</className>
-    <method>long executeUpdate(com.google.cloud.spanner.Statement)</method>
-  </difference>
-  <difference>
-    <differenceType>7004</differenceType>
-    <className>com/google/cloud/spanner/TransactionContext</className>
-    <method>com.google.api.core.ApiFuture executeUpdateAsync(com.google.cloud.spanner.Statement)</method>
-  </difference>
->>>>>>> f9ac29cd
+  </difference>  
 </differences>