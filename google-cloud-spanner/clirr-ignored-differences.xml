--- conflicted
+++ resolved
@@ -688,13 +688,13 @@
     <method>boolean isEnableExtendedTracing()</method>
   </difference>
 
-<<<<<<< HEAD
   <!-- Added API tracing option -->
   <difference>
     <differenceType>7012</differenceType>
     <className>com/google/cloud/spanner/SpannerOptions$SpannerEnvironment</className>
     <method>boolean isEnableApiTracing()</method>
-=======
+  </difference>
+
   <!-- Added ExcludeTxnFromChangeStreams -->
   <difference>
     <differenceType>7012</differenceType>
@@ -717,7 +717,6 @@
     <differenceType>7012</differenceType>
     <className>com/google/cloud/spanner/connection/Connection</className>
     <method>void setProtoDescriptors(byte[])</method>
->>>>>>> c64ed52e
   </difference>
 
 </differences>