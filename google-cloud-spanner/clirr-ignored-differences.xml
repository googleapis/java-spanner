--- conflicted
+++ resolved
@@ -695,19 +695,18 @@
     <method>boolean isEnableApiTracing()</method>
   </difference>
 
-<<<<<<< HEAD
   <!-- Added server side tracing option -->
   <difference>
     <differenceType>7012</differenceType>
     <className>com/google/cloud/spanner/SpannerOptions$SpannerEnvironment</className>
     <method>boolean isEnableServerSideTracing()</method>
-=======
+  </difference>
+
   <!-- Added Built In Metrics option -->
   <difference>
     <differenceType>7012</differenceType>
     <className>com/google/cloud/spanner/SpannerOptions$SpannerEnvironment</className>
     <method>boolean isEnableBuiltInMetrics()</method>
->>>>>>> 8cd51635
   </difference>
 
   <!-- Added ExcludeTxnFromChangeStreams -->
