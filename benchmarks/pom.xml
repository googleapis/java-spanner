<!--
 Copyright 2023 Google LLC
 Licensed under the Apache License, Version 2.0 (the "License");
 you may not use this file except in compliance with the License.
 You may obtain a copy of the License at
      http://www.apache.org/licenses/LICENSE-2.0
 Unless required by applicable law or agreed to in writing, software
 distributed under the License is distributed on an "AS IS" BASIS,
 WITHOUT WARRANTIES OR CONDITIONS OF ANY KIND, either express or implied.
 See the License for the specific language governing permissions and
 limitations under the License.
-->

<project xmlns="http://maven.apache.org/POM/4.0.0"
    xmlns:xsi="http://www.w3.org/2001/XMLSchema-instance"
    xsi:schemaLocation="http://maven.apache.org/POM/4.0.0 http://maven.apache.org/xsd/maven-4.0.0.xsd">

  <modelVersion>4.0.0</modelVersion>
  <groupId>com.google.cloud</groupId>
  <artifactId>google-cloud-spanner-benchmark</artifactId>
  <packaging>jar</packaging>
  <name>Google Cloud Spanner Benchmark</name>

  <parent>
    <groupId>com.google.cloud</groupId>
    <artifactId>google-cloud-spanner-parent</artifactId>
<<<<<<< HEAD
    <version>6.104.1-rc1-SNAPSHOT</version><!-- {x-version-update:google-cloud-spanner:current} -->
=======
    <version>6.105.1-SNAPSHOT</version><!-- {x-version-update:google-cloud-spanner:current} -->
>>>>>>> 3d585cfc
  </parent>

  <properties>
    <java.version>1.8</java.version>
    <maven.compiler.source>1.8</maven.compiler.source>
    <maven.compiler.target>1.8</maven.compiler.target>
    <project.build.sourceEncoding>UTF-8</project.build.sourceEncoding>
    <project.reporting.outputEncoding>UTF-8</project.reporting.outputEncoding>
    <junixsocket.version>2.10.1</junixsocket.version>
    <opentelemetry.version>1.56.0</opentelemetry.version>
    <google.cloud.monitoring.version>3.81.0</google.cloud.monitoring.version>
  </properties>

  <dependencies>
    <dependency>
      <groupId>io.opentelemetry</groupId>
      <artifactId>opentelemetry-api</artifactId>
    </dependency>
    <dependency>
      <groupId>io.opentelemetry</groupId>
      <artifactId>opentelemetry-context</artifactId>
    </dependency>
    <dependency>
      <groupId>com.google.cloud.opentelemetry</groupId>
      <artifactId>exporter-trace</artifactId>
      <version>0.36.0</version>
    </dependency>
    <dependency>
      <groupId>com.google.cloud.opentelemetry</groupId>
      <artifactId>exporter-metrics</artifactId>
      <version>0.36.0</version>
    </dependency>
    <dependency>
      <groupId>com.google.cloud</groupId>
      <artifactId>google-cloud-monitoring</artifactId>
      <version>${google.cloud.monitoring.version}</version>
    </dependency>
    <!-- OpenTelemetry test dependencies -->
    <dependency>
      <groupId>io.opentelemetry</groupId>
      <artifactId>opentelemetry-sdk</artifactId>
      <version>${opentelemetry.version}</version>
    </dependency>
    <dependency>
      <groupId>io.opentelemetry</groupId>
      <artifactId>opentelemetry-sdk-metrics</artifactId>
      <version>${opentelemetry.version}</version>
    </dependency>
    <dependency>
      <groupId>io.opentelemetry</groupId>
      <artifactId>opentelemetry-sdk-trace</artifactId>
      <version>${opentelemetry.version}</version>
    </dependency>
    <dependency>
      <groupId>io.opentelemetry</groupId>
      <artifactId>opentelemetry-sdk-testing</artifactId>
      <version>${opentelemetry.version}</version>
    </dependency>
    <dependency>
      <groupId>com.google.re2j</groupId>
      <artifactId>re2j</artifactId>
      <version>1.8</version>
    </dependency>
    <dependency>
      <groupId>com.google.cloud</groupId>
      <artifactId>google-cloud-spanner</artifactId>
      <version>6.102.1</version>
    </dependency>
    <dependency>
      <groupId>com.google.auto.value</groupId>
      <artifactId>auto-value-annotations</artifactId>
      <version>1.11.1</version>
    </dependency>
    <dependency>
      <groupId>com.kohlschutter.junixsocket</groupId>
      <artifactId>junixsocket-core</artifactId>
      <version>${junixsocket.version}</version>
      <type>pom</type>
    </dependency>
    <dependency>
      <groupId>com.kohlschutter.junixsocket</groupId>
      <artifactId>junixsocket-common</artifactId>
      <version>${junixsocket.version}</version>
    </dependency>
    <dependency>
      <groupId>commons-cli</groupId>
      <artifactId>commons-cli</artifactId>
      <version>1.11.0</version>
    </dependency>

    <dependency>
      <groupId>junit</groupId>
      <artifactId>junit</artifactId>
      <version>4.13.2</version>
      <scope>test</scope>
    </dependency>
  </dependencies>
  <build>
    <plugins>
      <plugin>
        <groupId>org.codehaus.mojo</groupId>
        <artifactId>exec-maven-plugin</artifactId>
        <version>3.6.2</version>
        <configuration>
          <mainClass>com.google.cloud.spanner.benchmark.LatencyBenchmark</mainClass>
          <cleanupDaemonThreads>false</cleanupDaemonThreads>
        </configuration>
      </plugin>
      <plugin>
        <groupId>com.spotify.fmt</groupId>
        <artifactId>fmt-maven-plugin</artifactId>
        <version>2.29</version>
        <executions>
          <execution>
            <goals>
              <goal>format</goal>
            </goals>
          </execution>
        </executions>
      </plugin>
    </plugins>
  </build>
</project><|MERGE_RESOLUTION|>--- conflicted
+++ resolved
@@ -24,11 +24,7 @@
   <parent>
     <groupId>com.google.cloud</groupId>
     <artifactId>google-cloud-spanner-parent</artifactId>
-<<<<<<< HEAD
-    <version>6.104.1-rc1-SNAPSHOT</version><!-- {x-version-update:google-cloud-spanner:current} -->
-=======
     <version>6.105.1-SNAPSHOT</version><!-- {x-version-update:google-cloud-spanner:current} -->
->>>>>>> 3d585cfc
   </parent>
 
   <properties>
