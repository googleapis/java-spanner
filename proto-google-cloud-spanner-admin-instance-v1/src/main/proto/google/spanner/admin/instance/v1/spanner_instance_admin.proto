// Copyright 2022 Google LLC
//
// Licensed under the Apache License, Version 2.0 (the "License");
// you may not use this file except in compliance with the License.
// You may obtain a copy of the License at
//
//     http://www.apache.org/licenses/LICENSE-2.0
//
// Unless required by applicable law or agreed to in writing, software
// distributed under the License is distributed on an "AS IS" BASIS,
// WITHOUT WARRANTIES OR CONDITIONS OF ANY KIND, either express or implied.
// See the License for the specific language governing permissions and
// limitations under the License.

syntax = "proto3";

package google.spanner.admin.instance.v1;

import "google/api/annotations.proto";
import "google/api/client.proto";
import "google/api/field_behavior.proto";
import "google/api/resource.proto";
import "google/iam/v1/iam_policy.proto";
import "google/iam/v1/policy.proto";
import "google/longrunning/operations.proto";
import "google/protobuf/empty.proto";
import "google/protobuf/field_mask.proto";
import "google/protobuf/timestamp.proto";
import "google/spanner/admin/instance/v1/common.proto";

option csharp_namespace = "Google.Cloud.Spanner.Admin.Instance.V1";
option go_package = "google.golang.org/genproto/googleapis/spanner/admin/instance/v1;instance";
option java_multiple_files = true;
option java_outer_classname = "SpannerInstanceAdminProto";
option java_package = "com.google.spanner.admin.instance.v1";
option php_namespace = "Google\\Cloud\\Spanner\\Admin\\Instance\\V1";
option ruby_package = "Google::Cloud::Spanner::Admin::Instance::V1";

// Cloud Spanner Instance Admin API
//
// The Cloud Spanner Instance Admin API can be used to create, delete,
// modify and list instances. Instances are dedicated Cloud Spanner serving
// and storage resources to be used by Cloud Spanner databases.
//
// Each instance has a "configuration", which dictates where the
// serving resources for the Cloud Spanner instance are located (e.g.,
// US-central, Europe). Configurations are created by Google based on
// resource availability.
//
// Cloud Spanner billing is based on the instances that exist and their
// sizes. After an instance exists, there are no additional
// per-database or per-operation charges for use of the instance
// (though there may be additional network bandwidth charges).
// Instances offer isolation: problems with databases in one instance
// will not affect other instances. However, within an instance
// databases can affect each other. For example, if one database in an
// instance receives a lot of requests and consumes most of the
// instance resources, fewer resources are available for other
// databases in that instance, and their performance may suffer.
service InstanceAdmin {
  option (google.api.default_host) = "spanner.googleapis.com";
  option (google.api.oauth_scopes) =
      "https://www.googleapis.com/auth/cloud-platform,"
      "https://www.googleapis.com/auth/spanner.admin";

  // Lists the supported instance configurations for a given project.
  rpc ListInstanceConfigs(ListInstanceConfigsRequest)
      returns (ListInstanceConfigsResponse) {
    option (google.api.http) = {
      get: "/v1/{parent=projects/*}/instanceConfigs"
    };
    option (google.api.method_signature) = "parent";
  }

  // Gets information about a particular instance configuration.
  rpc GetInstanceConfig(GetInstanceConfigRequest) returns (InstanceConfig) {
    option (google.api.http) = {
      get: "/v1/{name=projects/*/instanceConfigs/*}"
    };
    option (google.api.method_signature) = "name";
  }

  // Creates an instance config and begins preparing it to be used. The
  // returned [long-running operation][google.longrunning.Operation]
  // can be used to track the progress of preparing the new
  // instance config. The instance config name is assigned by the caller. If the
  // named instance config already exists, `CreateInstanceConfig` returns
  // `ALREADY_EXISTS`.
  //
  // Immediately after the request returns:
  //
  //   * The instance config is readable via the API, with all requested
  //     attributes. The instance config's
  //     [reconciling][google.spanner.admin.instance.v1.InstanceConfig.reconciling]
  //     field is set to true. Its state is `CREATING`.
  //
  // While the operation is pending:
  //
  //   * Cancelling the operation renders the instance config immediately
  //     unreadable via the API.
  //   * Except for deleting the creating resource, all other attempts to modify
  //     the instance config are rejected.
  //
  // Upon completion of the returned operation:
  //
  //   * Instances can be created using the instance configuration.
  //   * The instance config's
  //   [reconciling][google.spanner.admin.instance.v1.InstanceConfig.reconciling]
  //   field becomes false. Its state becomes `READY`.
  //
  // The returned [long-running operation][google.longrunning.Operation] will
  // have a name of the format
  // `<instance_config_name>/operations/<operation_id>` and can be used to track
  // creation of the instance config. The
  // [metadata][google.longrunning.Operation.metadata] field type is
  // [CreateInstanceConfigMetadata][google.spanner.admin.instance.v1.CreateInstanceConfigMetadata].
  // The [response][google.longrunning.Operation.response] field type is
  // [InstanceConfig][google.spanner.admin.instance.v1.InstanceConfig], if
  // successful.
  //
  // Authorization requires `spanner.instanceConfigs.create` permission on
<<<<<<< HEAD
  // the resource [parent][CreateInstanceConfigRequest.parent].
  rpc CreateInstanceConfig(CreateInstanceConfigRequest)
    returns (google.longrunning.Operation) {
    option (google.api.http) = {
      post: "/v1/{parent=projects/*}/instanceConfigs"
      body: "instance_config"
    };
    option (google.api.method_signature) =
      "parent,instance_config,instance_config_id";
    option (google.longrunning.operation_info) = {
      response_type: "InstanceConfig"
=======
  // the resource
  // [parent][google.spanner.admin.instance.v1.CreateInstanceConfigRequest.parent].
  rpc CreateInstanceConfig(CreateInstanceConfigRequest)
      returns (google.longrunning.Operation) {
    option (google.api.http) = {
      post: "/v1/{parent=projects/*}/instanceConfigs"
      body: "*"
    };
    option (google.api.method_signature) =
        "parent,instance_config,instance_config_id";
    option (google.longrunning.operation_info) = {
      response_type: "google.spanner.admin.instance.v1.InstanceConfig"
>>>>>>> 2a89887b
      metadata_type: "google.spanner.admin.instance.v1.CreateInstanceConfigMetadata"
    };
  }

  // Updates an instance config. The returned
  // [long-running operation][google.longrunning.Operation] can be used to track
  // the progress of updating the instance. If the named instance config does
  // not exist, returns `NOT_FOUND`.
  //
  // Only user managed configurations can be updated.
  //
  // Immediately after the request returns:
  //
  //   * The instance config's
  //     [reconciling][google.spanner.admin.instance.v1.InstanceConfig.reconciling]
  //     field is set to true.
  //
  // While the operation is pending:
  //
  //   * Cancelling the operation sets its metadata's
<<<<<<< HEAD
  //     [cancel_time][UpdateInstanceConfigMetadata.cancel_time]. The operation
  //     is guaranteed to succeed at undoing all changes,
  //     after which point it terminates with a `CANCELLED` status.
=======
  //     [cancel_time][google.spanner.admin.instance.v1.UpdateInstanceConfigMetadata.cancel_time].
  //     The operation is guaranteed to succeed at undoing all changes, after
  //     which point it terminates with a `CANCELLED` status.
>>>>>>> 2a89887b
  //   * All other attempts to modify the instance config are rejected.
  //   * Reading the instance config via the API continues to give the
  //     pre-request values.
  //
  // Upon completion of the returned operation:
  //
  //   * Creating instances using the instance configuration uses the new
  //     values.
  //   * The instance config's new values are readable via the API.
  //   * The instance config's
  //   [reconciling][google.spanner.admin.instance.v1.InstanceConfig.reconciling]
  //   field becomes false.
  //
  // The returned [long-running operation][google.longrunning.Operation] will
  // have a name of the format
  // `<instance_config_name>/operations/<operation_id>` and can be used to track
  // the instance config modification.  The
  // [metadata][google.longrunning.Operation.metadata] field type is
  // [UpdateInstanceConfigMetadata][google.spanner.admin.instance.v1.UpdateInstanceConfigMetadata].
  // The [response][google.longrunning.Operation.response] field type is
  // [InstanceConfig][google.spanner.admin.instance.v1.InstanceConfig], if
  // successful.
  //
  // Authorization requires `spanner.instanceConfigs.update` permission on
  // the resource [name][google.spanner.admin.instance.v1.InstanceConfig.name].
  rpc UpdateInstanceConfig(UpdateInstanceConfigRequest)
<<<<<<< HEAD
    returns (google.longrunning.Operation) {
    option (google.api.http) = {
      patch: "/v1/{instance_config.name=projects/*/instanceConfigs/*}"
      body: "instance_config"
    };
    option (google.api.method_signature) = "instance_config,update_mask";
    option (google.longrunning.operation_info) = {
      response_type: "InstanceConfig"
=======
      returns (google.longrunning.Operation) {
    option (google.api.http) = {
      patch: "/v1/{instance_config.name=projects/*/instanceConfigs/*}"
      body: "*"
    };
    option (google.api.method_signature) = "instance_config,update_mask";
    option (google.longrunning.operation_info) = {
      response_type: "google.spanner.admin.instance.v1.InstanceConfig"
>>>>>>> 2a89887b
      metadata_type: "google.spanner.admin.instance.v1.UpdateInstanceConfigMetadata"
    };
  }

  // Deletes the instance config. Deletion is only allowed when no
  // instances are using the configuration. If any instances are using
  // the config, returns `FAILED_PRECONDITION`.
  //
  // Only user managed configurations can be deleted.
  //
  // Authorization requires `spanner.instanceConfigs.delete` permission on
  // the resource [name][google.spanner.admin.instance.v1.InstanceConfig.name].
  rpc DeleteInstanceConfig(DeleteInstanceConfigRequest)
<<<<<<< HEAD
    returns (google.protobuf.Empty) {
=======
      returns (google.protobuf.Empty) {
>>>>>>> 2a89887b
    option (google.api.http) = {
      delete: "/v1/{name=projects/*/instanceConfigs/*}"
    };
    option (google.api.method_signature) = "name";
  }

  // Lists the user-managed instance config [long-running
  // operations][google.longrunning.Operation] in the given project. An instance
  // config operation has a name of the form
  // `projects/<project>/instanceConfigs/<instance_config>/operations/<operation>`.
  // The long-running operation
  // [metadata][google.longrunning.Operation.metadata] field type
  // `metadata.type_url` describes the type of the metadata. Operations returned
  // include those that have completed/failed/canceled within the last 7 days,
  // and pending operations. Operations returned are ordered by
  // `operation.metadata.value.start_time` in descending order starting
  // from the most recently started operation.
  rpc ListInstanceConfigOperations(ListInstanceConfigOperationsRequest)
<<<<<<< HEAD
    returns (ListInstanceConfigOperationsResponse) {
=======
      returns (ListInstanceConfigOperationsResponse) {
>>>>>>> 2a89887b
    option (google.api.http) = {
      get: "/v1/{parent=projects/*}/instanceConfigOperations"
    };
    option (google.api.method_signature) = "parent";
  }

  // Lists all instances in the given project.
  rpc ListInstances(ListInstancesRequest) returns (ListInstancesResponse) {
    option (google.api.http) = {
      get: "/v1/{parent=projects/*}/instances"
    };
    option (google.api.method_signature) = "parent";
  }

  // Gets information about a particular instance.
  rpc GetInstance(GetInstanceRequest) returns (Instance) {
    option (google.api.http) = {
      get: "/v1/{name=projects/*/instances/*}"
    };
    option (google.api.method_signature) = "name";
  }

  // Creates an instance and begins preparing it to begin serving. The
  // returned [long-running operation][google.longrunning.Operation]
  // can be used to track the progress of preparing the new
  // instance. The instance name is assigned by the caller. If the
  // named instance already exists, `CreateInstance` returns
  // `ALREADY_EXISTS`.
  //
  // Immediately upon completion of this request:
  //
  //   * The instance is readable via the API, with all requested attributes
  //     but no allocated resources. Its state is `CREATING`.
  //
  // Until completion of the returned operation:
  //
  //   * Cancelling the operation renders the instance immediately unreadable
  //     via the API.
  //   * The instance can be deleted.
  //   * All other attempts to modify the instance are rejected.
  //
  // Upon completion of the returned operation:
  //
  //   * Billing for all successfully-allocated resources begins (some types
  //     may have lower than the requested levels).
  //   * Databases can be created in the instance.
  //   * The instance's allocated resource levels are readable via the API.
  //   * The instance's state becomes `READY`.
  //
  // The returned [long-running operation][google.longrunning.Operation] will
  // have a name of the format `<instance_name>/operations/<operation_id>` and
  // can be used to track creation of the instance.  The
  // [metadata][google.longrunning.Operation.metadata] field type is
  // [CreateInstanceMetadata][google.spanner.admin.instance.v1.CreateInstanceMetadata].
  // The [response][google.longrunning.Operation.response] field type is
  // [Instance][google.spanner.admin.instance.v1.Instance], if successful.
  rpc CreateInstance(CreateInstanceRequest)
      returns (google.longrunning.Operation) {
    option (google.api.http) = {
      post: "/v1/{parent=projects/*}/instances"
      body: "*"
    };
    option (google.api.method_signature) = "parent,instance_id,instance";
    option (google.longrunning.operation_info) = {
      response_type: "google.spanner.admin.instance.v1.Instance"
      metadata_type: "google.spanner.admin.instance.v1.CreateInstanceMetadata"
    };
  }

  // Updates an instance, and begins allocating or releasing resources
  // as requested. The returned [long-running
  // operation][google.longrunning.Operation] can be used to track the
  // progress of updating the instance. If the named instance does not
  // exist, returns `NOT_FOUND`.
  //
  // Immediately upon completion of this request:
  //
  //   * For resource types for which a decrease in the instance's allocation
  //     has been requested, billing is based on the newly-requested level.
  //
  // Until completion of the returned operation:
  //
  //   * Cancelling the operation sets its metadata's
  //     [cancel_time][google.spanner.admin.instance.v1.UpdateInstanceMetadata.cancel_time],
  //     and begins restoring resources to their pre-request values. The
  //     operation is guaranteed to succeed at undoing all resource changes,
  //     after which point it terminates with a `CANCELLED` status.
  //   * All other attempts to modify the instance are rejected.
  //   * Reading the instance via the API continues to give the pre-request
  //     resource levels.
  //
  // Upon completion of the returned operation:
  //
  //   * Billing begins for all successfully-allocated resources (some types
  //     may have lower than the requested levels).
  //   * All newly-reserved resources are available for serving the instance's
  //     tables.
  //   * The instance's new resource levels are readable via the API.
  //
  // The returned [long-running operation][google.longrunning.Operation] will
  // have a name of the format `<instance_name>/operations/<operation_id>` and
  // can be used to track the instance modification.  The
  // [metadata][google.longrunning.Operation.metadata] field type is
  // [UpdateInstanceMetadata][google.spanner.admin.instance.v1.UpdateInstanceMetadata].
  // The [response][google.longrunning.Operation.response] field type is
  // [Instance][google.spanner.admin.instance.v1.Instance], if successful.
  //
  // Authorization requires `spanner.instances.update` permission on
  // the resource [name][google.spanner.admin.instance.v1.Instance.name].
  rpc UpdateInstance(UpdateInstanceRequest)
      returns (google.longrunning.Operation) {
    option (google.api.http) = {
      patch: "/v1/{instance.name=projects/*/instances/*}"
      body: "*"
    };
    option (google.api.method_signature) = "instance,field_mask";
    option (google.longrunning.operation_info) = {
      response_type: "google.spanner.admin.instance.v1.Instance"
      metadata_type: "google.spanner.admin.instance.v1.UpdateInstanceMetadata"
    };
  }

  // Deletes an instance.
  //
  // Immediately upon completion of the request:
  //
  //   * Billing ceases for all of the instance's reserved resources.
  //
  // Soon afterward:
  //
  //   * The instance and *all of its databases* immediately and
  //     irrevocably disappear from the API. All data in the databases
  //     is permanently deleted.
  rpc DeleteInstance(DeleteInstanceRequest) returns (google.protobuf.Empty) {
    option (google.api.http) = {
      delete: "/v1/{name=projects/*/instances/*}"
    };
    option (google.api.method_signature) = "name";
  }

  // Sets the access control policy on an instance resource. Replaces any
  // existing policy.
  //
  // Authorization requires `spanner.instances.setIamPolicy` on
  // [resource][google.iam.v1.SetIamPolicyRequest.resource].
  rpc SetIamPolicy(google.iam.v1.SetIamPolicyRequest)
      returns (google.iam.v1.Policy) {
    option (google.api.http) = {
      post: "/v1/{resource=projects/*/instances/*}:setIamPolicy"
      body: "*"
    };
    option (google.api.method_signature) = "resource,policy";
  }

  // Gets the access control policy for an instance resource. Returns an empty
  // policy if an instance exists but does not have a policy set.
  //
  // Authorization requires `spanner.instances.getIamPolicy` on
  // [resource][google.iam.v1.GetIamPolicyRequest.resource].
  rpc GetIamPolicy(google.iam.v1.GetIamPolicyRequest)
      returns (google.iam.v1.Policy) {
    option (google.api.http) = {
      post: "/v1/{resource=projects/*/instances/*}:getIamPolicy"
      body: "*"
    };
    option (google.api.method_signature) = "resource";
  }

  // Returns permissions that the caller has on the specified instance resource.
  //
  // Attempting this RPC on a non-existent Cloud Spanner instance resource will
  // result in a NOT_FOUND error if the user has `spanner.instances.list`
  // permission on the containing Google Cloud Project. Otherwise returns an
  // empty set of permissions.
  rpc TestIamPermissions(google.iam.v1.TestIamPermissionsRequest)
      returns (google.iam.v1.TestIamPermissionsResponse) {
    option (google.api.http) = {
      post: "/v1/{resource=projects/*/instances/*}:testIamPermissions"
      body: "*"
    };
    option (google.api.method_signature) = "resource,permissions";
  }
}

message ReplicaInfo {
  // Indicates the type of replica.  See the [replica types
  // documentation](https://cloud.google.com/spanner/docs/replication#replica_types)
  // for more details.
  enum ReplicaType {
    // Not specified.
    TYPE_UNSPECIFIED = 0;

    // Read-write replicas support both reads and writes. These replicas:
    //
    // * Maintain a full copy of your data.
    // * Serve reads.
    // * Can vote whether to commit a write.
    // * Participate in leadership election.
    // * Are eligible to become a leader.
    READ_WRITE = 1;

    // Read-only replicas only support reads (not writes). Read-only replicas:
    //
    // * Maintain a full copy of your data.
    // * Serve reads.
    // * Do not participate in voting to commit writes.
    // * Are not eligible to become a leader.
    READ_ONLY = 2;

    // Witness replicas don't support reads but do participate in voting to
    // commit writes. Witness replicas:
    //
    // * Do not maintain a full copy of data.
    // * Do not serve reads.
    // * Vote whether to commit writes.
    // * Participate in leader election but are not eligible to become leader.
    WITNESS = 3;
  }

  // The location of the serving resources, e.g. "us-central1".
  string location = 1;

  // The type of replica.
  ReplicaType type = 2;

  // If true, this location is designated as the default leader location where
  // leader replicas are placed. See the [region types
  // documentation](https://cloud.google.com/spanner/docs/instances#region_types)
  // for more details.
  bool default_leader_location = 3;
}

// A possible configuration for a Cloud Spanner instance. Configurations
// define the geographic placement of nodes and their replication.
message InstanceConfig {
  option (google.api.resource) = {
    type: "spanner.googleapis.com/InstanceConfig"
    pattern: "projects/{project}/instanceConfigs/{instance_config}"
  };

  // The type of this configuration.
  enum Type {
    // Unspecified.
    TYPE_UNSPECIFIED = 0;

    // Google managed configuration.
    GOOGLE_MANAGED = 1;

    // User managed configuration.
    USER_MANAGED = 2;
  }

  // Indicates the current state of the instance config.
  enum State {
    // Not specified.
    STATE_UNSPECIFIED = 0;

    // The instance config is still being created.
    CREATING = 1;

    // The instance config is fully created and ready to be used to create
    // instances.
    READY = 2;
  }

  // A unique identifier for the instance configuration.  Values
  // are of the form
  // `projects/<project>/instanceConfigs/[a-z][-a-z0-9]*`.
  string name = 1;

  // The name of this instance configuration as it appears in UIs.
  string display_name = 2;

<<<<<<< HEAD
  // The type of this configuration.
  enum Type {
    // Unspecified.
    TYPE_UNSPECIFIED = 0;
    // Google managed configuration.
    GOOGLE_MANAGED = 1;
    // User managed configuration.
    USER_MANAGED = 2;
  }
  // Whether this instance config is a Google or User Managed Configuration.
  Type config_type = 5 [
    (google.api.field_behavior) = OUTPUT_ONLY
  ];
=======
  // Output only. Whether this instance config is a Google or User Managed
  // Configuration.
  Type config_type = 5 [(google.api.field_behavior) = OUTPUT_ONLY];
>>>>>>> 2a89887b

  // The geographic placement of nodes in this instance configuration and their
  // replication properties.
  // (-- TODO(b/193081755): To create user managed configurations, input
  // `replicas` must include all replicas in `replicas` of the `base_config`
  // and include one or more replicas in the `optional_replicas` of the
  // `base_config`. --)
  repeated ReplicaInfo replicas = 3;

<<<<<<< HEAD
  // The available optional replicas to choose from for user managed
  // configurations. Populated for Google managed configurations.
  repeated ReplicaInfo optional_replicas = 6 [
    (google.api.field_behavior) = OUTPUT_ONLY
  ];

  // Base configuration name, e.g. projects/<project_name>/instanceConfigs/nam3,
  // based on which this configuration is created. Only set for user managed
  // configurations. base_config must refer to a configuration of type
  // GOOGLE_MANAGED.
  string base_config = 7 [
    (google.api.resource_reference).type =
      "spanner.googleapis.com/InstanceConfig"
  ];
=======
  // Output only. The available optional replicas to choose from for user
  // managed configurations. Populated for Google managed configurations.
  repeated ReplicaInfo optional_replicas = 6
      [(google.api.field_behavior) = OUTPUT_ONLY];

  // Base configuration name, e.g. projects/<project_name>/instanceConfigs/nam3,
  // based on which this configuration is created. Only set for user managed
  // configurations. `base_config` must refer to a configuration of type
  // GOOGLE_MANAGED in the same project as this configuration.
  string base_config = 7 [(google.api.resource_reference) = {
    type: "spanner.googleapis.com/InstanceConfig"
  }];
>>>>>>> 2a89887b

  // Cloud Labels are a flexible and lightweight mechanism for organizing cloud
  // resources into groups that reflect a customer's organizational needs and
  // deployment strategies. Cloud Labels can be used to filter collections of
  // resources. They can be used to control how resource metrics are aggregated.
  // And they can be used as arguments to policy management rules (e.g. route,
  // firewall, load balancing, etc.).
  //
  //  * Label keys must be between 1 and 63 characters long and must conform to
  //    the following regular expression: `[a-z][a-z0-9_-]{0,62}`.
  //  * Label values must be between 0 and 63 characters long and must conform
  //    to the regular expression `[a-z0-9_-]{0,63}`.
  //  * No more than 64 labels can be associated with a given resource.
  //
  // See https://goo.gl/xmQnxf for more information on and examples of labels.
  //
  // If you plan to use labels in your own code, please note that additional
  // characters may be allowed in the future. Therefore, you are advised to use
  // an internal label representation, such as JSON, which doesn't rely upon
  // specific characters being disallowed.  For example, representing labels
  // as the string:  name + "_" + value  would prove problematic if we were to
  // allow "_" in a future release.
  map<string, string> labels = 8;

  // etag is used for optimistic concurrency control as a way
  // to help prevent simultaneous updates of a instance config from overwriting
  // each other. It is strongly suggested that systems make use of the etag in
  // the read-modify-write cycle to perform instance config updates in order to
  // avoid race conditions: An etag is returned in the response which contains
  // instance configs, and systems are expected to put that etag in the request
  // to update instance config to ensure that their change will be applied to
  // the same version of the instance config.
  // If no etag is provided in the call to update instance config, then the
  // existing instance config is overwritten blindly.
  string etag = 9;

  // Allowed values of the "default_leader" schema option for databases in
  // instances that use this instance configuration.
  repeated string leader_options = 4;

<<<<<<< HEAD
  // If true, the instance config is being created or updated. If false,
  // there are no ongoing operations for the instance config.
  bool reconciling = 10 [
    (google.api.field_behavior) = OUTPUT_ONLY
  ];

  // Indicates the current state of the instance config.
  enum State {
    // Not specified.
    STATE_UNSPECIFIED = 0;

    // The instance config is still being created.
    CREATING = 1;

    // The instance config is fully created and ready to be used to create
    // instances.
    // (-- api-linter: core::0216::value-synonyms=disabled
    //     aip.dev/not-precedent: To be consistent with Instance State. --)
    READY = 2;
  }

  // The current instance config state.
  State state = 11 [
    (google.api.field_behavior) = OUTPUT_ONLY
  ];
=======
  // Output only. If true, the instance config is being created or updated. If
  // false, there are no ongoing operations for the instance config.
  bool reconciling = 10 [(google.api.field_behavior) = OUTPUT_ONLY];

  // Output only. The current instance config state.
  State state = 11 [(google.api.field_behavior) = OUTPUT_ONLY];
>>>>>>> 2a89887b
}

// An isolated set of Cloud Spanner resources on which databases can be hosted.
message Instance {
  option (google.api.resource) = {
    type: "spanner.googleapis.com/Instance"
    pattern: "projects/{project}/instances/{instance}"
  };

  // Indicates the current state of the instance.
  enum State {
    // Not specified.
    STATE_UNSPECIFIED = 0;

    // The instance is still being created. Resources may not be
    // available yet, and operations such as database creation may not
    // work.
    CREATING = 1;

    // The instance is fully created and ready to do work such as
    // creating databases.
    READY = 2;
  }

  // Required. A unique identifier for the instance, which cannot be changed
  // after the instance is created. Values are of the form
  // `projects/<project>/instances/[a-z][-a-z0-9]*[a-z0-9]`. The final
  // segment of the name must be between 2 and 64 characters in length.
  string name = 1 [(google.api.field_behavior) = REQUIRED];

  // Required. The name of the instance's configuration. Values are of the form
  // `projects/<project>/instanceConfigs/<configuration>`. See
  // also [InstanceConfig][google.spanner.admin.instance.v1.InstanceConfig] and
  // [ListInstanceConfigs][google.spanner.admin.instance.v1.InstanceAdmin.ListInstanceConfigs].
  string config = 2 [
    (google.api.field_behavior) = REQUIRED,
    (google.api.resource_reference) = {
      type: "spanner.googleapis.com/InstanceConfig"
    }
  ];

  // Required. The descriptive name for this instance as it appears in UIs.
  // Must be unique per project and between 4 and 30 characters in length.
  string display_name = 3 [(google.api.field_behavior) = REQUIRED];

  // The number of nodes allocated to this instance. At most one of either
  // node_count or processing_units should be present in the message. This
  // may be zero in API responses for instances that are not yet in state
  // `READY`.
  //
  // See [the
  // documentation](https://cloud.google.com/spanner/docs/compute-capacity)
  // for more information about nodes and processing units.
  int32 node_count = 5;

  // The number of processing units allocated to this instance. At most one of
  // processing_units or node_count should be present in the message. This may
  // be zero in API responses for instances that are not yet in state `READY`.
  //
  // See [the
  // documentation](https://cloud.google.com/spanner/docs/compute-capacity)
  // for more information about nodes and processing units.
  int32 processing_units = 9;

  // Output only. The current instance state. For
  // [CreateInstance][google.spanner.admin.instance.v1.InstanceAdmin.CreateInstance],
  // the state must be either omitted or set to `CREATING`. For
  // [UpdateInstance][google.spanner.admin.instance.v1.InstanceAdmin.UpdateInstance],
  // the state must be either omitted or set to `READY`.
  State state = 6 [(google.api.field_behavior) = OUTPUT_ONLY];

  // Cloud Labels are a flexible and lightweight mechanism for organizing cloud
  // resources into groups that reflect a customer's organizational needs and
  // deployment strategies. Cloud Labels can be used to filter collections of
  // resources. They can be used to control how resource metrics are aggregated.
  // And they can be used as arguments to policy management rules (e.g. route,
  // firewall, load balancing, etc.).
  //
  //  * Label keys must be between 1 and 63 characters long and must conform to
  //    the following regular expression: `[a-z][a-z0-9_-]{0,62}`.
  //  * Label values must be between 0 and 63 characters long and must conform
  //    to the regular expression `[a-z0-9_-]{0,63}`.
  //  * No more than 64 labels can be associated with a given resource.
  //
  // See https://goo.gl/xmQnxf for more information on and examples of labels.
  //
  // If you plan to use labels in your own code, please note that additional
  // characters may be allowed in the future. And so you are advised to use an
  // internal label representation, such as JSON, which doesn't rely upon
  // specific characters being disallowed.  For example, representing labels
  // as the string:  name + "_" + value  would prove problematic if we were to
  // allow "_" in a future release.
  map<string, string> labels = 7;

  // Deprecated. This field is not populated.
  repeated string endpoint_uris = 8;

  // Output only. The time at which the instance was created.
  google.protobuf.Timestamp create_time = 11
      [(google.api.field_behavior) = OUTPUT_ONLY];

  // Output only. The time at which the instance was most recently updated.
  google.protobuf.Timestamp update_time = 12
      [(google.api.field_behavior) = OUTPUT_ONLY];
}

// The request for
// [ListInstanceConfigs][google.spanner.admin.instance.v1.InstanceAdmin.ListInstanceConfigs].
message ListInstanceConfigsRequest {
  // Required. The name of the project for which a list of supported instance
  // configurations is requested. Values are of the form
  // `projects/<project>`.
  string parent = 1 [
    (google.api.field_behavior) = REQUIRED,
    (google.api.resource_reference) = {
      type: "cloudresourcemanager.googleapis.com/Project"
    }
  ];

  // Number of instance configurations to be returned in the response. If 0 or
  // less, defaults to the server's maximum allowed page size.
  int32 page_size = 2;

  // If non-empty, `page_token` should contain a
  // [next_page_token][google.spanner.admin.instance.v1.ListInstanceConfigsResponse.next_page_token]
  // from a previous
  // [ListInstanceConfigsResponse][google.spanner.admin.instance.v1.ListInstanceConfigsResponse].
  string page_token = 3;
}

// The response for
// [ListInstanceConfigs][google.spanner.admin.instance.v1.InstanceAdmin.ListInstanceConfigs].
message ListInstanceConfigsResponse {
  // The list of requested instance configurations.
  repeated InstanceConfig instance_configs = 1;

  // `next_page_token` can be sent in a subsequent
  // [ListInstanceConfigs][google.spanner.admin.instance.v1.InstanceAdmin.ListInstanceConfigs]
  // call to fetch more of the matching instance configurations.
  string next_page_token = 2;
}

// The request for
// [GetInstanceConfigRequest][google.spanner.admin.instance.v1.InstanceAdmin.GetInstanceConfig].
message GetInstanceConfigRequest {
  // Required. The name of the requested instance configuration. Values are of
  // the form `projects/<project>/instanceConfigs/<config>`.
  string name = 1 [
    (google.api.field_behavior) = REQUIRED,
    (google.api.resource_reference) = {
      type: "spanner.googleapis.com/InstanceConfig"
    }
  ];
}

// The request for
// [CreateInstanceConfigRequest][InstanceAdmin.CreateInstanceConfigRequest].
message CreateInstanceConfigRequest {
<<<<<<< HEAD
  // The name of the project in which to create the instance config. Values
  // are of the form `projects/<project>`.
  string parent = 1 [
    (google.api.field_behavior) = REQUIRED,
    (google.api.resource_reference).type =
      "cloudresourcemanager.googleapis.com/Project"
  ];

  // The ID of the instance config to create.  Valid identifiers are of the
  // form `custom-[-a-z0-9]*[a-z0-9]` and must be between 2 and 64 characters in
  // length. The `custom-` prefix is required to avoid name conflicts with
  // Google managed configurations.
  string instance_config_id = 2 [
    (google.api.field_behavior) = REQUIRED
  ];

  // The InstanceConfig proto of the configuration to create.
  // instance_config.name must be
  // `<parent>/instanceConfigs/<instance_config_id>`.
  // instance_config.base_config must be a Google managed configuration id, e.g.
  // us-east1, nam3.
  InstanceConfig instance_config = 3 [
    (google.api.field_behavior) = REQUIRED
  ];
=======
  // Required. The name of the project in which to create the instance config.
  // Values are of the form `projects/<project>`.
  string parent = 1 [
    (google.api.field_behavior) = REQUIRED,
    (google.api.resource_reference) = {
      type: "cloudresourcemanager.googleapis.com/Project"
    }
  ];

  // Required. The ID of the instance config to create.  Valid identifiers are
  // of the form `custom-[-a-z0-9]*[a-z0-9]` and must be between 2 and 64
  // characters in length. The `custom-` prefix is required to avoid name
  // conflicts with Google managed configurations.
  string instance_config_id = 2 [(google.api.field_behavior) = REQUIRED];

  // Required. The InstanceConfig proto of the configuration to create.
  // instance_config.name must be
  // `<parent>/instanceConfigs/<instance_config_id>`.
  // instance_config.base_config must be a Google managed configuration name,
  // e.g. <parent>/instanceConfigs/us-east1, <parent>/instanceConfigs/nam3.
  InstanceConfig instance_config = 3 [(google.api.field_behavior) = REQUIRED];
>>>>>>> 2a89887b

  // An option to validate, but not actually execute, a request,
  // and provide the same response.
  bool validate_only = 4;
}

// The request for
// [UpdateInstanceConfigRequest][InstanceAdmin.UpdateInstanceConfigRequest].
message UpdateInstanceConfigRequest {
<<<<<<< HEAD
  // The user instance config to update, which must always include the instance
  // config name. Otherwise, only fields mentioned in [update_mask][] need be
  // included. To prevent conflicts of concurrent updates,
  // [etag][google.spanner.admin.instance.v1.InstanceConfig.reconciling] can
  // be used.
  InstanceConfig instance_config = 1 [
    (google.api.field_behavior) = REQUIRED
  ];

  // A mask specifying which fields in
=======
  // Required. The user instance config to update, which must always include the
  // instance config name. Otherwise, only fields mentioned in
  // [update_mask][google.spanner.admin.instance.v1.UpdateInstanceConfigRequest.update_mask]
  // need be included. To prevent conflicts of concurrent updates,
  // [etag][google.spanner.admin.instance.v1.InstanceConfig.reconciling] can
  // be used.
  InstanceConfig instance_config = 1 [(google.api.field_behavior) = REQUIRED];

  // Required. A mask specifying which fields in
>>>>>>> 2a89887b
  // [InstanceConfig][google.spanner.admin.instance.v1.InstanceConfig] should be
  // updated. The field mask must always be specified; this prevents any future
  // fields in [InstanceConfig][google.spanner.admin.instance.v1.InstanceConfig]
  // from being erased accidentally by clients that do not know about them. Only
  // display_name and labels can be updated.
<<<<<<< HEAD
  google.protobuf.FieldMask update_mask = 2 [
    (google.api.field_behavior) = REQUIRED
  ];
=======
  google.protobuf.FieldMask update_mask = 2
      [(google.api.field_behavior) = REQUIRED];
>>>>>>> 2a89887b

  // An option to validate, but not actually execute, a request,
  // and provide the same response.
  bool validate_only = 3;
}

// The request for
// [DeleteInstanceConfigRequest][InstanceAdmin.DeleteInstanceConfigRequest].
message DeleteInstanceConfigRequest {
<<<<<<< HEAD
  // The name of the instance configuration to be deleted.
=======
  // Required. The name of the instance configuration to be deleted.
>>>>>>> 2a89887b
  // Values are of the form
  // `projects/<project>/instanceConfigs/<instance_config>`
  string name = 1 [
    (google.api.field_behavior) = REQUIRED,
    (google.api.resource_reference) = {
      type: "spanner.googleapis.com/InstanceConfig"
    }
  ];
<<<<<<< HEAD
=======

>>>>>>> 2a89887b
  // Used for optimistic concurrency control as a way to help prevent
  // simultaneous deletes of an instance config from overwriting each
  // other. If not empty, the API
  // only deletes the instance config when the etag provided matches the current
  // status of the requested instance config. Otherwise, deletes the instance
  // config without checking the current status of the requested instance
  // config.
  string etag = 2;
<<<<<<< HEAD
=======

>>>>>>> 2a89887b
  // An option to validate, but not actually execute, a request,
  // and provide the same response.
  bool validate_only = 3;
}

// The request for
<<<<<<< HEAD
// [ListInstanceConfigOperations][InstanceAdmin.ListInstanceConfigOperations].
=======
// [ListInstanceConfigOperations][google.spanner.admin.instance.v1.InstanceAdmin.ListInstanceConfigOperations].
>>>>>>> 2a89887b
message ListInstanceConfigOperationsRequest {
  // Required. The project of the instance config operations.
  // Values are of the form `projects/<project>`.
  string parent = 1 [
    (google.api.field_behavior) = REQUIRED,
<<<<<<< HEAD
    (google.api.resource_reference).type =
      "cloudresourcemanager.googleapis.com/Project"
=======
    (google.api.resource_reference) = {
      type: "cloudresourcemanager.googleapis.com/Project"
    }
>>>>>>> 2a89887b
  ];

  // An expression that filters the list of returned operations.
  //
  // A filter expression consists of a field name, a
  // comparison operator, and a value for filtering.
  // The value must be a string, a number, or a boolean. The comparison operator
  // must be one of: `<`, `>`, `<=`, `>=`, `!=`, `=`, or `:`.
  // Colon `:` is the contains operator. Filter rules are not case sensitive.
  //
  // The following fields in the [Operation][google.longrunning.Operation]
  // are eligible for filtering:
  //
  //   * `name` - The name of the long-running operation
  //   * `done` - False if the operation is in progress, else true.
  //   * `metadata.@type` - the type of metadata. For example, the type string
<<<<<<< HEAD
  //      for [CreateInstanceConfigMetadata][] is
  //      `type.googleapis.com/google.spanner.admin.database.v1.CreateInstanceConfigMetadata`.
  //   * `metadata.<field_name>` - any field in metadata.value.
=======
  //      for
  //      [CreateInstanceConfigMetadata][google.spanner.admin.instance.v1.CreateInstanceConfigMetadata]
  //      is
  //      `type.googleapis.com/google.spanner.admin.instance.v1.CreateInstanceConfigMetadata`.
  //   * `metadata.<field_name>` - any field in metadata.value.
  //      `metadata.@type` must be specified first, if filtering on metadata
  //      fields.
>>>>>>> 2a89887b
  //   * `error` - Error associated with the long-running operation.
  //   * `response.@type` - the type of response.
  //   * `response.<field_name>` - any field in response.value.
  //
  // You can combine multiple expressions by enclosing each expression in
  // parentheses. By default, expressions are combined with AND logic. However,
  // you can specify AND, OR, and NOT logic explicitly.
  //
  // Here are a few examples:
  //
  //   * `done:true` - The operation is complete.
  //   * `(metadata.@type=` \
  //     `type.googleapis.com/google.spanner.admin.instance.v1.CreateInstanceConfigMetadata)
  //     AND` \
  //     `(metadata.instance_config.name:custom-config) AND` \
  //     `(metadata.progress.start_time < \"2021-03-28T14:50:00Z\") AND` \
  //     `(error:*)` - Return operations where:
<<<<<<< HEAD
  //     * The operation's metadata type is [CreateInstanceConfigMetadata][].
=======
  //     * The operation's metadata type is
  //     [CreateInstanceConfigMetadata][google.spanner.admin.instance.v1.CreateInstanceConfigMetadata].
>>>>>>> 2a89887b
  //     * The instance config name contains "custom-config".
  //     * The operation started before 2021-03-28T14:50:00Z.
  //     * The operation resulted in an error.
  string filter = 2;

  // Number of operations to be returned in the response. If 0 or
  // less, defaults to the server's maximum allowed page size.
  int32 page_size = 3;

  // If non-empty, `page_token` should contain a
<<<<<<< HEAD
  // [next_page_token][ListInstanceConfigOperationsResponse.next_page_token]
  // from a previous [ListInstanceConfigOperationsResponse][] to the
  // same `parent` and with the same `filter`.
=======
  // [next_page_token][google.spanner.admin.instance.v1.ListInstanceConfigOperationsResponse.next_page_token]
  // from a previous
  // [ListInstanceConfigOperationsResponse][google.spanner.admin.instance.v1.ListInstanceConfigOperationsResponse]
  // to the same `parent` and with the same `filter`.
>>>>>>> 2a89887b
  string page_token = 4;
}

// The response for
<<<<<<< HEAD
// [ListInstanceConfigOperations][InstanceAdmin.ListInstanceConfigOperations].
=======
// [ListInstanceConfigOperations][google.spanner.admin.instance.v1.InstanceAdmin.ListInstanceConfigOperations].
>>>>>>> 2a89887b
message ListInstanceConfigOperationsResponse {
  // The list of matching instance config [long-running
  // operations][google.longrunning.Operation]. Each operation's name will be
  // prefixed by the instance config's name. The operation's
  // [metadata][google.longrunning.Operation.metadata] field type
  // `metadata.type_url` describes the type of the metadata.
<<<<<<< HEAD
  // (-- go/not-api-precedent: It is not generally recommended to return
  //     google.longrunning.Operation objects in a list because it requires
  //     custom code from client libraries in every language. --)
  // (-- api-linter: core::0132::response-unknown-fields=disabled
  //     aip.dev/not-precedent: This is the correct field type. --)
  repeated google.longrunning.Operation operations = 1;

  // `next_page_token` can be sent in a subsequent
  // [ListInstanceConfigOperations][InstanceAdmin.ListInstanceConfigOperations]
=======
  repeated google.longrunning.Operation operations = 1;

  // `next_page_token` can be sent in a subsequent
  // [ListInstanceConfigOperations][google.spanner.admin.instance.v1.InstanceAdmin.ListInstanceConfigOperations]
>>>>>>> 2a89887b
  // call to fetch more of the matching metadata.
  string next_page_token = 2;
}

<<<<<<< HEAD


// The request for [GetInstance][google.spanner.admin.instance.v1.InstanceAdmin.GetInstance].
=======
// The request for
// [GetInstance][google.spanner.admin.instance.v1.InstanceAdmin.GetInstance].
>>>>>>> 2a89887b
message GetInstanceRequest {
  // Required. The name of the requested instance. Values are of the form
  // `projects/<project>/instances/<instance>`.
  string name = 1 [
    (google.api.field_behavior) = REQUIRED,
    (google.api.resource_reference) = {
      type: "spanner.googleapis.com/Instance"
    }
  ];

  // If field_mask is present, specifies the subset of
  // [Instance][google.spanner.admin.instance.v1.Instance] fields that should be
  // returned. If absent, all
  // [Instance][google.spanner.admin.instance.v1.Instance] fields are returned.
  google.protobuf.FieldMask field_mask = 2;
}

// The request for
// [CreateInstance][google.spanner.admin.instance.v1.InstanceAdmin.CreateInstance].
message CreateInstanceRequest {
  // Required. The name of the project in which to create the instance. Values
  // are of the form `projects/<project>`.
  string parent = 1 [
    (google.api.field_behavior) = REQUIRED,
    (google.api.resource_reference) = {
      type: "cloudresourcemanager.googleapis.com/Project"
    }
  ];

  // Required. The ID of the instance to create.  Valid identifiers are of the
  // form `[a-z][-a-z0-9]*[a-z0-9]` and must be between 2 and 64 characters in
  // length.
  string instance_id = 2 [(google.api.field_behavior) = REQUIRED];

  // Required. The instance to create.  The name may be omitted, but if
  // specified must be `<parent>/instances/<instance_id>`.
  Instance instance = 3 [(google.api.field_behavior) = REQUIRED];
}

// The request for
// [ListInstances][google.spanner.admin.instance.v1.InstanceAdmin.ListInstances].
message ListInstancesRequest {
  // Required. The name of the project for which a list of instances is
  // requested. Values are of the form `projects/<project>`.
  string parent = 1 [
    (google.api.field_behavior) = REQUIRED,
    (google.api.resource_reference) = {
      type: "cloudresourcemanager.googleapis.com/Project"
    }
  ];

  // Number of instances to be returned in the response. If 0 or less, defaults
  // to the server's maximum allowed page size.
  int32 page_size = 2;

  // If non-empty, `page_token` should contain a
  // [next_page_token][google.spanner.admin.instance.v1.ListInstancesResponse.next_page_token]
  // from a previous
  // [ListInstancesResponse][google.spanner.admin.instance.v1.ListInstancesResponse].
  string page_token = 3;

  // An expression for filtering the results of the request. Filter rules are
  // case insensitive. The fields eligible for filtering are:
  //
  //   * `name`
  //   * `display_name`
  //   * `labels.key` where key is the name of a label
  //
  // Some examples of using filters are:
  //
  //   * `name:*` --> The instance has a name.
  //   * `name:Howl` --> The instance's name contains the string "howl".
  //   * `name:HOWL` --> Equivalent to above.
  //   * `NAME:howl` --> Equivalent to above.
  //   * `labels.env:*` --> The instance has the label "env".
  //   * `labels.env:dev` --> The instance has the label "env" and the value of
  //                        the label contains the string "dev".
  //   * `name:howl labels.env:dev` --> The instance's name contains "howl" and
  //                                  it has the label "env" with its value
  //                                  containing "dev".
  string filter = 4;
}

// The response for
// [ListInstances][google.spanner.admin.instance.v1.InstanceAdmin.ListInstances].
message ListInstancesResponse {
  // The list of requested instances.
  repeated Instance instances = 1;

  // `next_page_token` can be sent in a subsequent
  // [ListInstances][google.spanner.admin.instance.v1.InstanceAdmin.ListInstances]
  // call to fetch more of the matching instances.
  string next_page_token = 2;
}

// The request for
// [UpdateInstance][google.spanner.admin.instance.v1.InstanceAdmin.UpdateInstance].
message UpdateInstanceRequest {
  // Required. The instance to update, which must always include the instance
  // name.  Otherwise, only fields mentioned in
  // [field_mask][google.spanner.admin.instance.v1.UpdateInstanceRequest.field_mask]
  // need be included.
  Instance instance = 1 [(google.api.field_behavior) = REQUIRED];

  // Required. A mask specifying which fields in
  // [Instance][google.spanner.admin.instance.v1.Instance] should be updated.
  // The field mask must always be specified; this prevents any future fields in
  // [Instance][google.spanner.admin.instance.v1.Instance] from being erased
  // accidentally by clients that do not know about them.
  google.protobuf.FieldMask field_mask = 2
      [(google.api.field_behavior) = REQUIRED];
}

// The request for
// [DeleteInstance][google.spanner.admin.instance.v1.InstanceAdmin.DeleteInstance].
message DeleteInstanceRequest {
  // Required. The name of the instance to be deleted. Values are of the form
  // `projects/<project>/instances/<instance>`
  string name = 1 [
    (google.api.field_behavior) = REQUIRED,
    (google.api.resource_reference) = {
      type: "spanner.googleapis.com/Instance"
    }
  ];
}

// Metadata type for the operation returned by
// [CreateInstance][google.spanner.admin.instance.v1.InstanceAdmin.CreateInstance].
message CreateInstanceMetadata {
  // The instance being created.
  Instance instance = 1;

  // The time at which the
  // [CreateInstance][google.spanner.admin.instance.v1.InstanceAdmin.CreateInstance]
  // request was received.
  google.protobuf.Timestamp start_time = 2;

  // The time at which this operation was cancelled. If set, this operation is
  // in the process of undoing itself (which is guaranteed to succeed) and
  // cannot be cancelled again.
  google.protobuf.Timestamp cancel_time = 3;

  // The time at which this operation failed or was completed successfully.
  google.protobuf.Timestamp end_time = 4;
}

// Metadata type for the operation returned by
// [UpdateInstance][google.spanner.admin.instance.v1.InstanceAdmin.UpdateInstance].
message UpdateInstanceMetadata {
  // The desired end state of the update.
  Instance instance = 1;

  // The time at which
  // [UpdateInstance][google.spanner.admin.instance.v1.InstanceAdmin.UpdateInstance]
  // request was received.
  google.protobuf.Timestamp start_time = 2;

  // The time at which this operation was cancelled. If set, this operation is
  // in the process of undoing itself (which is guaranteed to succeed) and
  // cannot be cancelled again.
  google.protobuf.Timestamp cancel_time = 3;

  // The time at which this operation failed or was completed successfully.
  google.protobuf.Timestamp end_time = 4;
}

<<<<<<< HEAD

=======
>>>>>>> 2a89887b
// Metadata type for the operation returned by
// [CreateInstanceConfig][google.spanner.admin.instance.v1.InstanceAdmin.CreateInstanceConfig].
message CreateInstanceConfigMetadata {
  // The target instance config end state.
  InstanceConfig instance_config = 1;
<<<<<<< HEAD
  // The time at which
  // [CreateInstanceConfig][google.spanner.admin.instance.v1.InstanceAdmin.CreateInstanceConfig] request was
  // received.
  google.protobuf.Timestamp start_time = 2;
  // The time at which this operation was cancelled.
  google.protobuf.Timestamp cancel_time = 3;
  // The time at which this operation failed or was completed successfully.
  google.protobuf.Timestamp end_time = 4;
=======

  // The progress of the
  // [CreateInstanceConfig][google.spanner.admin.instance.v1.InstanceAdmin.CreateInstanceConfig]
  // operation.
  OperationProgress progress = 2;

  // The time at which this operation was cancelled.
  google.protobuf.Timestamp cancel_time = 3;
>>>>>>> 2a89887b
}

// Metadata type for the operation returned by
// [UpdateInstanceConfig][google.spanner.admin.instance.v1.InstanceAdmin.UpdateInstanceConfig].
message UpdateInstanceConfigMetadata {
  // The desired instance config after updating.
  InstanceConfig instance_config = 1;
<<<<<<< HEAD
  // The time at which
  // [UpdateInstanceConfig][google.spanner.admin.instance.v1.InstanceAdmin.UpdateInstanceConfig] request was
  // received.
  google.protobuf.Timestamp start_time = 2;
  // The time at which this operation was cancelled.
  google.protobuf.Timestamp cancel_time = 3;
  // The time at which this operation failed or was completed successfully.
  google.protobuf.Timestamp end_time = 4;
=======

  // The progress of the
  // [UpdateInstanceConfig][google.spanner.admin.instance.v1.InstanceAdmin.UpdateInstanceConfig]
  // operation.
  OperationProgress progress = 2;

  // The time at which this operation was cancelled.
  google.protobuf.Timestamp cancel_time = 3;
>>>>>>> 2a89887b
}<|MERGE_RESOLUTION|>--- conflicted
+++ resolved
@@ -119,19 +119,6 @@
   // successful.
   //
   // Authorization requires `spanner.instanceConfigs.create` permission on
-<<<<<<< HEAD
-  // the resource [parent][CreateInstanceConfigRequest.parent].
-  rpc CreateInstanceConfig(CreateInstanceConfigRequest)
-    returns (google.longrunning.Operation) {
-    option (google.api.http) = {
-      post: "/v1/{parent=projects/*}/instanceConfigs"
-      body: "instance_config"
-    };
-    option (google.api.method_signature) =
-      "parent,instance_config,instance_config_id";
-    option (google.longrunning.operation_info) = {
-      response_type: "InstanceConfig"
-=======
   // the resource
   // [parent][google.spanner.admin.instance.v1.CreateInstanceConfigRequest.parent].
   rpc CreateInstanceConfig(CreateInstanceConfigRequest)
@@ -144,7 +131,6 @@
         "parent,instance_config,instance_config_id";
     option (google.longrunning.operation_info) = {
       response_type: "google.spanner.admin.instance.v1.InstanceConfig"
->>>>>>> 2a89887b
       metadata_type: "google.spanner.admin.instance.v1.CreateInstanceConfigMetadata"
     };
   }
@@ -165,15 +151,9 @@
   // While the operation is pending:
   //
   //   * Cancelling the operation sets its metadata's
-<<<<<<< HEAD
-  //     [cancel_time][UpdateInstanceConfigMetadata.cancel_time]. The operation
-  //     is guaranteed to succeed at undoing all changes,
-  //     after which point it terminates with a `CANCELLED` status.
-=======
   //     [cancel_time][google.spanner.admin.instance.v1.UpdateInstanceConfigMetadata.cancel_time].
   //     The operation is guaranteed to succeed at undoing all changes, after
   //     which point it terminates with a `CANCELLED` status.
->>>>>>> 2a89887b
   //   * All other attempts to modify the instance config are rejected.
   //   * Reading the instance config via the API continues to give the
   //     pre-request values.
@@ -200,16 +180,6 @@
   // Authorization requires `spanner.instanceConfigs.update` permission on
   // the resource [name][google.spanner.admin.instance.v1.InstanceConfig.name].
   rpc UpdateInstanceConfig(UpdateInstanceConfigRequest)
-<<<<<<< HEAD
-    returns (google.longrunning.Operation) {
-    option (google.api.http) = {
-      patch: "/v1/{instance_config.name=projects/*/instanceConfigs/*}"
-      body: "instance_config"
-    };
-    option (google.api.method_signature) = "instance_config,update_mask";
-    option (google.longrunning.operation_info) = {
-      response_type: "InstanceConfig"
-=======
       returns (google.longrunning.Operation) {
     option (google.api.http) = {
       patch: "/v1/{instance_config.name=projects/*/instanceConfigs/*}"
@@ -218,7 +188,6 @@
     option (google.api.method_signature) = "instance_config,update_mask";
     option (google.longrunning.operation_info) = {
       response_type: "google.spanner.admin.instance.v1.InstanceConfig"
->>>>>>> 2a89887b
       metadata_type: "google.spanner.admin.instance.v1.UpdateInstanceConfigMetadata"
     };
   }
@@ -232,11 +201,7 @@
   // Authorization requires `spanner.instanceConfigs.delete` permission on
   // the resource [name][google.spanner.admin.instance.v1.InstanceConfig.name].
   rpc DeleteInstanceConfig(DeleteInstanceConfigRequest)
-<<<<<<< HEAD
-    returns (google.protobuf.Empty) {
-=======
       returns (google.protobuf.Empty) {
->>>>>>> 2a89887b
     option (google.api.http) = {
       delete: "/v1/{name=projects/*/instanceConfigs/*}"
     };
@@ -255,11 +220,7 @@
   // `operation.metadata.value.start_time` in descending order starting
   // from the most recently started operation.
   rpc ListInstanceConfigOperations(ListInstanceConfigOperationsRequest)
-<<<<<<< HEAD
-    returns (ListInstanceConfigOperationsResponse) {
-=======
       returns (ListInstanceConfigOperationsResponse) {
->>>>>>> 2a89887b
     option (google.api.http) = {
       get: "/v1/{parent=projects/*}/instanceConfigOperations"
     };
@@ -533,25 +494,9 @@
   // The name of this instance configuration as it appears in UIs.
   string display_name = 2;
 
-<<<<<<< HEAD
-  // The type of this configuration.
-  enum Type {
-    // Unspecified.
-    TYPE_UNSPECIFIED = 0;
-    // Google managed configuration.
-    GOOGLE_MANAGED = 1;
-    // User managed configuration.
-    USER_MANAGED = 2;
-  }
-  // Whether this instance config is a Google or User Managed Configuration.
-  Type config_type = 5 [
-    (google.api.field_behavior) = OUTPUT_ONLY
-  ];
-=======
   // Output only. Whether this instance config is a Google or User Managed
   // Configuration.
   Type config_type = 5 [(google.api.field_behavior) = OUTPUT_ONLY];
->>>>>>> 2a89887b
 
   // The geographic placement of nodes in this instance configuration and their
   // replication properties.
@@ -561,22 +506,6 @@
   // `base_config`. --)
   repeated ReplicaInfo replicas = 3;
 
-<<<<<<< HEAD
-  // The available optional replicas to choose from for user managed
-  // configurations. Populated for Google managed configurations.
-  repeated ReplicaInfo optional_replicas = 6 [
-    (google.api.field_behavior) = OUTPUT_ONLY
-  ];
-
-  // Base configuration name, e.g. projects/<project_name>/instanceConfigs/nam3,
-  // based on which this configuration is created. Only set for user managed
-  // configurations. base_config must refer to a configuration of type
-  // GOOGLE_MANAGED.
-  string base_config = 7 [
-    (google.api.resource_reference).type =
-      "spanner.googleapis.com/InstanceConfig"
-  ];
-=======
   // Output only. The available optional replicas to choose from for user
   // managed configurations. Populated for Google managed configurations.
   repeated ReplicaInfo optional_replicas = 6
@@ -589,7 +518,6 @@
   string base_config = 7 [(google.api.resource_reference) = {
     type: "spanner.googleapis.com/InstanceConfig"
   }];
->>>>>>> 2a89887b
 
   // Cloud Labels are a flexible and lightweight mechanism for organizing cloud
   // resources into groups that reflect a customer's organizational needs and
@@ -630,40 +558,12 @@
   // instances that use this instance configuration.
   repeated string leader_options = 4;
 
-<<<<<<< HEAD
-  // If true, the instance config is being created or updated. If false,
-  // there are no ongoing operations for the instance config.
-  bool reconciling = 10 [
-    (google.api.field_behavior) = OUTPUT_ONLY
-  ];
-
-  // Indicates the current state of the instance config.
-  enum State {
-    // Not specified.
-    STATE_UNSPECIFIED = 0;
-
-    // The instance config is still being created.
-    CREATING = 1;
-
-    // The instance config is fully created and ready to be used to create
-    // instances.
-    // (-- api-linter: core::0216::value-synonyms=disabled
-    //     aip.dev/not-precedent: To be consistent with Instance State. --)
-    READY = 2;
-  }
-
-  // The current instance config state.
-  State state = 11 [
-    (google.api.field_behavior) = OUTPUT_ONLY
-  ];
-=======
   // Output only. If true, the instance config is being created or updated. If
   // false, there are no ongoing operations for the instance config.
   bool reconciling = 10 [(google.api.field_behavior) = OUTPUT_ONLY];
 
   // Output only. The current instance config state.
   State state = 11 [(google.api.field_behavior) = OUTPUT_ONLY];
->>>>>>> 2a89887b
 }
 
 // An isolated set of Cloud Spanner resources on which databases can be hosted.
@@ -822,32 +722,6 @@
 // The request for
 // [CreateInstanceConfigRequest][InstanceAdmin.CreateInstanceConfigRequest].
 message CreateInstanceConfigRequest {
-<<<<<<< HEAD
-  // The name of the project in which to create the instance config. Values
-  // are of the form `projects/<project>`.
-  string parent = 1 [
-    (google.api.field_behavior) = REQUIRED,
-    (google.api.resource_reference).type =
-      "cloudresourcemanager.googleapis.com/Project"
-  ];
-
-  // The ID of the instance config to create.  Valid identifiers are of the
-  // form `custom-[-a-z0-9]*[a-z0-9]` and must be between 2 and 64 characters in
-  // length. The `custom-` prefix is required to avoid name conflicts with
-  // Google managed configurations.
-  string instance_config_id = 2 [
-    (google.api.field_behavior) = REQUIRED
-  ];
-
-  // The InstanceConfig proto of the configuration to create.
-  // instance_config.name must be
-  // `<parent>/instanceConfigs/<instance_config_id>`.
-  // instance_config.base_config must be a Google managed configuration id, e.g.
-  // us-east1, nam3.
-  InstanceConfig instance_config = 3 [
-    (google.api.field_behavior) = REQUIRED
-  ];
-=======
   // Required. The name of the project in which to create the instance config.
   // Values are of the form `projects/<project>`.
   string parent = 1 [
@@ -869,7 +743,6 @@
   // instance_config.base_config must be a Google managed configuration name,
   // e.g. <parent>/instanceConfigs/us-east1, <parent>/instanceConfigs/nam3.
   InstanceConfig instance_config = 3 [(google.api.field_behavior) = REQUIRED];
->>>>>>> 2a89887b
 
   // An option to validate, but not actually execute, a request,
   // and provide the same response.
@@ -879,18 +752,6 @@
 // The request for
 // [UpdateInstanceConfigRequest][InstanceAdmin.UpdateInstanceConfigRequest].
 message UpdateInstanceConfigRequest {
-<<<<<<< HEAD
-  // The user instance config to update, which must always include the instance
-  // config name. Otherwise, only fields mentioned in [update_mask][] need be
-  // included. To prevent conflicts of concurrent updates,
-  // [etag][google.spanner.admin.instance.v1.InstanceConfig.reconciling] can
-  // be used.
-  InstanceConfig instance_config = 1 [
-    (google.api.field_behavior) = REQUIRED
-  ];
-
-  // A mask specifying which fields in
-=======
   // Required. The user instance config to update, which must always include the
   // instance config name. Otherwise, only fields mentioned in
   // [update_mask][google.spanner.admin.instance.v1.UpdateInstanceConfigRequest.update_mask]
@@ -900,20 +761,13 @@
   InstanceConfig instance_config = 1 [(google.api.field_behavior) = REQUIRED];
 
   // Required. A mask specifying which fields in
->>>>>>> 2a89887b
   // [InstanceConfig][google.spanner.admin.instance.v1.InstanceConfig] should be
   // updated. The field mask must always be specified; this prevents any future
   // fields in [InstanceConfig][google.spanner.admin.instance.v1.InstanceConfig]
   // from being erased accidentally by clients that do not know about them. Only
   // display_name and labels can be updated.
-<<<<<<< HEAD
-  google.protobuf.FieldMask update_mask = 2 [
-    (google.api.field_behavior) = REQUIRED
-  ];
-=======
   google.protobuf.FieldMask update_mask = 2
       [(google.api.field_behavior) = REQUIRED];
->>>>>>> 2a89887b
 
   // An option to validate, but not actually execute, a request,
   // and provide the same response.
@@ -923,11 +777,7 @@
 // The request for
 // [DeleteInstanceConfigRequest][InstanceAdmin.DeleteInstanceConfigRequest].
 message DeleteInstanceConfigRequest {
-<<<<<<< HEAD
-  // The name of the instance configuration to be deleted.
-=======
   // Required. The name of the instance configuration to be deleted.
->>>>>>> 2a89887b
   // Values are of the form
   // `projects/<project>/instanceConfigs/<instance_config>`
   string name = 1 [
@@ -936,10 +786,7 @@
       type: "spanner.googleapis.com/InstanceConfig"
     }
   ];
-<<<<<<< HEAD
-=======
-
->>>>>>> 2a89887b
+
   // Used for optimistic concurrency control as a way to help prevent
   // simultaneous deletes of an instance config from overwriting each
   // other. If not empty, the API
@@ -948,34 +795,22 @@
   // config without checking the current status of the requested instance
   // config.
   string etag = 2;
-<<<<<<< HEAD
-=======
-
->>>>>>> 2a89887b
+
   // An option to validate, but not actually execute, a request,
   // and provide the same response.
   bool validate_only = 3;
 }
 
 // The request for
-<<<<<<< HEAD
-// [ListInstanceConfigOperations][InstanceAdmin.ListInstanceConfigOperations].
-=======
 // [ListInstanceConfigOperations][google.spanner.admin.instance.v1.InstanceAdmin.ListInstanceConfigOperations].
->>>>>>> 2a89887b
 message ListInstanceConfigOperationsRequest {
   // Required. The project of the instance config operations.
   // Values are of the form `projects/<project>`.
   string parent = 1 [
     (google.api.field_behavior) = REQUIRED,
-<<<<<<< HEAD
-    (google.api.resource_reference).type =
-      "cloudresourcemanager.googleapis.com/Project"
-=======
     (google.api.resource_reference) = {
       type: "cloudresourcemanager.googleapis.com/Project"
     }
->>>>>>> 2a89887b
   ];
 
   // An expression that filters the list of returned operations.
@@ -992,11 +827,6 @@
   //   * `name` - The name of the long-running operation
   //   * `done` - False if the operation is in progress, else true.
   //   * `metadata.@type` - the type of metadata. For example, the type string
-<<<<<<< HEAD
-  //      for [CreateInstanceConfigMetadata][] is
-  //      `type.googleapis.com/google.spanner.admin.database.v1.CreateInstanceConfigMetadata`.
-  //   * `metadata.<field_name>` - any field in metadata.value.
-=======
   //      for
   //      [CreateInstanceConfigMetadata][google.spanner.admin.instance.v1.CreateInstanceConfigMetadata]
   //      is
@@ -1004,7 +834,6 @@
   //   * `metadata.<field_name>` - any field in metadata.value.
   //      `metadata.@type` must be specified first, if filtering on metadata
   //      fields.
->>>>>>> 2a89887b
   //   * `error` - Error associated with the long-running operation.
   //   * `response.@type` - the type of response.
   //   * `response.<field_name>` - any field in response.value.
@@ -1022,12 +851,8 @@
   //     `(metadata.instance_config.name:custom-config) AND` \
   //     `(metadata.progress.start_time < \"2021-03-28T14:50:00Z\") AND` \
   //     `(error:*)` - Return operations where:
-<<<<<<< HEAD
-  //     * The operation's metadata type is [CreateInstanceConfigMetadata][].
-=======
   //     * The operation's metadata type is
   //     [CreateInstanceConfigMetadata][google.spanner.admin.instance.v1.CreateInstanceConfigMetadata].
->>>>>>> 2a89887b
   //     * The instance config name contains "custom-config".
   //     * The operation started before 2021-03-28T14:50:00Z.
   //     * The operation resulted in an error.
@@ -1038,59 +863,31 @@
   int32 page_size = 3;
 
   // If non-empty, `page_token` should contain a
-<<<<<<< HEAD
-  // [next_page_token][ListInstanceConfigOperationsResponse.next_page_token]
-  // from a previous [ListInstanceConfigOperationsResponse][] to the
-  // same `parent` and with the same `filter`.
-=======
   // [next_page_token][google.spanner.admin.instance.v1.ListInstanceConfigOperationsResponse.next_page_token]
   // from a previous
   // [ListInstanceConfigOperationsResponse][google.spanner.admin.instance.v1.ListInstanceConfigOperationsResponse]
   // to the same `parent` and with the same `filter`.
->>>>>>> 2a89887b
   string page_token = 4;
 }
 
 // The response for
-<<<<<<< HEAD
-// [ListInstanceConfigOperations][InstanceAdmin.ListInstanceConfigOperations].
-=======
 // [ListInstanceConfigOperations][google.spanner.admin.instance.v1.InstanceAdmin.ListInstanceConfigOperations].
->>>>>>> 2a89887b
 message ListInstanceConfigOperationsResponse {
   // The list of matching instance config [long-running
   // operations][google.longrunning.Operation]. Each operation's name will be
   // prefixed by the instance config's name. The operation's
   // [metadata][google.longrunning.Operation.metadata] field type
   // `metadata.type_url` describes the type of the metadata.
-<<<<<<< HEAD
-  // (-- go/not-api-precedent: It is not generally recommended to return
-  //     google.longrunning.Operation objects in a list because it requires
-  //     custom code from client libraries in every language. --)
-  // (-- api-linter: core::0132::response-unknown-fields=disabled
-  //     aip.dev/not-precedent: This is the correct field type. --)
-  repeated google.longrunning.Operation operations = 1;
-
-  // `next_page_token` can be sent in a subsequent
-  // [ListInstanceConfigOperations][InstanceAdmin.ListInstanceConfigOperations]
-=======
   repeated google.longrunning.Operation operations = 1;
 
   // `next_page_token` can be sent in a subsequent
   // [ListInstanceConfigOperations][google.spanner.admin.instance.v1.InstanceAdmin.ListInstanceConfigOperations]
->>>>>>> 2a89887b
   // call to fetch more of the matching metadata.
   string next_page_token = 2;
 }
 
-<<<<<<< HEAD
-
-
-// The request for [GetInstance][google.spanner.admin.instance.v1.InstanceAdmin.GetInstance].
-=======
 // The request for
 // [GetInstance][google.spanner.admin.instance.v1.InstanceAdmin.GetInstance].
->>>>>>> 2a89887b
 message GetInstanceRequest {
   // Required. The name of the requested instance. Values are of the form
   // `projects/<project>/instances/<instance>`.
@@ -1257,25 +1054,11 @@
   google.protobuf.Timestamp end_time = 4;
 }
 
-<<<<<<< HEAD
-
-=======
->>>>>>> 2a89887b
 // Metadata type for the operation returned by
 // [CreateInstanceConfig][google.spanner.admin.instance.v1.InstanceAdmin.CreateInstanceConfig].
 message CreateInstanceConfigMetadata {
   // The target instance config end state.
   InstanceConfig instance_config = 1;
-<<<<<<< HEAD
-  // The time at which
-  // [CreateInstanceConfig][google.spanner.admin.instance.v1.InstanceAdmin.CreateInstanceConfig] request was
-  // received.
-  google.protobuf.Timestamp start_time = 2;
-  // The time at which this operation was cancelled.
-  google.protobuf.Timestamp cancel_time = 3;
-  // The time at which this operation failed or was completed successfully.
-  google.protobuf.Timestamp end_time = 4;
-=======
 
   // The progress of the
   // [CreateInstanceConfig][google.spanner.admin.instance.v1.InstanceAdmin.CreateInstanceConfig]
@@ -1284,7 +1067,6 @@
 
   // The time at which this operation was cancelled.
   google.protobuf.Timestamp cancel_time = 3;
->>>>>>> 2a89887b
 }
 
 // Metadata type for the operation returned by
@@ -1292,16 +1074,6 @@
 message UpdateInstanceConfigMetadata {
   // The desired instance config after updating.
   InstanceConfig instance_config = 1;
-<<<<<<< HEAD
-  // The time at which
-  // [UpdateInstanceConfig][google.spanner.admin.instance.v1.InstanceAdmin.UpdateInstanceConfig] request was
-  // received.
-  google.protobuf.Timestamp start_time = 2;
-  // The time at which this operation was cancelled.
-  google.protobuf.Timestamp cancel_time = 3;
-  // The time at which this operation failed or was completed successfully.
-  google.protobuf.Timestamp end_time = 4;
-=======
 
   // The progress of the
   // [UpdateInstanceConfig][google.spanner.admin.instance.v1.InstanceAdmin.UpdateInstanceConfig]
@@ -1310,5 +1082,4 @@
 
   // The time at which this operation was cancelled.
   google.protobuf.Timestamp cancel_time = 3;
->>>>>>> 2a89887b
 }