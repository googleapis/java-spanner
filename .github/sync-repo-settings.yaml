rebaseMergeAllowed: false
squashMergeAllowed: true
mergeCommitAllowed: false
branchProtectionRules:
  - pattern: main
    isAdminEnforced: true
    requiredApprovingReviewCount: 1
    requiresCodeOwnerReviews: true
    requiresStrictStatusChecks: false
    requiredStatusCheckContexts:
      - dependencies (17)
      - lint
      - javadoc
      - units (8)
      - units (11)
      - 'Kokoro - Test: Integration'
      - 'Kokoro - Test: Integration with Multiplexed Sessions'
      - cla/google
      - checkstyle
      - compile (8)
      - compile (11)
      - units-with-multiplexed-session (8)
      - units-with-multiplexed-session (11)
<<<<<<< HEAD
      - library_generation
=======
      - unmanaged_dependency_check
>>>>>>> 5c8b3ade
  - pattern: 3.3.x
    isAdminEnforced: true
    requiredApprovingReviewCount: 1
    requiresCodeOwnerReviews: true
    requiresStrictStatusChecks: false
    requiredStatusCheckContexts:
      - dependencies (11)
      - lint
      - javadoc
      - units (7)
      - units (8)
      - units (11)
      - 'Kokoro - Test: Integration'
      - cla/google
      - checkstyle
  - pattern: 4.0.x
    isAdminEnforced: true
    requiredApprovingReviewCount: 1
    requiresCodeOwnerReviews: true
    requiresStrictStatusChecks: false
    requiredStatusCheckContexts:
      - dependencies (11)
      - lint
      - javadoc
      - units (7)
      - units (8)
      - units (11)
      - 'Kokoro - Test: Integration'
      - cla/google
      - checkstyle
  - pattern: 5.2.x
    isAdminEnforced: true
    requiredApprovingReviewCount: 1
    requiresCodeOwnerReviews: true
    requiresStrictStatusChecks: false
    requiredStatusCheckContexts:
      - dependencies (11)
      - lint
      - javadoc
      - units (7)
      - units (8)
      - units (11)
      - 'Kokoro - Test: Integration'
      - cla/google
      - checkstyle
  - pattern: 6.4.4-sp
    isAdminEnforced: true
    requiredApprovingReviewCount: 1
    requiresCodeOwnerReviews: true
    requiresStrictStatusChecks: false
    requiredStatusCheckContexts:
      - lint
      - javadoc
      - units (8)
      - units (11)
      - 'Kokoro - Test: Integration'
      - cla/google
      - checkstyle
  - pattern: 6.14.x
    isAdminEnforced: true
    requiredApprovingReviewCount: 1
    requiresCodeOwnerReviews: true
    requiresStrictStatusChecks: false
    requiredStatusCheckContexts:
      - lint
      - javadoc
      - units (8)
      - units (11)
      - 'Kokoro - Test: Integration'
      - cla/google
      - checkstyle
      - compile (8)
      - compile (11)
  - pattern: 6.23.x
    isAdminEnforced: true
    requiredApprovingReviewCount: 1
    requiresCodeOwnerReviews: true
    requiresStrictStatusChecks: false
    requiredStatusCheckContexts:
      - lint
      - javadoc
      - units (8)
      - units (11)
      - 'Kokoro - Test: Integration'
      - cla/google
      - checkstyle
      - compile (8)
      - compile (11)
  - pattern: 6.33.x
    isAdminEnforced: true
    requiredApprovingReviewCount: 1
    requiresCodeOwnerReviews: true
    requiresStrictStatusChecks: false
    requiredStatusCheckContexts:
      - lint
      - javadoc
      - units (8)
      - units (11)
      - 'Kokoro - Test: Integration'
      - cla/google
      - checkstyle
      - compile (8)
      - compile (11)
  - pattern: 6.55.x
    isAdminEnforced: true
    requiredApprovingReviewCount: 1
    requiresCodeOwnerReviews: true
    requiresStrictStatusChecks: false
    requiredStatusCheckContexts:
      - dependencies (17)
      - lint
      - javadoc
      - units (8)
      - units (11)
      - 'Kokoro - Test: Integration'
      - cla/google
      - checkstyle
      - compile (8)
      - compile (11)
  - pattern: 6.66.x
    isAdminEnforced: true
    requiredApprovingReviewCount: 1
    requiresCodeOwnerReviews: true
    requiresStrictStatusChecks: false
    requiredStatusCheckContexts:
      - dependencies (17)
      - lint
      - javadoc
      - units (8)
      - units (11)
      - 'Kokoro - Test: Integration'
      - 'Kokoro - Test: Integration with Multiplexed Sessions'
      - cla/google
      - checkstyle
      - compile (8)
      - compile (11)
      - units-with-multiplexed-session (8)
      - units-with-multiplexed-session (11)
permissionRules:
  - team: yoshi-admins
    permission: admin
  - team: yoshi-java-admins
    permission: admin
  - team: yoshi-java
    permission: push<|MERGE_RESOLUTION|>--- conflicted
+++ resolved
@@ -21,11 +21,8 @@
       - compile (11)
       - units-with-multiplexed-session (8)
       - units-with-multiplexed-session (11)
-<<<<<<< HEAD
+      - unmanaged_dependency_check
       - library_generation
-=======
-      - unmanaged_dependency_check
->>>>>>> 5c8b3ade
   - pattern: 3.3.x
     isAdminEnforced: true
     requiredApprovingReviewCount: 1
