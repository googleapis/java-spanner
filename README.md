# Google Cloud Spanner Client for Java

Java idiomatic client for [Cloud Spanner][product-docs].

[![Maven][maven-version-image]][maven-version-link]
![Stability][stability-image]

- [Product Documentation][product-docs]
- [Client Library Documentation][javadocs]

## Quickstart

If you are using Maven with [BOM][libraries-bom], add this to your pom.xml file
```xml
<dependencyManagement>
  <dependencies>
    <dependency>
      <groupId>com.google.cloud</groupId>
      <artifactId>libraries-bom</artifactId>
<<<<<<< HEAD
      <version>5.7.0</version>
=======
      <version>8.0.0</version>
>>>>>>> 2b91806f
      <type>pom</type>
      <scope>import</scope>
    </dependency>
  </dependencies>
</dependencyManagement>

<dependencies>
  <dependency>
    <groupId>com.google.cloud</groupId>
    <artifactId>google-cloud-spanner</artifactId>
  </dependency>

```

If you are using Maven without BOM, add this to your dependencies:

```xml
<dependency>
  <groupId>com.google.cloud</groupId>
  <artifactId>google-cloud-spanner</artifactId>
<<<<<<< HEAD
  <version>1.55.1</version>
=======
  <version>1.57.0</version>
>>>>>>> 2b91806f
</dependency>

```

[//]: # ({x-version-update-start:google-cloud-spanner:released})

If you are using Gradle, add this to your dependencies
```Groovy
compile 'com.google.cloud:google-cloud-spanner:1.58.0'
```
If you are using SBT, add this to your dependencies
```Scala
libraryDependencies += "com.google.cloud" % "google-cloud-spanner" % "1.58.0"
```
[//]: # ({x-version-update-end})

## Authentication

See the [Authentication][authentication] section in the base directory's README.

## Getting Started

### Prerequisites

You will need a [Google Cloud Platform Console][developer-console] project with the Cloud Spanner [API enabled][enable-api].
You will need to [enable billing][enable-billing] to use Google Cloud Spanner.
[Follow these instructions][create-project] to get your project set up. You will also need to set up the local development environment by
[installing the Google Cloud SDK][cloud-sdk] and running the following commands in command line:
`gcloud auth login` and `gcloud config set project [YOUR PROJECT ID]`.

### Installation and setup

You'll need to obtain the `google-cloud-spanner` library.  See the [Quickstart](#quickstart) section
to add `google-cloud-spanner` as a dependency in your code.

## About Cloud Spanner


[Cloud Spanner][product-docs] is a fully managed, mission-critical, 
relational database service that offers transactional consistency at global scale, 
schemas, SQL (ANSI 2011 with extensions), and automatic, synchronous replication 
for high availability.

Be sure to activate the Cloud Spanner API on the Developer's Console to
use Cloud Spanner from your project.

See the [Cloud Spanner client library docs][javadocs] to learn how to
use this Cloud Spanner Client Library.


#### Calling Cloud Spanner
Here is a code snippet showing a simple usage example. Add the following imports
at the top of your file:

```java
import com.google.cloud.spanner.DatabaseClient;
import com.google.cloud.spanner.DatabaseId;
import com.google.cloud.spanner.ResultSet;
import com.google.cloud.spanner.Spanner;
import com.google.cloud.spanner.SpannerOptions;
import com.google.cloud.spanner.Statement;

```

Then, to make a query to Spanner, use the following code:
```java
// Instantiates a client
SpannerOptions options = SpannerOptions.newBuilder().build();
Spanner spanner = options.getService();
String instance = "my-instance";
String database = "my-database";
try {
  // Creates a database client
  DatabaseClient dbClient = spanner.getDatabaseClient(
    DatabaseId.of(options.getProjectId(), instance, database));
  // Queries the database
  try (ResultSet resultSet = dbClient.singleUse().executeQuery(Statement.of("SELECT 1"))) {
    // Prints the results
    while (resultSet.next()) {
      System.out.printf("%d\n", resultSet.getLong(0));
    }
  }
} finally {
  // Closes the client which will free up the resources used
  spanner.close();
}
```

#### Complete source code

In [DatabaseSelect.java](https://github.com/googleapis/google-cloud-java/tree/master/google-cloud-examples/src/main/java/com/google/cloud/examples/spanner/snippets/DatabaseSelect.java) we put together all the code shown above in a single program.

## OpenCensus Metrics

Cloud Spanner client supports [Opencensus Metrics](https://opencensus.io/stats/),
which gives insight into the client internals and aids in debugging/troubleshooting
production issues. OpenCensus metrics will provide you with enough data to enable you to
spot, and investigate the cause of any unusual deviations from normal behavior.

All Cloud Spanner Metrics are prefixed with `cloud.google.com/java/spanner/`. The
metrics will be tagged with:
* `database`: the target database name.
* `instance_id`: the instance id of the target Spanner instance.
* `client_id`: the user defined database client id.
* `library_version`: the version of the library that you're using.

> Note: RPC level metrics can be gleaned from gRPC’s metrics, which are prefixed
with `grpc.io/client/`.
### Available client-side metrics:

* `cloud.google.com/java/spanner/max_in_use_sessions`: This returns the maximum
  number of sessions that have been in use during the last maintenance window
  interval, so as to provide an indication of the amount of activity currently
  in the database.

* `cloud.google.com/java/spanner/max_allowed_sessions`: This shows the maximum
  number of sessions allowed.

* `cloud.google.com/java/spanner/in_use_sessions`: This metric allows users to
   see instance-level and database-level data for the total number of sessions in
   use (or checked out from the pool) at this very moment.

* `cloud.google.com/java/spanner/num_acquired_sessions`: This metric allows
  users to see the total number of acquired sessions.

* `cloud.google.com/java/spanner/num_released_sessions`: This metric allows
  users to see the total number of released (destroyed) sessions.

* `cloud.google.com/java/spanner/get_session_timeouts`: This gives you an
  indication of the total number of get session timed-out instead of being
  granted (the thread that requested the session is placed in a wait queue where
  it waits until a session is released into the pool by another thread) due to
  pool exhaustion since the server process started.

If you are using Maven, add this to your pom.xml file
```xml
<dependency>
  <groupId>io.opencensus</groupId>
  <artifactId>opencensus-impl</artifactId>
  <version>0.26.0</version>
  <scope>runtime</scope>
</dependency>
<dependency>
  <groupId>io.opencensus</groupId>
  <artifactId>opencensus-exporter-stats-stackdriver</artifactId>
  <version>0.26.0</version>
</dependency>
```
If you are using Gradle, add this to your dependencies
```Groovy
compile 'io.opencensus:opencensus-impl:0.26.0'
compile 'io.opencensus:opencensus-exporter-stats-stackdriver:0.26.0'
```

At the start of your application configure the exporter:

```java
import io.opencensus.exporter.stats.stackdriver.StackdriverStatsExporter;
// Enable OpenCensus exporters to export metrics to Stackdriver Monitoring.
// Exporters use Application Default Credentials to authenticate.
// See https://developers.google.com/identity/protocols/application-default-credentials
// for more details.
// The minimum reporting period for Stackdriver is 1 minute.
StackdriverStatsExporter.createAndRegister();
```

By default, the functionality is disabled. You need to include opencensus-impl
dependency to collect the data and exporter dependency to export to backend.

[Click here](https://medium.com/google-cloud/troubleshooting-cloud-spanner-applications-with-opencensus-2cf424c4c590) for more information.





## Troubleshooting

To get help, follow the instructions in the [shared Troubleshooting document][troubleshooting].

## Transport

Cloud Spanner uses gRPC for the transport layer.

## Java Versions

Java 7 or above is required for using this client.

## Versioning


This library follows [Semantic Versioning](http://semver.org/).


## Contributing


Contributions to this library are always welcome and highly encouraged.

See [CONTRIBUTING][contributing] for more information how to get started.

Please note that this project is released with a Contributor Code of Conduct. By participating in
this project you agree to abide by its terms. See [Code of Conduct][code-of-conduct] for more
information.

## License

Apache 2.0 - See [LICENSE][license] for more information.

## CI Status

Java Version | Status
------------ | ------
Java 7 | [![Kokoro CI][kokoro-badge-image-1]][kokoro-badge-link-1]
Java 8 | [![Kokoro CI][kokoro-badge-image-2]][kokoro-badge-link-2]
Java 8 OSX | [![Kokoro CI][kokoro-badge-image-3]][kokoro-badge-link-3]
Java 8 Windows | [![Kokoro CI][kokoro-badge-image-4]][kokoro-badge-link-4]
Java 11 | [![Kokoro CI][kokoro-badge-image-5]][kokoro-badge-link-5]

[product-docs]: https://cloud.google.com/spanner/docs/
[javadocs]: https://googleapis.dev/java/google-cloud-spanner/latest/
[kokoro-badge-image-1]: http://storage.googleapis.com/cloud-devrel-public/java/badges/java-spanner/java7.svg
[kokoro-badge-link-1]: http://storage.googleapis.com/cloud-devrel-public/java/badges/java-spanner/java7.html
[kokoro-badge-image-2]: http://storage.googleapis.com/cloud-devrel-public/java/badges/java-spanner/java8.svg
[kokoro-badge-link-2]: http://storage.googleapis.com/cloud-devrel-public/java/badges/java-spanner/java8.html
[kokoro-badge-image-3]: http://storage.googleapis.com/cloud-devrel-public/java/badges/java-spanner/java8-osx.svg
[kokoro-badge-link-3]: http://storage.googleapis.com/cloud-devrel-public/java/badges/java-spanner/java8-osx.html
[kokoro-badge-image-4]: http://storage.googleapis.com/cloud-devrel-public/java/badges/java-spanner/java8-win.svg
[kokoro-badge-link-4]: http://storage.googleapis.com/cloud-devrel-public/java/badges/java-spanner/java8-win.html
[kokoro-badge-image-5]: http://storage.googleapis.com/cloud-devrel-public/java/badges/java-spanner/java11.svg
[kokoro-badge-link-5]: http://storage.googleapis.com/cloud-devrel-public/java/badges/java-spanner/java11.html
[stability-image]: https://img.shields.io/badge/stability-ga-green
[maven-version-image]: https://img.shields.io/maven-central/v/com.google.cloud/google-cloud-spanner.svg
[maven-version-link]: https://search.maven.org/search?q=g:com.google.cloud%20AND%20a:google-cloud-spanner&core=gav
[authentication]: https://github.com/googleapis/google-cloud-java#authentication
[developer-console]: https://console.developers.google.com/
[create-project]: https://cloud.google.com/resource-manager/docs/creating-managing-projects
[cloud-sdk]: https://cloud.google.com/sdk/
[troubleshooting]: https://github.com/googleapis/google-cloud-common/blob/master/troubleshooting/readme.md#troubleshooting
[contributing]: https://github.com/googleapis/java-spanner/blob/master/CONTRIBUTING.md
[code-of-conduct]: https://github.com/googleapis/java-spanner/blob/master/CODE_OF_CONDUCT.md#contributor-code-of-conduct
[license]: https://github.com/googleapis/java-spanner/blob/master/LICENSE
[enable-billing]: https://cloud.google.com/apis/docs/getting-started#enabling_billing
[enable-api]: https://console.cloud.google.com/flows/enableapi?apiid=spanner.googleapis.com
[libraries-bom]: https://github.com/GoogleCloudPlatform/cloud-opensource-java/wiki/The-Google-Cloud-Platform-Libraries-BOM
[shell_img]: https://gstatic.com/cloudssh/images/open-btn.png<|MERGE_RESOLUTION|>--- conflicted
+++ resolved
@@ -17,11 +17,7 @@
     <dependency>
       <groupId>com.google.cloud</groupId>
       <artifactId>libraries-bom</artifactId>
-<<<<<<< HEAD
-      <version>5.7.0</version>
-=======
       <version>8.0.0</version>
->>>>>>> 2b91806f
       <type>pom</type>
       <scope>import</scope>
     </dependency>
@@ -42,11 +38,7 @@
 <dependency>
   <groupId>com.google.cloud</groupId>
   <artifactId>google-cloud-spanner</artifactId>
-<<<<<<< HEAD
-  <version>1.55.1</version>
-=======
   <version>1.57.0</version>
->>>>>>> 2b91806f
 </dependency>
 
 ```
