--- conflicted
+++ resolved
@@ -56,21 +56,13 @@
 If you are using Gradle without BOM, add this to your dependencies
 
 ```Groovy
-<<<<<<< HEAD
-compile 'com.google.cloud:google-cloud-spanner:6.11.1'
-=======
 compile 'com.google.cloud:google-cloud-spanner:6.12.0'
->>>>>>> 2da2ee98
 ```
 
 If you are using SBT, add this to your dependencies
 
 ```Scala
-<<<<<<< HEAD
-libraryDependencies += "com.google.cloud" % "google-cloud-spanner" % "6.11.1"
-=======
 libraryDependencies += "com.google.cloud" % "google-cloud-spanner" % "6.12.0"
->>>>>>> 2da2ee98
 ```
 
 ## Authentication
