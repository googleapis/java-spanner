--- conflicted
+++ resolved
@@ -56,21 +56,13 @@
 If you are using Gradle without BOM, add this to your dependencies:
 
 ```Groovy
-<<<<<<< HEAD
-implementation 'com.google.cloud:google-cloud-spanner:6.30.1'
-=======
 implementation 'com.google.cloud:google-cloud-spanner:6.30.2'
->>>>>>> 5567d7c2
 ```
 
 If you are using SBT, add this to your dependencies:
 
 ```Scala
-<<<<<<< HEAD
-libraryDependencies += "com.google.cloud" % "google-cloud-spanner" % "6.30.1"
-=======
 libraryDependencies += "com.google.cloud" % "google-cloud-spanner" % "6.30.2"
->>>>>>> 5567d7c2
 ```
 
 ## Authentication
