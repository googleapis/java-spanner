# Google Cloud Spanner Client for Java

Java idiomatic client for [Cloud Spanner][product-docs].

[![Maven][maven-version-image]][maven-version-link]
![Stability][stability-image]

- [Product Documentation][product-docs]
- [Client Library Documentation][javadocs]


## Quickstart

If you are using Maven with [BOM][libraries-bom], add this to your pom.xml file

```xml
<dependencyManagement>
  <dependencies>
    <dependency>
      <groupId>com.google.cloud</groupId>
      <artifactId>libraries-bom</artifactId>
      <version>25.4.0</version>
      <type>pom</type>
      <scope>import</scope>
    </dependency>
  </dependencies>
</dependencyManagement>

<dependencies>
  <dependency>
    <groupId>com.google.cloud</groupId>
    <artifactId>google-cloud-spanner</artifactId>
  </dependency>

```

If you are using Maven without BOM, add this to your dependencies:


```xml
<dependency>
  <groupId>com.google.cloud</groupId>
  <artifactId>google-cloud-spanner</artifactId>
  <version>6.25.6</version>
</dependency>

```

If you are using Gradle 5.x or later, add this to your dependencies

```Groovy
<<<<<<< HEAD
implementation platform('com.google.cloud:libraries-bom:25.3.0')
=======
implementation platform('com.google.cloud:libraries-bom:25.4.0')
>>>>>>> c667653e

implementation 'com.google.cloud:google-cloud-spanner'
```
If you are using Gradle without BOM, add this to your dependencies

```Groovy
implementation 'com.google.cloud:google-cloud-spanner:6.25.7'
```

If you are using SBT, add this to your dependencies

```Scala
libraryDependencies += "com.google.cloud" % "google-cloud-spanner" % "6.25.7"
```

## Authentication

See the [Authentication][authentication] section in the base directory's README.

## Authorization

The client application making API calls must be granted [authorization scopes][auth-scopes] required for the desired Cloud Spanner APIs, and the authenticated principal must have the [IAM role(s)][predefined-iam-roles] required to access GCP resources using the Cloud Spanner API calls.

## Getting Started

### Prerequisites

You will need a [Google Cloud Platform Console][developer-console] project with the Cloud Spanner [API enabled][enable-api].
You will need to [enable billing][enable-billing] to use Google Cloud Spanner.
[Follow these instructions][create-project] to get your project set up. You will also need to set up the local development environment by
[installing the Google Cloud SDK][cloud-sdk] and running the following commands in command line:
`gcloud auth login` and `gcloud config set project [YOUR PROJECT ID]`.

### Installation and setup

You'll need to obtain the `google-cloud-spanner` library.  See the [Quickstart](#quickstart) section
to add `google-cloud-spanner` as a dependency in your code.

## About Cloud Spanner


[Cloud Spanner][product-docs] is a fully managed, mission-critical, 
relational database service that offers transactional consistency at global scale, 
schemas, SQL (ANSI 2011 with extensions), and automatic, synchronous replication 
for high availability.

Be sure to activate the Cloud Spanner API on the Developer's Console to
use Cloud Spanner from your project.

See the [Cloud Spanner client library docs][javadocs] to learn how to
use this Cloud Spanner Client Library.


#### Calling Cloud Spanner
Here is a code snippet showing a simple usage example. Add the following imports
at the top of your file:

```java
import com.google.cloud.spanner.DatabaseClient;
import com.google.cloud.spanner.DatabaseId;
import com.google.cloud.spanner.ResultSet;
import com.google.cloud.spanner.Spanner;
import com.google.cloud.spanner.SpannerOptions;
import com.google.cloud.spanner.Statement;

```

Then, to make a query to Spanner, use the following code:
```java
// Instantiates a client
SpannerOptions options = SpannerOptions.newBuilder().build();
Spanner spanner = options.getService();
String instance = "my-instance";
String database = "my-database";
try {
  // Creates a database client
  DatabaseClient dbClient = spanner.getDatabaseClient(
    DatabaseId.of(options.getProjectId(), instance, database));
  // Queries the database
  try (ResultSet resultSet = dbClient.singleUse().executeQuery(Statement.of("SELECT 1"))) {
    // Prints the results
    while (resultSet.next()) {
      System.out.printf("%d\n", resultSet.getLong(0));
    }
  }
} finally {
  // Closes the client which will free up the resources used
  spanner.close();
}
```

#### Complete source code

In [DatabaseSelect.java](https://github.com/googleapis/google-cloud-java/tree/master/google-cloud-examples/src/main/java/com/google/cloud/examples/spanner/snippets/DatabaseSelect.java) we put together all the code shown above in a single program.

## OpenCensus Metrics

Cloud Spanner client supports [Opencensus Metrics](https://opencensus.io/stats/),
which gives insight into the client internals and aids in debugging/troubleshooting
production issues. OpenCensus metrics will provide you with enough data to enable you to
spot, and investigate the cause of any unusual deviations from normal behavior.

All Cloud Spanner Metrics are prefixed with `cloud.google.com/java/spanner/`. The
metrics will be tagged with:
* `database`: the target database name.
* `instance_id`: the instance id of the target Spanner instance.
* `client_id`: the user defined database client id.
* `library_version`: the version of the library that you're using.

> Note: RPC level metrics can be gleaned from gRPC’s metrics, which are prefixed
with `grpc.io/client/`.
### Available client-side metrics:

* `cloud.google.com/java/spanner/max_in_use_sessions`: This returns the maximum
  number of sessions that have been in use during the last maintenance window
  interval, so as to provide an indication of the amount of activity currently
  in the database.

* `cloud.google.com/java/spanner/max_allowed_sessions`: This shows the maximum
  number of sessions allowed.

* `cloud.google.com/java/spanner/num_sessions_in_pool`: This metric allows users to
   see instance-level and database-level data for the total number of sessions in
   the pool at this very moment.

* `cloud.google.com/java/spanner/num_acquired_sessions`: This metric allows
  users to see the total number of acquired sessions.

* `cloud.google.com/java/spanner/num_released_sessions`: This metric allows
  users to see the total number of released (destroyed) sessions.

* `cloud.google.com/java/spanner/get_session_timeouts`: This gives you an
  indication of the total number of get session timed-out instead of being
  granted (the thread that requested the session is placed in a wait queue where
  it waits until a session is released into the pool by another thread) due to
  pool exhaustion since the server process started.

* `cloud.google.com/java/spanner/gfe_latency`: This metric shows latency between
  Google's network receiving an RPC and reading back the first byte of the response.

* `cloud.google.com/java/spanner/gfe_header_missing_count`: This metric shows the
  number of RPC responses received without the server-timing header, most likely
  indicating that the RPC never reached Google's network.

If you are using Maven, add this to your pom.xml file
```xml
<dependency>
  <groupId>io.opencensus</groupId>
  <artifactId>opencensus-impl</artifactId>
  <version>0.30.0</version>
  <scope>runtime</scope>
</dependency>
<dependency>
  <groupId>io.opencensus</groupId>
  <artifactId>opencensus-exporter-stats-stackdriver</artifactId>
  <version>0.30.0</version>
</dependency>
```
If you are using Gradle, add this to your dependencies
```Groovy
compile 'io.opencensus:opencensus-impl:0.30.0'
compile 'io.opencensus:opencensus-exporter-stats-stackdriver:0.30.0'
```

At the start of your application configure the exporter:

```java
import io.opencensus.exporter.stats.stackdriver.StackdriverStatsExporter;
// Enable OpenCensus exporters to export metrics to Stackdriver Monitoring.
// Exporters use Application Default Credentials to authenticate.
// See https://developers.google.com/identity/protocols/application-default-credentials
// for more details.
// The minimum reporting period for Stackdriver is 1 minute.
StackdriverStatsExporter.createAndRegister();
```

By default, the functionality is disabled. You need to include opencensus-impl
dependency to collect the data and exporter dependency to export to backend.

[Click here](https://medium.com/google-cloud/troubleshooting-cloud-spanner-applications-with-opencensus-2cf424c4c590) for more information.




## Samples

Samples are in the [`samples/`](https://github.com/googleapis/java-spanner/tree/main/samples) directory.

| Sample                      | Source Code                       | Try it |
| --------------------------- | --------------------------------- | ------ |
| Database Operations | [source code](https://github.com/googleapis/java-spanner/blob/main/samples/native-image/src/main/java/com/example/spanner/DatabaseOperations.java) | [![Open in Cloud Shell][shell_img]](https://console.cloud.google.com/cloudshell/open?git_repo=https://github.com/googleapis/java-spanner&page=editor&open_in_editor=samples/native-image/src/main/java/com/example/spanner/DatabaseOperations.java) |
| Instance Operations | [source code](https://github.com/googleapis/java-spanner/blob/main/samples/native-image/src/main/java/com/example/spanner/InstanceOperations.java) | [![Open in Cloud Shell][shell_img]](https://console.cloud.google.com/cloudshell/open?git_repo=https://github.com/googleapis/java-spanner&page=editor&open_in_editor=samples/native-image/src/main/java/com/example/spanner/InstanceOperations.java) |
| Native Image Spanner Sample | [source code](https://github.com/googleapis/java-spanner/blob/main/samples/native-image/src/main/java/com/example/spanner/NativeImageSpannerSample.java) | [![Open in Cloud Shell][shell_img]](https://console.cloud.google.com/cloudshell/open?git_repo=https://github.com/googleapis/java-spanner&page=editor&open_in_editor=samples/native-image/src/main/java/com/example/spanner/NativeImageSpannerSample.java) |
| Add Json Column Sample | [source code](https://github.com/googleapis/java-spanner/blob/main/samples/snippets/src/main/java/com/example/spanner/AddJsonColumnSample.java) | [![Open in Cloud Shell][shell_img]](https://console.cloud.google.com/cloudshell/open?git_repo=https://github.com/googleapis/java-spanner&page=editor&open_in_editor=samples/snippets/src/main/java/com/example/spanner/AddJsonColumnSample.java) |
| Add Numeric Column Sample | [source code](https://github.com/googleapis/java-spanner/blob/main/samples/snippets/src/main/java/com/example/spanner/AddNumericColumnSample.java) | [![Open in Cloud Shell][shell_img]](https://console.cloud.google.com/cloudshell/open?git_repo=https://github.com/googleapis/java-spanner&page=editor&open_in_editor=samples/snippets/src/main/java/com/example/spanner/AddNumericColumnSample.java) |
| Async Dml Example | [source code](https://github.com/googleapis/java-spanner/blob/main/samples/snippets/src/main/java/com/example/spanner/AsyncDmlExample.java) | [![Open in Cloud Shell][shell_img]](https://console.cloud.google.com/cloudshell/open?git_repo=https://github.com/googleapis/java-spanner&page=editor&open_in_editor=samples/snippets/src/main/java/com/example/spanner/AsyncDmlExample.java) |
| Async Query Example | [source code](https://github.com/googleapis/java-spanner/blob/main/samples/snippets/src/main/java/com/example/spanner/AsyncQueryExample.java) | [![Open in Cloud Shell][shell_img]](https://console.cloud.google.com/cloudshell/open?git_repo=https://github.com/googleapis/java-spanner&page=editor&open_in_editor=samples/snippets/src/main/java/com/example/spanner/AsyncQueryExample.java) |
| Async Query To List Async Example | [source code](https://github.com/googleapis/java-spanner/blob/main/samples/snippets/src/main/java/com/example/spanner/AsyncQueryToListAsyncExample.java) | [![Open in Cloud Shell][shell_img]](https://console.cloud.google.com/cloudshell/open?git_repo=https://github.com/googleapis/java-spanner&page=editor&open_in_editor=samples/snippets/src/main/java/com/example/spanner/AsyncQueryToListAsyncExample.java) |
| Async Read Example | [source code](https://github.com/googleapis/java-spanner/blob/main/samples/snippets/src/main/java/com/example/spanner/AsyncReadExample.java) | [![Open in Cloud Shell][shell_img]](https://console.cloud.google.com/cloudshell/open?git_repo=https://github.com/googleapis/java-spanner&page=editor&open_in_editor=samples/snippets/src/main/java/com/example/spanner/AsyncReadExample.java) |
| Async Read Only Transaction Example | [source code](https://github.com/googleapis/java-spanner/blob/main/samples/snippets/src/main/java/com/example/spanner/AsyncReadOnlyTransactionExample.java) | [![Open in Cloud Shell][shell_img]](https://console.cloud.google.com/cloudshell/open?git_repo=https://github.com/googleapis/java-spanner&page=editor&open_in_editor=samples/snippets/src/main/java/com/example/spanner/AsyncReadOnlyTransactionExample.java) |
| Async Read Row Example | [source code](https://github.com/googleapis/java-spanner/blob/main/samples/snippets/src/main/java/com/example/spanner/AsyncReadRowExample.java) | [![Open in Cloud Shell][shell_img]](https://console.cloud.google.com/cloudshell/open?git_repo=https://github.com/googleapis/java-spanner&page=editor&open_in_editor=samples/snippets/src/main/java/com/example/spanner/AsyncReadRowExample.java) |
| Async Read Using Index Example | [source code](https://github.com/googleapis/java-spanner/blob/main/samples/snippets/src/main/java/com/example/spanner/AsyncReadUsingIndexExample.java) | [![Open in Cloud Shell][shell_img]](https://console.cloud.google.com/cloudshell/open?git_repo=https://github.com/googleapis/java-spanner&page=editor&open_in_editor=samples/snippets/src/main/java/com/example/spanner/AsyncReadUsingIndexExample.java) |
| Async Runner Example | [source code](https://github.com/googleapis/java-spanner/blob/main/samples/snippets/src/main/java/com/example/spanner/AsyncRunnerExample.java) | [![Open in Cloud Shell][shell_img]](https://console.cloud.google.com/cloudshell/open?git_repo=https://github.com/googleapis/java-spanner&page=editor&open_in_editor=samples/snippets/src/main/java/com/example/spanner/AsyncRunnerExample.java) |
| Async Transaction Manager Example | [source code](https://github.com/googleapis/java-spanner/blob/main/samples/snippets/src/main/java/com/example/spanner/AsyncTransactionManagerExample.java) | [![Open in Cloud Shell][shell_img]](https://console.cloud.google.com/cloudshell/open?git_repo=https://github.com/googleapis/java-spanner&page=editor&open_in_editor=samples/snippets/src/main/java/com/example/spanner/AsyncTransactionManagerExample.java) |
| Batch Sample | [source code](https://github.com/googleapis/java-spanner/blob/main/samples/snippets/src/main/java/com/example/spanner/BatchSample.java) | [![Open in Cloud Shell][shell_img]](https://console.cloud.google.com/cloudshell/open?git_repo=https://github.com/googleapis/java-spanner&page=editor&open_in_editor=samples/snippets/src/main/java/com/example/spanner/BatchSample.java) |
| Copy Backup Sample | [source code](https://github.com/googleapis/java-spanner/blob/main/samples/snippets/src/main/java/com/example/spanner/CopyBackupSample.java) | [![Open in Cloud Shell][shell_img]](https://console.cloud.google.com/cloudshell/open?git_repo=https://github.com/googleapis/java-spanner&page=editor&open_in_editor=samples/snippets/src/main/java/com/example/spanner/CopyBackupSample.java) |
| Create Backup With Encryption Key | [source code](https://github.com/googleapis/java-spanner/blob/main/samples/snippets/src/main/java/com/example/spanner/CreateBackupWithEncryptionKey.java) | [![Open in Cloud Shell][shell_img]](https://console.cloud.google.com/cloudshell/open?git_repo=https://github.com/googleapis/java-spanner&page=editor&open_in_editor=samples/snippets/src/main/java/com/example/spanner/CreateBackupWithEncryptionKey.java) |
| Create Database With Default Leader Sample | [source code](https://github.com/googleapis/java-spanner/blob/main/samples/snippets/src/main/java/com/example/spanner/CreateDatabaseWithDefaultLeaderSample.java) | [![Open in Cloud Shell][shell_img]](https://console.cloud.google.com/cloudshell/open?git_repo=https://github.com/googleapis/java-spanner&page=editor&open_in_editor=samples/snippets/src/main/java/com/example/spanner/CreateDatabaseWithDefaultLeaderSample.java) |
| Create Database With Encryption Key | [source code](https://github.com/googleapis/java-spanner/blob/main/samples/snippets/src/main/java/com/example/spanner/CreateDatabaseWithEncryptionKey.java) | [![Open in Cloud Shell][shell_img]](https://console.cloud.google.com/cloudshell/open?git_repo=https://github.com/googleapis/java-spanner&page=editor&open_in_editor=samples/snippets/src/main/java/com/example/spanner/CreateDatabaseWithEncryptionKey.java) |
| Create Database With Version Retention Period Sample | [source code](https://github.com/googleapis/java-spanner/blob/main/samples/snippets/src/main/java/com/example/spanner/CreateDatabaseWithVersionRetentionPeriodSample.java) | [![Open in Cloud Shell][shell_img]](https://console.cloud.google.com/cloudshell/open?git_repo=https://github.com/googleapis/java-spanner&page=editor&open_in_editor=samples/snippets/src/main/java/com/example/spanner/CreateDatabaseWithVersionRetentionPeriodSample.java) |
| Create Instance Example | [source code](https://github.com/googleapis/java-spanner/blob/main/samples/snippets/src/main/java/com/example/spanner/CreateInstanceExample.java) | [![Open in Cloud Shell][shell_img]](https://console.cloud.google.com/cloudshell/open?git_repo=https://github.com/googleapis/java-spanner&page=editor&open_in_editor=samples/snippets/src/main/java/com/example/spanner/CreateInstanceExample.java) |
| Create Instance With Processing Units Example | [source code](https://github.com/googleapis/java-spanner/blob/main/samples/snippets/src/main/java/com/example/spanner/CreateInstanceWithProcessingUnitsExample.java) | [![Open in Cloud Shell][shell_img]](https://console.cloud.google.com/cloudshell/open?git_repo=https://github.com/googleapis/java-spanner&page=editor&open_in_editor=samples/snippets/src/main/java/com/example/spanner/CreateInstanceWithProcessingUnitsExample.java) |
| Custom Timeout And Retry Settings Example | [source code](https://github.com/googleapis/java-spanner/blob/main/samples/snippets/src/main/java/com/example/spanner/CustomTimeoutAndRetrySettingsExample.java) | [![Open in Cloud Shell][shell_img]](https://console.cloud.google.com/cloudshell/open?git_repo=https://github.com/googleapis/java-spanner&page=editor&open_in_editor=samples/snippets/src/main/java/com/example/spanner/CustomTimeoutAndRetrySettingsExample.java) |
| Get Commit Stats Sample | [source code](https://github.com/googleapis/java-spanner/blob/main/samples/snippets/src/main/java/com/example/spanner/GetCommitStatsSample.java) | [![Open in Cloud Shell][shell_img]](https://console.cloud.google.com/cloudshell/open?git_repo=https://github.com/googleapis/java-spanner&page=editor&open_in_editor=samples/snippets/src/main/java/com/example/spanner/GetCommitStatsSample.java) |
| Get Database Ddl Sample | [source code](https://github.com/googleapis/java-spanner/blob/main/samples/snippets/src/main/java/com/example/spanner/GetDatabaseDdlSample.java) | [![Open in Cloud Shell][shell_img]](https://console.cloud.google.com/cloudshell/open?git_repo=https://github.com/googleapis/java-spanner&page=editor&open_in_editor=samples/snippets/src/main/java/com/example/spanner/GetDatabaseDdlSample.java) |
| Get Instance Config Sample | [source code](https://github.com/googleapis/java-spanner/blob/main/samples/snippets/src/main/java/com/example/spanner/GetInstanceConfigSample.java) | [![Open in Cloud Shell][shell_img]](https://console.cloud.google.com/cloudshell/open?git_repo=https://github.com/googleapis/java-spanner&page=editor&open_in_editor=samples/snippets/src/main/java/com/example/spanner/GetInstanceConfigSample.java) |
| List Databases Sample | [source code](https://github.com/googleapis/java-spanner/blob/main/samples/snippets/src/main/java/com/example/spanner/ListDatabasesSample.java) | [![Open in Cloud Shell][shell_img]](https://console.cloud.google.com/cloudshell/open?git_repo=https://github.com/googleapis/java-spanner&page=editor&open_in_editor=samples/snippets/src/main/java/com/example/spanner/ListDatabasesSample.java) |
| List Instance Configs Sample | [source code](https://github.com/googleapis/java-spanner/blob/main/samples/snippets/src/main/java/com/example/spanner/ListInstanceConfigsSample.java) | [![Open in Cloud Shell][shell_img]](https://console.cloud.google.com/cloudshell/open?git_repo=https://github.com/googleapis/java-spanner&page=editor&open_in_editor=samples/snippets/src/main/java/com/example/spanner/ListInstanceConfigsSample.java) |
| Pg Async Query To List Async Example | [source code](https://github.com/googleapis/java-spanner/blob/main/samples/snippets/src/main/java/com/example/spanner/PgAsyncQueryToListAsyncExample.java) | [![Open in Cloud Shell][shell_img]](https://console.cloud.google.com/cloudshell/open?git_repo=https://github.com/googleapis/java-spanner&page=editor&open_in_editor=samples/snippets/src/main/java/com/example/spanner/PgAsyncQueryToListAsyncExample.java) |
| Pg Async Runner Example | [source code](https://github.com/googleapis/java-spanner/blob/main/samples/snippets/src/main/java/com/example/spanner/PgAsyncRunnerExample.java) | [![Open in Cloud Shell][shell_img]](https://console.cloud.google.com/cloudshell/open?git_repo=https://github.com/googleapis/java-spanner&page=editor&open_in_editor=samples/snippets/src/main/java/com/example/spanner/PgAsyncRunnerExample.java) |
| Pg Async Transaction Manager Example | [source code](https://github.com/googleapis/java-spanner/blob/main/samples/snippets/src/main/java/com/example/spanner/PgAsyncTransactionManagerExample.java) | [![Open in Cloud Shell][shell_img]](https://console.cloud.google.com/cloudshell/open?git_repo=https://github.com/googleapis/java-spanner&page=editor&open_in_editor=samples/snippets/src/main/java/com/example/spanner/PgAsyncTransactionManagerExample.java) |
| Pg Batch Dml Sample | [source code](https://github.com/googleapis/java-spanner/blob/main/samples/snippets/src/main/java/com/example/spanner/PgBatchDmlSample.java) | [![Open in Cloud Shell][shell_img]](https://console.cloud.google.com/cloudshell/open?git_repo=https://github.com/googleapis/java-spanner&page=editor&open_in_editor=samples/snippets/src/main/java/com/example/spanner/PgBatchDmlSample.java) |
| Pg Case Sensitivity Sample | [source code](https://github.com/googleapis/java-spanner/blob/main/samples/snippets/src/main/java/com/example/spanner/PgCaseSensitivitySample.java) | [![Open in Cloud Shell][shell_img]](https://console.cloud.google.com/cloudshell/open?git_repo=https://github.com/googleapis/java-spanner&page=editor&open_in_editor=samples/snippets/src/main/java/com/example/spanner/PgCaseSensitivitySample.java) |
| Pg Interleaved Table Sample | [source code](https://github.com/googleapis/java-spanner/blob/main/samples/snippets/src/main/java/com/example/spanner/PgInterleavedTableSample.java) | [![Open in Cloud Shell][shell_img]](https://console.cloud.google.com/cloudshell/open?git_repo=https://github.com/googleapis/java-spanner&page=editor&open_in_editor=samples/snippets/src/main/java/com/example/spanner/PgInterleavedTableSample.java) |
| Pg Partitioned Dml Sample | [source code](https://github.com/googleapis/java-spanner/blob/main/samples/snippets/src/main/java/com/example/spanner/PgPartitionedDmlSample.java) | [![Open in Cloud Shell][shell_img]](https://console.cloud.google.com/cloudshell/open?git_repo=https://github.com/googleapis/java-spanner&page=editor&open_in_editor=samples/snippets/src/main/java/com/example/spanner/PgPartitionedDmlSample.java) |
| Pg Query With Numeric Parameter Sample | [source code](https://github.com/googleapis/java-spanner/blob/main/samples/snippets/src/main/java/com/example/spanner/PgQueryWithNumericParameterSample.java) | [![Open in Cloud Shell][shell_img]](https://console.cloud.google.com/cloudshell/open?git_repo=https://github.com/googleapis/java-spanner&page=editor&open_in_editor=samples/snippets/src/main/java/com/example/spanner/PgQueryWithNumericParameterSample.java) |
| Pg Spanner Sample | [source code](https://github.com/googleapis/java-spanner/blob/main/samples/snippets/src/main/java/com/example/spanner/PgSpannerSample.java) | [![Open in Cloud Shell][shell_img]](https://console.cloud.google.com/cloudshell/open?git_repo=https://github.com/googleapis/java-spanner&page=editor&open_in_editor=samples/snippets/src/main/java/com/example/spanner/PgSpannerSample.java) |
| Query Information Schema Database Options Sample | [source code](https://github.com/googleapis/java-spanner/blob/main/samples/snippets/src/main/java/com/example/spanner/QueryInformationSchemaDatabaseOptionsSample.java) | [![Open in Cloud Shell][shell_img]](https://console.cloud.google.com/cloudshell/open?git_repo=https://github.com/googleapis/java-spanner&page=editor&open_in_editor=samples/snippets/src/main/java/com/example/spanner/QueryInformationSchemaDatabaseOptionsSample.java) |
| Query With Json Parameter Sample | [source code](https://github.com/googleapis/java-spanner/blob/main/samples/snippets/src/main/java/com/example/spanner/QueryWithJsonParameterSample.java) | [![Open in Cloud Shell][shell_img]](https://console.cloud.google.com/cloudshell/open?git_repo=https://github.com/googleapis/java-spanner&page=editor&open_in_editor=samples/snippets/src/main/java/com/example/spanner/QueryWithJsonParameterSample.java) |
| Query With Numeric Parameter Sample | [source code](https://github.com/googleapis/java-spanner/blob/main/samples/snippets/src/main/java/com/example/spanner/QueryWithNumericParameterSample.java) | [![Open in Cloud Shell][shell_img]](https://console.cloud.google.com/cloudshell/open?git_repo=https://github.com/googleapis/java-spanner&page=editor&open_in_editor=samples/snippets/src/main/java/com/example/spanner/QueryWithNumericParameterSample.java) |
| Quickstart Sample | [source code](https://github.com/googleapis/java-spanner/blob/main/samples/snippets/src/main/java/com/example/spanner/QuickstartSample.java) | [![Open in Cloud Shell][shell_img]](https://console.cloud.google.com/cloudshell/open?git_repo=https://github.com/googleapis/java-spanner&page=editor&open_in_editor=samples/snippets/src/main/java/com/example/spanner/QuickstartSample.java) |
| Restore Backup With Encryption Key | [source code](https://github.com/googleapis/java-spanner/blob/main/samples/snippets/src/main/java/com/example/spanner/RestoreBackupWithEncryptionKey.java) | [![Open in Cloud Shell][shell_img]](https://console.cloud.google.com/cloudshell/open?git_repo=https://github.com/googleapis/java-spanner&page=editor&open_in_editor=samples/snippets/src/main/java/com/example/spanner/RestoreBackupWithEncryptionKey.java) |
| Spanner Sample | [source code](https://github.com/googleapis/java-spanner/blob/main/samples/snippets/src/main/java/com/example/spanner/SpannerSample.java) | [![Open in Cloud Shell][shell_img]](https://console.cloud.google.com/cloudshell/open?git_repo=https://github.com/googleapis/java-spanner&page=editor&open_in_editor=samples/snippets/src/main/java/com/example/spanner/SpannerSample.java) |
| Statement Timeout Example | [source code](https://github.com/googleapis/java-spanner/blob/main/samples/snippets/src/main/java/com/example/spanner/StatementTimeoutExample.java) | [![Open in Cloud Shell][shell_img]](https://console.cloud.google.com/cloudshell/open?git_repo=https://github.com/googleapis/java-spanner&page=editor&open_in_editor=samples/snippets/src/main/java/com/example/spanner/StatementTimeoutExample.java) |
| Tag Sample | [source code](https://github.com/googleapis/java-spanner/blob/main/samples/snippets/src/main/java/com/example/spanner/TagSample.java) | [![Open in Cloud Shell][shell_img]](https://console.cloud.google.com/cloudshell/open?git_repo=https://github.com/googleapis/java-spanner&page=editor&open_in_editor=samples/snippets/src/main/java/com/example/spanner/TagSample.java) |
| Tracing Sample | [source code](https://github.com/googleapis/java-spanner/blob/main/samples/snippets/src/main/java/com/example/spanner/TracingSample.java) | [![Open in Cloud Shell][shell_img]](https://console.cloud.google.com/cloudshell/open?git_repo=https://github.com/googleapis/java-spanner&page=editor&open_in_editor=samples/snippets/src/main/java/com/example/spanner/TracingSample.java) |
| Update Database With Default Leader Sample | [source code](https://github.com/googleapis/java-spanner/blob/main/samples/snippets/src/main/java/com/example/spanner/UpdateDatabaseWithDefaultLeaderSample.java) | [![Open in Cloud Shell][shell_img]](https://console.cloud.google.com/cloudshell/open?git_repo=https://github.com/googleapis/java-spanner&page=editor&open_in_editor=samples/snippets/src/main/java/com/example/spanner/UpdateDatabaseWithDefaultLeaderSample.java) |
| Update Json Data Sample | [source code](https://github.com/googleapis/java-spanner/blob/main/samples/snippets/src/main/java/com/example/spanner/UpdateJsonDataSample.java) | [![Open in Cloud Shell][shell_img]](https://console.cloud.google.com/cloudshell/open?git_repo=https://github.com/googleapis/java-spanner&page=editor&open_in_editor=samples/snippets/src/main/java/com/example/spanner/UpdateJsonDataSample.java) |
| Update Numeric Data Sample | [source code](https://github.com/googleapis/java-spanner/blob/main/samples/snippets/src/main/java/com/example/spanner/UpdateNumericDataSample.java) | [![Open in Cloud Shell][shell_img]](https://console.cloud.google.com/cloudshell/open?git_repo=https://github.com/googleapis/java-spanner&page=editor&open_in_editor=samples/snippets/src/main/java/com/example/spanner/UpdateNumericDataSample.java) |



## Troubleshooting

To get help, follow the instructions in the [shared Troubleshooting document][troubleshooting].

## Transport

Cloud Spanner uses gRPC for the transport layer.

## Supported Java Versions

Java 8 or above is required for using this client.

Google's Java client libraries,
[Google Cloud Client Libraries][cloudlibs]
and
[Google Cloud API Libraries][apilibs],
follow the
[Oracle Java SE support roadmap][oracle]
(see the Oracle Java SE Product Releases section).

### For new development

In general, new feature development occurs with support for the lowest Java
LTS version covered by  Oracle's Premier Support (which typically lasts 5 years
from initial General Availability). If the minimum required JVM for a given
library is changed, it is accompanied by a [semver][semver] major release.

Java 11 and (in September 2021) Java 17 are the best choices for new
development.

### Keeping production systems current

Google tests its client libraries with all current LTS versions covered by
Oracle's Extended Support (which typically lasts 8 years from initial
General Availability).

#### Legacy support

Google's client libraries support legacy versions of Java runtimes with long
term stable libraries that don't receive feature updates on a best efforts basis
as it may not be possible to backport all patches.

Google provides updates on a best efforts basis to apps that continue to use
Java 7, though apps might need to upgrade to current versions of the library
that supports their JVM.

#### Where to find specific information

The latest versions and the supported Java versions are identified on
the individual GitHub repository `github.com/GoogleAPIs/java-SERVICENAME`
and on [google-cloud-java][g-c-j].

## Versioning


This library follows [Semantic Versioning](http://semver.org/).



## Contributing


Contributions to this library are always welcome and highly encouraged.

See [CONTRIBUTING][contributing] for more information how to get started.

Please note that this project is released with a Contributor Code of Conduct. By participating in
this project you agree to abide by its terms. See [Code of Conduct][code-of-conduct] for more
information.


## License

Apache 2.0 - See [LICENSE][license] for more information.

## CI Status

Java Version | Status
------------ | ------
Java 8 | [![Kokoro CI][kokoro-badge-image-2]][kokoro-badge-link-2]
Java 8 OSX | [![Kokoro CI][kokoro-badge-image-3]][kokoro-badge-link-3]
Java 8 Windows | [![Kokoro CI][kokoro-badge-image-4]][kokoro-badge-link-4]
Java 11 | [![Kokoro CI][kokoro-badge-image-5]][kokoro-badge-link-5]

Java is a registered trademark of Oracle and/or its affiliates.

[product-docs]: https://cloud.google.com/spanner/docs/
[javadocs]: https://cloud.google.com/java/docs/reference/google-cloud-spanner/latest/history
[kokoro-badge-image-1]: http://storage.googleapis.com/cloud-devrel-public/java/badges/java-spanner/java7.svg
[kokoro-badge-link-1]: http://storage.googleapis.com/cloud-devrel-public/java/badges/java-spanner/java7.html
[kokoro-badge-image-2]: http://storage.googleapis.com/cloud-devrel-public/java/badges/java-spanner/java8.svg
[kokoro-badge-link-2]: http://storage.googleapis.com/cloud-devrel-public/java/badges/java-spanner/java8.html
[kokoro-badge-image-3]: http://storage.googleapis.com/cloud-devrel-public/java/badges/java-spanner/java8-osx.svg
[kokoro-badge-link-3]: http://storage.googleapis.com/cloud-devrel-public/java/badges/java-spanner/java8-osx.html
[kokoro-badge-image-4]: http://storage.googleapis.com/cloud-devrel-public/java/badges/java-spanner/java8-win.svg
[kokoro-badge-link-4]: http://storage.googleapis.com/cloud-devrel-public/java/badges/java-spanner/java8-win.html
[kokoro-badge-image-5]: http://storage.googleapis.com/cloud-devrel-public/java/badges/java-spanner/java11.svg
[kokoro-badge-link-5]: http://storage.googleapis.com/cloud-devrel-public/java/badges/java-spanner/java11.html
[stability-image]: https://img.shields.io/badge/stability-stable-green
[maven-version-image]: https://img.shields.io/maven-central/v/com.google.cloud/google-cloud-spanner.svg
[maven-version-link]: https://search.maven.org/search?q=g:com.google.cloud%20AND%20a:google-cloud-spanner&core=gav
[authentication]: https://github.com/googleapis/google-cloud-java#authentication
[auth-scopes]: https://developers.google.com/identity/protocols/oauth2/scopes
[predefined-iam-roles]: https://cloud.google.com/iam/docs/understanding-roles#predefined_roles
[iam-policy]: https://cloud.google.com/iam/docs/overview#cloud-iam-policy
[developer-console]: https://console.developers.google.com/
[create-project]: https://cloud.google.com/resource-manager/docs/creating-managing-projects
[cloud-sdk]: https://cloud.google.com/sdk/
[troubleshooting]: https://github.com/googleapis/google-cloud-common/blob/main/troubleshooting/readme.md#troubleshooting
[contributing]: https://github.com/googleapis/java-spanner/blob/main/CONTRIBUTING.md
[code-of-conduct]: https://github.com/googleapis/java-spanner/blob/main/CODE_OF_CONDUCT.md#contributor-code-of-conduct
[license]: https://github.com/googleapis/java-spanner/blob/main/LICENSE
[enable-billing]: https://cloud.google.com/apis/docs/getting-started#enabling_billing
[enable-api]: https://console.cloud.google.com/flows/enableapi?apiid=spanner.googleapis.com
[libraries-bom]: https://github.com/GoogleCloudPlatform/cloud-opensource-java/wiki/The-Google-Cloud-Platform-Libraries-BOM
[shell_img]: https://gstatic.com/cloudssh/images/open-btn.png

[semver]: https://semver.org/
[cloudlibs]: https://cloud.google.com/apis/docs/client-libraries-explained
[apilibs]: https://cloud.google.com/apis/docs/client-libraries-explained#google_api_client_libraries
[oracle]: https://www.oracle.com/java/technologies/java-se-support-roadmap.html
[g-c-j]: http://github.com/googleapis/google-cloud-java<|MERGE_RESOLUTION|>--- conflicted
+++ resolved
@@ -49,12 +49,7 @@
 If you are using Gradle 5.x or later, add this to your dependencies
 
 ```Groovy
-<<<<<<< HEAD
-implementation platform('com.google.cloud:libraries-bom:25.3.0')
-=======
 implementation platform('com.google.cloud:libraries-bom:25.4.0')
->>>>>>> c667653e
-
 implementation 'com.google.cloud:google-cloud-spanner'
 ```
 If you are using Gradle without BOM, add this to your dependencies
