# Google Cloud Spanner Client for Java

Java idiomatic client for [Cloud Spanner][product-docs].

[![Maven][maven-version-image]][maven-version-link]
![Stability][stability-image]

- [Product Documentation][product-docs]
- [Client Library Documentation][javadocs]


## Quickstart

If you are using Maven with [BOM][libraries-bom], add this to your pom.xml file:

```xml
<dependencyManagement>
  <dependencies>
    <dependency>
      <groupId>com.google.cloud</groupId>
      <artifactId>libraries-bom</artifactId>
      <version>26.1.3</version>
      <type>pom</type>
      <scope>import</scope>
    </dependency>
  </dependencies>
</dependencyManagement>

<dependencies>
  <dependency>
    <groupId>com.google.cloud</groupId>
    <artifactId>google-cloud-spanner</artifactId>
  </dependency>

```

If you are using Maven without BOM, add this to your dependencies:


```xml
<dependency>
  <groupId>com.google.cloud</groupId>
  <artifactId>google-cloud-spanner</artifactId>
  <version>6.31.2</version>
</dependency>

```

If you are using Gradle 5.x or later, add this to your dependencies:

```Groovy
implementation platform('com.google.cloud:libraries-bom:26.1.3')

implementation 'com.google.cloud:google-cloud-spanner'
```
If you are using Gradle without BOM, add this to your dependencies:

```Groovy
<<<<<<< HEAD
implementation 'com.google.cloud:google-cloud-spanner:6.31.0'
=======
implementation 'com.google.cloud:google-cloud-spanner:6.31.2'
>>>>>>> cec6cfd5
```

If you are using SBT, add this to your dependencies:

```Scala
<<<<<<< HEAD
libraryDependencies += "com.google.cloud" % "google-cloud-spanner" % "6.31.0"
=======
libraryDependencies += "com.google.cloud" % "google-cloud-spanner" % "6.31.2"
>>>>>>> cec6cfd5
```

## Authentication

See the [Authentication][authentication] section in the base directory's README.

## Authorization

The client application making API calls must be granted [authorization scopes][auth-scopes] required for the desired Cloud Spanner APIs, and the authenticated principal must have the [IAM role(s)][predefined-iam-roles] required to access GCP resources using the Cloud Spanner API calls.

## Getting Started

### Prerequisites

You will need a [Google Cloud Platform Console][developer-console] project with the Cloud Spanner [API enabled][enable-api].
You will need to [enable billing][enable-billing] to use Google Cloud Spanner.
[Follow these instructions][create-project] to get your project set up. You will also need to set up the local development environment by
[installing the Google Cloud SDK][cloud-sdk] and running the following commands in command line:
`gcloud auth login` and `gcloud config set project [YOUR PROJECT ID]`.

### Installation and setup

You'll need to obtain the `google-cloud-spanner` library.  See the [Quickstart](#quickstart) section
to add `google-cloud-spanner` as a dependency in your code.

## About Cloud Spanner


[Cloud Spanner][product-docs] is a fully managed, mission-critical, 
relational database service that offers transactional consistency at global scale, 
schemas, SQL (ANSI 2011 with extensions), and automatic, synchronous replication 
for high availability.

Be sure to activate the Cloud Spanner API on the Developer's Console to
use Cloud Spanner from your project.

See the [Cloud Spanner client library docs][javadocs] to learn how to
use this Cloud Spanner Client Library.


#### Calling Cloud Spanner
Here is a code snippet showing a simple usage example. Add the following imports
at the top of your file:

```java
import com.google.cloud.spanner.DatabaseClient;
import com.google.cloud.spanner.DatabaseId;
import com.google.cloud.spanner.ResultSet;
import com.google.cloud.spanner.Spanner;
import com.google.cloud.spanner.SpannerOptions;
import com.google.cloud.spanner.Statement;

```

Then, to make a query to Spanner, use the following code:
```java
// Instantiates a client
SpannerOptions options = SpannerOptions.newBuilder().build();
Spanner spanner = options.getService();
String instance = "my-instance";
String database = "my-database";
try {
  // Creates a database client
  DatabaseClient dbClient = spanner.getDatabaseClient(
    DatabaseId.of(options.getProjectId(), instance, database));
  // Queries the database
  try (ResultSet resultSet = dbClient.singleUse().executeQuery(Statement.of("SELECT 1"))) {
    // Prints the results
    while (resultSet.next()) {
      System.out.printf("%d\n", resultSet.getLong(0));
    }
  }
} finally {
  // Closes the client which will free up the resources used
  spanner.close();
}
```

#### Complete source code

In [DatabaseSelect.java](https://github.com/googleapis/google-cloud-java/tree/master/google-cloud-examples/src/main/java/com/google/cloud/examples/spanner/snippets/DatabaseSelect.java) we put together all the code shown above in a single program.

## OpenCensus Metrics

Cloud Spanner client supports [Opencensus Metrics](https://opencensus.io/stats/),
which gives insight into the client internals and aids in debugging/troubleshooting
production issues. OpenCensus metrics will provide you with enough data to enable you to
spot, and investigate the cause of any unusual deviations from normal behavior.

All Cloud Spanner Metrics are prefixed with `cloud.google.com/java/spanner/`. The
metrics will be tagged with:
* `database`: the target database name.
* `instance_id`: the instance id of the target Spanner instance.
* `client_id`: the user defined database client id.
* `library_version`: the version of the library that you're using.

> Note: RPC level metrics can be gleaned from gRPC’s metrics, which are prefixed
with `grpc.io/client/`.
### Available client-side metrics:

* `cloud.google.com/java/spanner/max_in_use_sessions`: This returns the maximum
  number of sessions that have been in use during the last maintenance window
  interval, so as to provide an indication of the amount of activity currently
  in the database.

* `cloud.google.com/java/spanner/max_allowed_sessions`: This shows the maximum
  number of sessions allowed.

* `cloud.google.com/java/spanner/num_sessions_in_pool`: This metric allows users to
   see instance-level and database-level data for the total number of sessions in
   the pool at this very moment.

* `cloud.google.com/java/spanner/num_acquired_sessions`: This metric allows
  users to see the total number of acquired sessions.

* `cloud.google.com/java/spanner/num_released_sessions`: This metric allows
  users to see the total number of released (destroyed) sessions.

* `cloud.google.com/java/spanner/get_session_timeouts`: This gives you an
  indication of the total number of get session timed-out instead of being
  granted (the thread that requested the session is placed in a wait queue where
  it waits until a session is released into the pool by another thread) due to
  pool exhaustion since the server process started.

* `cloud.google.com/java/spanner/gfe_latency`: This metric shows latency between
  Google's network receiving an RPC and reading back the first byte of the response.

* `cloud.google.com/java/spanner/gfe_header_missing_count`: This metric shows the
  number of RPC responses received without the server-timing header, most likely
  indicating that the RPC never reached Google's network.

If you are using Maven, add this to your pom.xml file
```xml
<dependency>
  <groupId>io.opencensus</groupId>
  <artifactId>opencensus-impl</artifactId>
  <version>0.30.0</version>
  <scope>runtime</scope>
</dependency>
<dependency>
  <groupId>io.opencensus</groupId>
  <artifactId>opencensus-exporter-stats-stackdriver</artifactId>
  <version>0.30.0</version>
</dependency>
```
If you are using Gradle, add this to your dependencies
```Groovy
compile 'io.opencensus:opencensus-impl:0.30.0'
compile 'io.opencensus:opencensus-exporter-stats-stackdriver:0.30.0'
```

At the start of your application configure the exporter:

```java
import io.opencensus.exporter.stats.stackdriver.StackdriverStatsExporter;
// Enable OpenCensus exporters to export metrics to Stackdriver Monitoring.
// Exporters use Application Default Credentials to authenticate.
// See https://developers.google.com/identity/protocols/application-default-credentials
// for more details.
// The minimum reporting period for Stackdriver is 1 minute.
StackdriverStatsExporter.createAndRegister();
```

By default, the functionality is disabled. You need to include opencensus-impl
dependency to collect the data and exporter dependency to export to backend.

[Click here](https://medium.com/google-cloud/troubleshooting-cloud-spanner-applications-with-opencensus-2cf424c4c590) for more information.




## Samples

Samples are in the [`samples/`](https://github.com/googleapis/java-spanner/tree/main/samples) directory.

| Sample                      | Source Code                       | Try it |
| --------------------------- | --------------------------------- | ------ |
| Database Operations | [source code](https://github.com/googleapis/java-spanner/blob/main/samples/native-image/src/main/java/com/example/spanner/DatabaseOperations.java) | [![Open in Cloud Shell][shell_img]](https://console.cloud.google.com/cloudshell/open?git_repo=https://github.com/googleapis/java-spanner&page=editor&open_in_editor=samples/native-image/src/main/java/com/example/spanner/DatabaseOperations.java) |
| Instance Operations | [source code](https://github.com/googleapis/java-spanner/blob/main/samples/native-image/src/main/java/com/example/spanner/InstanceOperations.java) | [![Open in Cloud Shell][shell_img]](https://console.cloud.google.com/cloudshell/open?git_repo=https://github.com/googleapis/java-spanner&page=editor&open_in_editor=samples/native-image/src/main/java/com/example/spanner/InstanceOperations.java) |
| Native Image Spanner Sample | [source code](https://github.com/googleapis/java-spanner/blob/main/samples/native-image/src/main/java/com/example/spanner/NativeImageSpannerSample.java) | [![Open in Cloud Shell][shell_img]](https://console.cloud.google.com/cloudshell/open?git_repo=https://github.com/googleapis/java-spanner&page=editor&open_in_editor=samples/native-image/src/main/java/com/example/spanner/NativeImageSpannerSample.java) |
| Add Json Column Sample | [source code](https://github.com/googleapis/java-spanner/blob/main/samples/snippets/src/main/java/com/example/spanner/AddJsonColumnSample.java) | [![Open in Cloud Shell][shell_img]](https://console.cloud.google.com/cloudshell/open?git_repo=https://github.com/googleapis/java-spanner&page=editor&open_in_editor=samples/snippets/src/main/java/com/example/spanner/AddJsonColumnSample.java) |
| Add Numeric Column Sample | [source code](https://github.com/googleapis/java-spanner/blob/main/samples/snippets/src/main/java/com/example/spanner/AddNumericColumnSample.java) | [![Open in Cloud Shell][shell_img]](https://console.cloud.google.com/cloudshell/open?git_repo=https://github.com/googleapis/java-spanner&page=editor&open_in_editor=samples/snippets/src/main/java/com/example/spanner/AddNumericColumnSample.java) |
| Async Dml Example | [source code](https://github.com/googleapis/java-spanner/blob/main/samples/snippets/src/main/java/com/example/spanner/AsyncDmlExample.java) | [![Open in Cloud Shell][shell_img]](https://console.cloud.google.com/cloudshell/open?git_repo=https://github.com/googleapis/java-spanner&page=editor&open_in_editor=samples/snippets/src/main/java/com/example/spanner/AsyncDmlExample.java) |
| Async Query Example | [source code](https://github.com/googleapis/java-spanner/blob/main/samples/snippets/src/main/java/com/example/spanner/AsyncQueryExample.java) | [![Open in Cloud Shell][shell_img]](https://console.cloud.google.com/cloudshell/open?git_repo=https://github.com/googleapis/java-spanner&page=editor&open_in_editor=samples/snippets/src/main/java/com/example/spanner/AsyncQueryExample.java) |
| Async Query To List Async Example | [source code](https://github.com/googleapis/java-spanner/blob/main/samples/snippets/src/main/java/com/example/spanner/AsyncQueryToListAsyncExample.java) | [![Open in Cloud Shell][shell_img]](https://console.cloud.google.com/cloudshell/open?git_repo=https://github.com/googleapis/java-spanner&page=editor&open_in_editor=samples/snippets/src/main/java/com/example/spanner/AsyncQueryToListAsyncExample.java) |
| Async Read Example | [source code](https://github.com/googleapis/java-spanner/blob/main/samples/snippets/src/main/java/com/example/spanner/AsyncReadExample.java) | [![Open in Cloud Shell][shell_img]](https://console.cloud.google.com/cloudshell/open?git_repo=https://github.com/googleapis/java-spanner&page=editor&open_in_editor=samples/snippets/src/main/java/com/example/spanner/AsyncReadExample.java) |
| Async Read Only Transaction Example | [source code](https://github.com/googleapis/java-spanner/blob/main/samples/snippets/src/main/java/com/example/spanner/AsyncReadOnlyTransactionExample.java) | [![Open in Cloud Shell][shell_img]](https://console.cloud.google.com/cloudshell/open?git_repo=https://github.com/googleapis/java-spanner&page=editor&open_in_editor=samples/snippets/src/main/java/com/example/spanner/AsyncReadOnlyTransactionExample.java) |
| Async Read Row Example | [source code](https://github.com/googleapis/java-spanner/blob/main/samples/snippets/src/main/java/com/example/spanner/AsyncReadRowExample.java) | [![Open in Cloud Shell][shell_img]](https://console.cloud.google.com/cloudshell/open?git_repo=https://github.com/googleapis/java-spanner&page=editor&open_in_editor=samples/snippets/src/main/java/com/example/spanner/AsyncReadRowExample.java) |
| Async Read Using Index Example | [source code](https://github.com/googleapis/java-spanner/blob/main/samples/snippets/src/main/java/com/example/spanner/AsyncReadUsingIndexExample.java) | [![Open in Cloud Shell][shell_img]](https://console.cloud.google.com/cloudshell/open?git_repo=https://github.com/googleapis/java-spanner&page=editor&open_in_editor=samples/snippets/src/main/java/com/example/spanner/AsyncReadUsingIndexExample.java) |
| Async Runner Example | [source code](https://github.com/googleapis/java-spanner/blob/main/samples/snippets/src/main/java/com/example/spanner/AsyncRunnerExample.java) | [![Open in Cloud Shell][shell_img]](https://console.cloud.google.com/cloudshell/open?git_repo=https://github.com/googleapis/java-spanner&page=editor&open_in_editor=samples/snippets/src/main/java/com/example/spanner/AsyncRunnerExample.java) |
| Async Transaction Manager Example | [source code](https://github.com/googleapis/java-spanner/blob/main/samples/snippets/src/main/java/com/example/spanner/AsyncTransactionManagerExample.java) | [![Open in Cloud Shell][shell_img]](https://console.cloud.google.com/cloudshell/open?git_repo=https://github.com/googleapis/java-spanner&page=editor&open_in_editor=samples/snippets/src/main/java/com/example/spanner/AsyncTransactionManagerExample.java) |
| Batch Sample | [source code](https://github.com/googleapis/java-spanner/blob/main/samples/snippets/src/main/java/com/example/spanner/BatchSample.java) | [![Open in Cloud Shell][shell_img]](https://console.cloud.google.com/cloudshell/open?git_repo=https://github.com/googleapis/java-spanner&page=editor&open_in_editor=samples/snippets/src/main/java/com/example/spanner/BatchSample.java) |
| Copy Backup Sample | [source code](https://github.com/googleapis/java-spanner/blob/main/samples/snippets/src/main/java/com/example/spanner/CopyBackupSample.java) | [![Open in Cloud Shell][shell_img]](https://console.cloud.google.com/cloudshell/open?git_repo=https://github.com/googleapis/java-spanner&page=editor&open_in_editor=samples/snippets/src/main/java/com/example/spanner/CopyBackupSample.java) |
| Create Backup With Encryption Key | [source code](https://github.com/googleapis/java-spanner/blob/main/samples/snippets/src/main/java/com/example/spanner/CreateBackupWithEncryptionKey.java) | [![Open in Cloud Shell][shell_img]](https://console.cloud.google.com/cloudshell/open?git_repo=https://github.com/googleapis/java-spanner&page=editor&open_in_editor=samples/snippets/src/main/java/com/example/spanner/CreateBackupWithEncryptionKey.java) |
| Create Database With Default Leader Sample | [source code](https://github.com/googleapis/java-spanner/blob/main/samples/snippets/src/main/java/com/example/spanner/CreateDatabaseWithDefaultLeaderSample.java) | [![Open in Cloud Shell][shell_img]](https://console.cloud.google.com/cloudshell/open?git_repo=https://github.com/googleapis/java-spanner&page=editor&open_in_editor=samples/snippets/src/main/java/com/example/spanner/CreateDatabaseWithDefaultLeaderSample.java) |
| Create Database With Encryption Key | [source code](https://github.com/googleapis/java-spanner/blob/main/samples/snippets/src/main/java/com/example/spanner/CreateDatabaseWithEncryptionKey.java) | [![Open in Cloud Shell][shell_img]](https://console.cloud.google.com/cloudshell/open?git_repo=https://github.com/googleapis/java-spanner&page=editor&open_in_editor=samples/snippets/src/main/java/com/example/spanner/CreateDatabaseWithEncryptionKey.java) |
| Create Database With Version Retention Period Sample | [source code](https://github.com/googleapis/java-spanner/blob/main/samples/snippets/src/main/java/com/example/spanner/CreateDatabaseWithVersionRetentionPeriodSample.java) | [![Open in Cloud Shell][shell_img]](https://console.cloud.google.com/cloudshell/open?git_repo=https://github.com/googleapis/java-spanner&page=editor&open_in_editor=samples/snippets/src/main/java/com/example/spanner/CreateDatabaseWithVersionRetentionPeriodSample.java) |
| Create Instance Config Sample | [source code](https://github.com/googleapis/java-spanner/blob/main/samples/snippets/src/main/java/com/example/spanner/CreateInstanceConfigSample.java) | [![Open in Cloud Shell][shell_img]](https://console.cloud.google.com/cloudshell/open?git_repo=https://github.com/googleapis/java-spanner&page=editor&open_in_editor=samples/snippets/src/main/java/com/example/spanner/CreateInstanceConfigSample.java) |
| Create Instance Example | [source code](https://github.com/googleapis/java-spanner/blob/main/samples/snippets/src/main/java/com/example/spanner/CreateInstanceExample.java) | [![Open in Cloud Shell][shell_img]](https://console.cloud.google.com/cloudshell/open?git_repo=https://github.com/googleapis/java-spanner&page=editor&open_in_editor=samples/snippets/src/main/java/com/example/spanner/CreateInstanceExample.java) |
| Create Instance With Processing Units Example | [source code](https://github.com/googleapis/java-spanner/blob/main/samples/snippets/src/main/java/com/example/spanner/CreateInstanceWithProcessingUnitsExample.java) | [![Open in Cloud Shell][shell_img]](https://console.cloud.google.com/cloudshell/open?git_repo=https://github.com/googleapis/java-spanner&page=editor&open_in_editor=samples/snippets/src/main/java/com/example/spanner/CreateInstanceWithProcessingUnitsExample.java) |
| Custom Timeout And Retry Settings Example | [source code](https://github.com/googleapis/java-spanner/blob/main/samples/snippets/src/main/java/com/example/spanner/CustomTimeoutAndRetrySettingsExample.java) | [![Open in Cloud Shell][shell_img]](https://console.cloud.google.com/cloudshell/open?git_repo=https://github.com/googleapis/java-spanner&page=editor&open_in_editor=samples/snippets/src/main/java/com/example/spanner/CustomTimeoutAndRetrySettingsExample.java) |
| Delete Instance Config Sample | [source code](https://github.com/googleapis/java-spanner/blob/main/samples/snippets/src/main/java/com/example/spanner/DeleteInstanceConfigSample.java) | [![Open in Cloud Shell][shell_img]](https://console.cloud.google.com/cloudshell/open?git_repo=https://github.com/googleapis/java-spanner&page=editor&open_in_editor=samples/snippets/src/main/java/com/example/spanner/DeleteInstanceConfigSample.java) |
| Get Commit Stats Sample | [source code](https://github.com/googleapis/java-spanner/blob/main/samples/snippets/src/main/java/com/example/spanner/GetCommitStatsSample.java) | [![Open in Cloud Shell][shell_img]](https://console.cloud.google.com/cloudshell/open?git_repo=https://github.com/googleapis/java-spanner&page=editor&open_in_editor=samples/snippets/src/main/java/com/example/spanner/GetCommitStatsSample.java) |
| Get Database Ddl Sample | [source code](https://github.com/googleapis/java-spanner/blob/main/samples/snippets/src/main/java/com/example/spanner/GetDatabaseDdlSample.java) | [![Open in Cloud Shell][shell_img]](https://console.cloud.google.com/cloudshell/open?git_repo=https://github.com/googleapis/java-spanner&page=editor&open_in_editor=samples/snippets/src/main/java/com/example/spanner/GetDatabaseDdlSample.java) |
| Get Instance Config Sample | [source code](https://github.com/googleapis/java-spanner/blob/main/samples/snippets/src/main/java/com/example/spanner/GetInstanceConfigSample.java) | [![Open in Cloud Shell][shell_img]](https://console.cloud.google.com/cloudshell/open?git_repo=https://github.com/googleapis/java-spanner&page=editor&open_in_editor=samples/snippets/src/main/java/com/example/spanner/GetInstanceConfigSample.java) |
| List Databases Sample | [source code](https://github.com/googleapis/java-spanner/blob/main/samples/snippets/src/main/java/com/example/spanner/ListDatabasesSample.java) | [![Open in Cloud Shell][shell_img]](https://console.cloud.google.com/cloudshell/open?git_repo=https://github.com/googleapis/java-spanner&page=editor&open_in_editor=samples/snippets/src/main/java/com/example/spanner/ListDatabasesSample.java) |
| List Instance Config Operations Sample | [source code](https://github.com/googleapis/java-spanner/blob/main/samples/snippets/src/main/java/com/example/spanner/ListInstanceConfigOperationsSample.java) | [![Open in Cloud Shell][shell_img]](https://console.cloud.google.com/cloudshell/open?git_repo=https://github.com/googleapis/java-spanner&page=editor&open_in_editor=samples/snippets/src/main/java/com/example/spanner/ListInstanceConfigOperationsSample.java) |
| List Instance Configs Sample | [source code](https://github.com/googleapis/java-spanner/blob/main/samples/snippets/src/main/java/com/example/spanner/ListInstanceConfigsSample.java) | [![Open in Cloud Shell][shell_img]](https://console.cloud.google.com/cloudshell/open?git_repo=https://github.com/googleapis/java-spanner&page=editor&open_in_editor=samples/snippets/src/main/java/com/example/spanner/ListInstanceConfigsSample.java) |
| Pg Async Query To List Async Example | [source code](https://github.com/googleapis/java-spanner/blob/main/samples/snippets/src/main/java/com/example/spanner/PgAsyncQueryToListAsyncExample.java) | [![Open in Cloud Shell][shell_img]](https://console.cloud.google.com/cloudshell/open?git_repo=https://github.com/googleapis/java-spanner&page=editor&open_in_editor=samples/snippets/src/main/java/com/example/spanner/PgAsyncQueryToListAsyncExample.java) |
| Pg Async Runner Example | [source code](https://github.com/googleapis/java-spanner/blob/main/samples/snippets/src/main/java/com/example/spanner/PgAsyncRunnerExample.java) | [![Open in Cloud Shell][shell_img]](https://console.cloud.google.com/cloudshell/open?git_repo=https://github.com/googleapis/java-spanner&page=editor&open_in_editor=samples/snippets/src/main/java/com/example/spanner/PgAsyncRunnerExample.java) |
| Pg Async Transaction Manager Example | [source code](https://github.com/googleapis/java-spanner/blob/main/samples/snippets/src/main/java/com/example/spanner/PgAsyncTransactionManagerExample.java) | [![Open in Cloud Shell][shell_img]](https://console.cloud.google.com/cloudshell/open?git_repo=https://github.com/googleapis/java-spanner&page=editor&open_in_editor=samples/snippets/src/main/java/com/example/spanner/PgAsyncTransactionManagerExample.java) |
| Pg Batch Dml Sample | [source code](https://github.com/googleapis/java-spanner/blob/main/samples/snippets/src/main/java/com/example/spanner/PgBatchDmlSample.java) | [![Open in Cloud Shell][shell_img]](https://console.cloud.google.com/cloudshell/open?git_repo=https://github.com/googleapis/java-spanner&page=editor&open_in_editor=samples/snippets/src/main/java/com/example/spanner/PgBatchDmlSample.java) |
| Pg Case Sensitivity Sample | [source code](https://github.com/googleapis/java-spanner/blob/main/samples/snippets/src/main/java/com/example/spanner/PgCaseSensitivitySample.java) | [![Open in Cloud Shell][shell_img]](https://console.cloud.google.com/cloudshell/open?git_repo=https://github.com/googleapis/java-spanner&page=editor&open_in_editor=samples/snippets/src/main/java/com/example/spanner/PgCaseSensitivitySample.java) |
| Pg Interleaved Table Sample | [source code](https://github.com/googleapis/java-spanner/blob/main/samples/snippets/src/main/java/com/example/spanner/PgInterleavedTableSample.java) | [![Open in Cloud Shell][shell_img]](https://console.cloud.google.com/cloudshell/open?git_repo=https://github.com/googleapis/java-spanner&page=editor&open_in_editor=samples/snippets/src/main/java/com/example/spanner/PgInterleavedTableSample.java) |
| Pg Partitioned Dml Sample | [source code](https://github.com/googleapis/java-spanner/blob/main/samples/snippets/src/main/java/com/example/spanner/PgPartitionedDmlSample.java) | [![Open in Cloud Shell][shell_img]](https://console.cloud.google.com/cloudshell/open?git_repo=https://github.com/googleapis/java-spanner&page=editor&open_in_editor=samples/snippets/src/main/java/com/example/spanner/PgPartitionedDmlSample.java) |
| Pg Query With Numeric Parameter Sample | [source code](https://github.com/googleapis/java-spanner/blob/main/samples/snippets/src/main/java/com/example/spanner/PgQueryWithNumericParameterSample.java) | [![Open in Cloud Shell][shell_img]](https://console.cloud.google.com/cloudshell/open?git_repo=https://github.com/googleapis/java-spanner&page=editor&open_in_editor=samples/snippets/src/main/java/com/example/spanner/PgQueryWithNumericParameterSample.java) |
| Pg Spanner Sample | [source code](https://github.com/googleapis/java-spanner/blob/main/samples/snippets/src/main/java/com/example/spanner/PgSpannerSample.java) | [![Open in Cloud Shell][shell_img]](https://console.cloud.google.com/cloudshell/open?git_repo=https://github.com/googleapis/java-spanner&page=editor&open_in_editor=samples/snippets/src/main/java/com/example/spanner/PgSpannerSample.java) |
| Query Information Schema Database Options Sample | [source code](https://github.com/googleapis/java-spanner/blob/main/samples/snippets/src/main/java/com/example/spanner/QueryInformationSchemaDatabaseOptionsSample.java) | [![Open in Cloud Shell][shell_img]](https://console.cloud.google.com/cloudshell/open?git_repo=https://github.com/googleapis/java-spanner&page=editor&open_in_editor=samples/snippets/src/main/java/com/example/spanner/QueryInformationSchemaDatabaseOptionsSample.java) |
| Query With Json Parameter Sample | [source code](https://github.com/googleapis/java-spanner/blob/main/samples/snippets/src/main/java/com/example/spanner/QueryWithJsonParameterSample.java) | [![Open in Cloud Shell][shell_img]](https://console.cloud.google.com/cloudshell/open?git_repo=https://github.com/googleapis/java-spanner&page=editor&open_in_editor=samples/snippets/src/main/java/com/example/spanner/QueryWithJsonParameterSample.java) |
| Query With Numeric Parameter Sample | [source code](https://github.com/googleapis/java-spanner/blob/main/samples/snippets/src/main/java/com/example/spanner/QueryWithNumericParameterSample.java) | [![Open in Cloud Shell][shell_img]](https://console.cloud.google.com/cloudshell/open?git_repo=https://github.com/googleapis/java-spanner&page=editor&open_in_editor=samples/snippets/src/main/java/com/example/spanner/QueryWithNumericParameterSample.java) |
| Quickstart Sample | [source code](https://github.com/googleapis/java-spanner/blob/main/samples/snippets/src/main/java/com/example/spanner/QuickstartSample.java) | [![Open in Cloud Shell][shell_img]](https://console.cloud.google.com/cloudshell/open?git_repo=https://github.com/googleapis/java-spanner&page=editor&open_in_editor=samples/snippets/src/main/java/com/example/spanner/QuickstartSample.java) |
| Restore Backup With Encryption Key | [source code](https://github.com/googleapis/java-spanner/blob/main/samples/snippets/src/main/java/com/example/spanner/RestoreBackupWithEncryptionKey.java) | [![Open in Cloud Shell][shell_img]](https://console.cloud.google.com/cloudshell/open?git_repo=https://github.com/googleapis/java-spanner&page=editor&open_in_editor=samples/snippets/src/main/java/com/example/spanner/RestoreBackupWithEncryptionKey.java) |
| Spanner Sample | [source code](https://github.com/googleapis/java-spanner/blob/main/samples/snippets/src/main/java/com/example/spanner/SpannerSample.java) | [![Open in Cloud Shell][shell_img]](https://console.cloud.google.com/cloudshell/open?git_repo=https://github.com/googleapis/java-spanner&page=editor&open_in_editor=samples/snippets/src/main/java/com/example/spanner/SpannerSample.java) |
| Statement Timeout Example | [source code](https://github.com/googleapis/java-spanner/blob/main/samples/snippets/src/main/java/com/example/spanner/StatementTimeoutExample.java) | [![Open in Cloud Shell][shell_img]](https://console.cloud.google.com/cloudshell/open?git_repo=https://github.com/googleapis/java-spanner&page=editor&open_in_editor=samples/snippets/src/main/java/com/example/spanner/StatementTimeoutExample.java) |
| Tag Sample | [source code](https://github.com/googleapis/java-spanner/blob/main/samples/snippets/src/main/java/com/example/spanner/TagSample.java) | [![Open in Cloud Shell][shell_img]](https://console.cloud.google.com/cloudshell/open?git_repo=https://github.com/googleapis/java-spanner&page=editor&open_in_editor=samples/snippets/src/main/java/com/example/spanner/TagSample.java) |
| Tracing Sample | [source code](https://github.com/googleapis/java-spanner/blob/main/samples/snippets/src/main/java/com/example/spanner/TracingSample.java) | [![Open in Cloud Shell][shell_img]](https://console.cloud.google.com/cloudshell/open?git_repo=https://github.com/googleapis/java-spanner&page=editor&open_in_editor=samples/snippets/src/main/java/com/example/spanner/TracingSample.java) |
| Update Database With Default Leader Sample | [source code](https://github.com/googleapis/java-spanner/blob/main/samples/snippets/src/main/java/com/example/spanner/UpdateDatabaseWithDefaultLeaderSample.java) | [![Open in Cloud Shell][shell_img]](https://console.cloud.google.com/cloudshell/open?git_repo=https://github.com/googleapis/java-spanner&page=editor&open_in_editor=samples/snippets/src/main/java/com/example/spanner/UpdateDatabaseWithDefaultLeaderSample.java) |
| Update Instance Config Sample | [source code](https://github.com/googleapis/java-spanner/blob/main/samples/snippets/src/main/java/com/example/spanner/UpdateInstanceConfigSample.java) | [![Open in Cloud Shell][shell_img]](https://console.cloud.google.com/cloudshell/open?git_repo=https://github.com/googleapis/java-spanner&page=editor&open_in_editor=samples/snippets/src/main/java/com/example/spanner/UpdateInstanceConfigSample.java) |
| Update Json Data Sample | [source code](https://github.com/googleapis/java-spanner/blob/main/samples/snippets/src/main/java/com/example/spanner/UpdateJsonDataSample.java) | [![Open in Cloud Shell][shell_img]](https://console.cloud.google.com/cloudshell/open?git_repo=https://github.com/googleapis/java-spanner&page=editor&open_in_editor=samples/snippets/src/main/java/com/example/spanner/UpdateJsonDataSample.java) |
| Update Numeric Data Sample | [source code](https://github.com/googleapis/java-spanner/blob/main/samples/snippets/src/main/java/com/example/spanner/UpdateNumericDataSample.java) | [![Open in Cloud Shell][shell_img]](https://console.cloud.google.com/cloudshell/open?git_repo=https://github.com/googleapis/java-spanner&page=editor&open_in_editor=samples/snippets/src/main/java/com/example/spanner/UpdateNumericDataSample.java) |



## Troubleshooting

To get help, follow the instructions in the [shared Troubleshooting document][troubleshooting].

## Transport

Cloud Spanner uses gRPC for the transport layer.

## Supported Java Versions

Java 8 or above is required for using this client.

Google's Java client libraries,
[Google Cloud Client Libraries][cloudlibs]
and
[Google Cloud API Libraries][apilibs],
follow the
[Oracle Java SE support roadmap][oracle]
(see the Oracle Java SE Product Releases section).

### For new development

In general, new feature development occurs with support for the lowest Java
LTS version covered by  Oracle's Premier Support (which typically lasts 5 years
from initial General Availability). If the minimum required JVM for a given
library is changed, it is accompanied by a [semver][semver] major release.

Java 11 and (in September 2021) Java 17 are the best choices for new
development.

### Keeping production systems current

Google tests its client libraries with all current LTS versions covered by
Oracle's Extended Support (which typically lasts 8 years from initial
General Availability).

#### Legacy support

Google's client libraries support legacy versions of Java runtimes with long
term stable libraries that don't receive feature updates on a best efforts basis
as it may not be possible to backport all patches.

Google provides updates on a best efforts basis to apps that continue to use
Java 7, though apps might need to upgrade to current versions of the library
that supports their JVM.

#### Where to find specific information

The latest versions and the supported Java versions are identified on
the individual GitHub repository `github.com/GoogleAPIs/java-SERVICENAME`
and on [google-cloud-java][g-c-j].

## Versioning


This library follows [Semantic Versioning](http://semver.org/).



## Contributing


Contributions to this library are always welcome and highly encouraged.

See [CONTRIBUTING][contributing] for more information how to get started.

Please note that this project is released with a Contributor Code of Conduct. By participating in
this project you agree to abide by its terms. See [Code of Conduct][code-of-conduct] for more
information.


## License

Apache 2.0 - See [LICENSE][license] for more information.

## CI Status

Java Version | Status
------------ | ------
Java 8 | [![Kokoro CI][kokoro-badge-image-2]][kokoro-badge-link-2]
Java 8 OSX | [![Kokoro CI][kokoro-badge-image-3]][kokoro-badge-link-3]
Java 8 Windows | [![Kokoro CI][kokoro-badge-image-4]][kokoro-badge-link-4]
Java 11 | [![Kokoro CI][kokoro-badge-image-5]][kokoro-badge-link-5]

Java is a registered trademark of Oracle and/or its affiliates.

[product-docs]: https://cloud.google.com/spanner/docs/
[javadocs]: https://cloud.google.com/java/docs/reference/google-cloud-spanner/latest/history
[kokoro-badge-image-1]: http://storage.googleapis.com/cloud-devrel-public/java/badges/java-spanner/java7.svg
[kokoro-badge-link-1]: http://storage.googleapis.com/cloud-devrel-public/java/badges/java-spanner/java7.html
[kokoro-badge-image-2]: http://storage.googleapis.com/cloud-devrel-public/java/badges/java-spanner/java8.svg
[kokoro-badge-link-2]: http://storage.googleapis.com/cloud-devrel-public/java/badges/java-spanner/java8.html
[kokoro-badge-image-3]: http://storage.googleapis.com/cloud-devrel-public/java/badges/java-spanner/java8-osx.svg
[kokoro-badge-link-3]: http://storage.googleapis.com/cloud-devrel-public/java/badges/java-spanner/java8-osx.html
[kokoro-badge-image-4]: http://storage.googleapis.com/cloud-devrel-public/java/badges/java-spanner/java8-win.svg
[kokoro-badge-link-4]: http://storage.googleapis.com/cloud-devrel-public/java/badges/java-spanner/java8-win.html
[kokoro-badge-image-5]: http://storage.googleapis.com/cloud-devrel-public/java/badges/java-spanner/java11.svg
[kokoro-badge-link-5]: http://storage.googleapis.com/cloud-devrel-public/java/badges/java-spanner/java11.html
[stability-image]: https://img.shields.io/badge/stability-stable-green
[maven-version-image]: https://img.shields.io/maven-central/v/com.google.cloud/google-cloud-spanner.svg
[maven-version-link]: https://search.maven.org/search?q=g:com.google.cloud%20AND%20a:google-cloud-spanner&core=gav
[authentication]: https://github.com/googleapis/google-cloud-java#authentication
[auth-scopes]: https://developers.google.com/identity/protocols/oauth2/scopes
[predefined-iam-roles]: https://cloud.google.com/iam/docs/understanding-roles#predefined_roles
[iam-policy]: https://cloud.google.com/iam/docs/overview#cloud-iam-policy
[developer-console]: https://console.developers.google.com/
[create-project]: https://cloud.google.com/resource-manager/docs/creating-managing-projects
[cloud-sdk]: https://cloud.google.com/sdk/
[troubleshooting]: https://github.com/googleapis/google-cloud-common/blob/main/troubleshooting/readme.md#troubleshooting
[contributing]: https://github.com/googleapis/java-spanner/blob/main/CONTRIBUTING.md
[code-of-conduct]: https://github.com/googleapis/java-spanner/blob/main/CODE_OF_CONDUCT.md#contributor-code-of-conduct
[license]: https://github.com/googleapis/java-spanner/blob/main/LICENSE
[enable-billing]: https://cloud.google.com/apis/docs/getting-started#enabling_billing
[enable-api]: https://console.cloud.google.com/flows/enableapi?apiid=spanner.googleapis.com
[libraries-bom]: https://github.com/GoogleCloudPlatform/cloud-opensource-java/wiki/The-Google-Cloud-Platform-Libraries-BOM
[shell_img]: https://gstatic.com/cloudssh/images/open-btn.png

[semver]: https://semver.org/
[cloudlibs]: https://cloud.google.com/apis/docs/client-libraries-explained
[apilibs]: https://cloud.google.com/apis/docs/client-libraries-explained#google_api_client_libraries
[oracle]: https://www.oracle.com/java/technologies/java-se-support-roadmap.html
[g-c-j]: http://github.com/googleapis/google-cloud-java<|MERGE_RESOLUTION|>--- conflicted
+++ resolved
@@ -56,21 +56,13 @@
 If you are using Gradle without BOM, add this to your dependencies:
 
 ```Groovy
-<<<<<<< HEAD
-implementation 'com.google.cloud:google-cloud-spanner:6.31.0'
-=======
 implementation 'com.google.cloud:google-cloud-spanner:6.31.2'
->>>>>>> cec6cfd5
 ```
 
 If you are using SBT, add this to your dependencies:
 
 ```Scala
-<<<<<<< HEAD
-libraryDependencies += "com.google.cloud" % "google-cloud-spanner" % "6.31.0"
-=======
 libraryDependencies += "com.google.cloud" % "google-cloud-spanner" % "6.31.2"
->>>>>>> cec6cfd5
 ```
 
 ## Authentication
