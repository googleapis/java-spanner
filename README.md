# Google Cloud Spanner Client for Java

Java idiomatic client for [Cloud Spanner][product-docs].

[![Maven][maven-version-image]][maven-version-link]
![Stability][stability-image]

- [Product Documentation][product-docs]
- [Client Library Documentation][javadocs]


## Quickstart

If you are using Maven with [BOM][libraries-bom], add this to your pom.xml file:

```xml
<dependencyManagement>
  <dependencies>
    <dependency>
      <groupId>com.google.cloud</groupId>
      <artifactId>libraries-bom</artifactId>
      <version>26.7.0</version>
      <type>pom</type>
      <scope>import</scope>
    </dependency>
  </dependencies>
</dependencyManagement>

<dependencies>
  <dependency>
    <groupId>com.google.cloud</groupId>
    <artifactId>google-cloud-spanner</artifactId>
  </dependency>

```

If you are using Maven without BOM, add this to your dependencies:


```xml
<dependency>
  <groupId>com.google.cloud</groupId>
  <artifactId>google-cloud-spanner</artifactId>
  <version>6.36.0</version>
</dependency>

```

If you are using Gradle 5.x or later, add this to your dependencies:

```Groovy
<<<<<<< HEAD
implementation platform('com.google.cloud:libraries-bom:26.5.0')
=======
implementation platform('com.google.cloud:libraries-bom:26.7.0')
>>>>>>> f0ca86a0

implementation 'com.google.cloud:google-cloud-spanner'
```
If you are using Gradle without BOM, add this to your dependencies:

```Groovy
<<<<<<< HEAD
implementation 'com.google.cloud:google-cloud-spanner:6.35.2'
=======
implementation 'com.google.cloud:google-cloud-spanner:6.36.0'
>>>>>>> f0ca86a0
```

If you are using SBT, add this to your dependencies:

```Scala
<<<<<<< HEAD
libraryDependencies += "com.google.cloud" % "google-cloud-spanner" % "6.35.2"
=======
libraryDependencies += "com.google.cloud" % "google-cloud-spanner" % "6.36.0"
>>>>>>> f0ca86a0
```

## Authentication

See the [Authentication][authentication] section in the base directory's README.

## Authorization

The client application making API calls must be granted [authorization scopes][auth-scopes] required for the desired Cloud Spanner APIs, and the authenticated principal must have the [IAM role(s)][predefined-iam-roles] required to access GCP resources using the Cloud Spanner API calls.

## Getting Started

### Prerequisites

You will need a [Google Cloud Platform Console][developer-console] project with the Cloud Spanner [API enabled][enable-api].
You will need to [enable billing][enable-billing] to use Google Cloud Spanner.
[Follow these instructions][create-project] to get your project set up. You will also need to set up the local development environment by
[installing the Google Cloud SDK][cloud-sdk] and running the following commands in command line:
`gcloud auth login` and `gcloud config set project [YOUR PROJECT ID]`.

### Installation and setup

You'll need to obtain the `google-cloud-spanner` library.  See the [Quickstart](#quickstart) section
to add `google-cloud-spanner` as a dependency in your code.

## About Cloud Spanner


[Cloud Spanner][product-docs] is a fully managed, mission-critical, 
relational database service that offers transactional consistency at global scale, 
schemas, SQL (ANSI 2011 with extensions), and automatic, synchronous replication 
for high availability.

Be sure to activate the Cloud Spanner API on the Developer's Console to
use Cloud Spanner from your project.

See the [Cloud Spanner client library docs][javadocs] to learn how to
use this Cloud Spanner Client Library.


#### Calling Cloud Spanner
Here is a code snippet showing a simple usage example. Add the following imports
at the top of your file:

```java
import com.google.cloud.spanner.DatabaseClient;
import com.google.cloud.spanner.DatabaseId;
import com.google.cloud.spanner.ResultSet;
import com.google.cloud.spanner.Spanner;
import com.google.cloud.spanner.SpannerOptions;
import com.google.cloud.spanner.Statement;

```

Then, to make a query to Spanner, use the following code:
```java
// Instantiates a client
SpannerOptions options = SpannerOptions.newBuilder().build();
Spanner spanner = options.getService();
String instance = "my-instance";
String database = "my-database";
try {
  // Creates a database client
  DatabaseClient dbClient = spanner.getDatabaseClient(
    DatabaseId.of(options.getProjectId(), instance, database));
  // Queries the database
  try (ResultSet resultSet = dbClient.singleUse().executeQuery(Statement.of("SELECT 1"))) {
    // Prints the results
    while (resultSet.next()) {
      System.out.printf("%d\n", resultSet.getLong(0));
    }
  }
} finally {
  // Closes the client which will free up the resources used
  spanner.close();
}
```

#### Complete source code

In [DatabaseSelect.java](https://github.com/googleapis/google-cloud-java/tree/master/google-cloud-examples/src/main/java/com/google/cloud/examples/spanner/snippets/DatabaseSelect.java) we put together all the code shown above in a single program.

## OpenCensus Metrics

Cloud Spanner client supports [Opencensus Metrics](https://opencensus.io/stats/),
which gives insight into the client internals and aids in debugging/troubleshooting
production issues. OpenCensus metrics will provide you with enough data to enable you to
spot, and investigate the cause of any unusual deviations from normal behavior.

All Cloud Spanner Metrics are prefixed with `cloud.google.com/java/spanner/`. The
metrics will be tagged with:
* `database`: the target database name.
* `instance_id`: the instance id of the target Spanner instance.
* `client_id`: the user defined database client id.
* `library_version`: the version of the library that you're using.

> Note: RPC level metrics can be gleaned from gRPC’s metrics, which are prefixed
with `grpc.io/client/`.
### Available client-side metrics:

* `cloud.google.com/java/spanner/max_in_use_sessions`: This returns the maximum
  number of sessions that have been in use during the last maintenance window
  interval, so as to provide an indication of the amount of activity currently
  in the database.

* `cloud.google.com/java/spanner/max_allowed_sessions`: This shows the maximum
  number of sessions allowed.

* `cloud.google.com/java/spanner/num_sessions_in_pool`: This metric allows users to
   see instance-level and database-level data for the total number of sessions in
   the pool at this very moment.

* `cloud.google.com/java/spanner/num_acquired_sessions`: This metric allows
  users to see the total number of acquired sessions.

* `cloud.google.com/java/spanner/num_released_sessions`: This metric allows
  users to see the total number of released (destroyed) sessions.

* `cloud.google.com/java/spanner/get_session_timeouts`: This gives you an
  indication of the total number of get session timed-out instead of being
  granted (the thread that requested the session is placed in a wait queue where
  it waits until a session is released into the pool by another thread) due to
  pool exhaustion since the server process started.

* `cloud.google.com/java/spanner/gfe_latency`: This metric shows latency between
  Google's network receiving an RPC and reading back the first byte of the response.

* `cloud.google.com/java/spanner/gfe_header_missing_count`: This metric shows the
  number of RPC responses received without the server-timing header, most likely
  indicating that the RPC never reached Google's network.

If you are using Maven, add this to your pom.xml file
```xml
<dependency>
  <groupId>io.opencensus</groupId>
  <artifactId>opencensus-impl</artifactId>
  <version>0.30.0</version>
  <scope>runtime</scope>
</dependency>
<dependency>
  <groupId>io.opencensus</groupId>
  <artifactId>opencensus-exporter-stats-stackdriver</artifactId>
  <version>0.30.0</version>
</dependency>
```
If you are using Gradle, add this to your dependencies
```Groovy
compile 'io.opencensus:opencensus-impl:0.30.0'
compile 'io.opencensus:opencensus-exporter-stats-stackdriver:0.30.0'
```

At the start of your application configure the exporter:

```java
import io.opencensus.exporter.stats.stackdriver.StackdriverStatsExporter;
// Enable OpenCensus exporters to export metrics to Stackdriver Monitoring.
// Exporters use Application Default Credentials to authenticate.
// See https://developers.google.com/identity/protocols/application-default-credentials
// for more details.
// The minimum reporting period for Stackdriver is 1 minute.
StackdriverStatsExporter.createAndRegister();
```

By default, the functionality is disabled. You need to include opencensus-impl
dependency to collect the data and exporter dependency to export to backend.

[Click here](https://medium.com/google-cloud/troubleshooting-cloud-spanner-applications-with-opencensus-2cf424c4c590) for more information.




## Samples

Samples are in the [`samples/`](https://github.com/googleapis/java-spanner/tree/main/samples) directory.

| Sample                      | Source Code                       | Try it |
| --------------------------- | --------------------------------- | ------ |
| Database Operations | [source code](https://github.com/googleapis/java-spanner/blob/main/samples/native-image/src/main/java/com/example/spanner/DatabaseOperations.java) | [![Open in Cloud Shell][shell_img]](https://console.cloud.google.com/cloudshell/open?git_repo=https://github.com/googleapis/java-spanner&page=editor&open_in_editor=samples/native-image/src/main/java/com/example/spanner/DatabaseOperations.java) |
| Instance Operations | [source code](https://github.com/googleapis/java-spanner/blob/main/samples/native-image/src/main/java/com/example/spanner/InstanceOperations.java) | [![Open in Cloud Shell][shell_img]](https://console.cloud.google.com/cloudshell/open?git_repo=https://github.com/googleapis/java-spanner&page=editor&open_in_editor=samples/native-image/src/main/java/com/example/spanner/InstanceOperations.java) |
| Native Image Spanner Sample | [source code](https://github.com/googleapis/java-spanner/blob/main/samples/native-image/src/main/java/com/example/spanner/NativeImageSpannerSample.java) | [![Open in Cloud Shell][shell_img]](https://console.cloud.google.com/cloudshell/open?git_repo=https://github.com/googleapis/java-spanner&page=editor&open_in_editor=samples/native-image/src/main/java/com/example/spanner/NativeImageSpannerSample.java) |
| Add And Drop Database Role | [source code](https://github.com/googleapis/java-spanner/blob/main/samples/snippets/src/main/java/com/example/spanner/AddAndDropDatabaseRole.java) | [![Open in Cloud Shell][shell_img]](https://console.cloud.google.com/cloudshell/open?git_repo=https://github.com/googleapis/java-spanner&page=editor&open_in_editor=samples/snippets/src/main/java/com/example/spanner/AddAndDropDatabaseRole.java) |
| Add Json Column Sample | [source code](https://github.com/googleapis/java-spanner/blob/main/samples/snippets/src/main/java/com/example/spanner/AddJsonColumnSample.java) | [![Open in Cloud Shell][shell_img]](https://console.cloud.google.com/cloudshell/open?git_repo=https://github.com/googleapis/java-spanner&page=editor&open_in_editor=samples/snippets/src/main/java/com/example/spanner/AddJsonColumnSample.java) |
| Add Jsonb Column Sample | [source code](https://github.com/googleapis/java-spanner/blob/main/samples/snippets/src/main/java/com/example/spanner/AddJsonbColumnSample.java) | [![Open in Cloud Shell][shell_img]](https://console.cloud.google.com/cloudshell/open?git_repo=https://github.com/googleapis/java-spanner&page=editor&open_in_editor=samples/snippets/src/main/java/com/example/spanner/AddJsonbColumnSample.java) |
| Add Numeric Column Sample | [source code](https://github.com/googleapis/java-spanner/blob/main/samples/snippets/src/main/java/com/example/spanner/AddNumericColumnSample.java) | [![Open in Cloud Shell][shell_img]](https://console.cloud.google.com/cloudshell/open?git_repo=https://github.com/googleapis/java-spanner&page=editor&open_in_editor=samples/snippets/src/main/java/com/example/spanner/AddNumericColumnSample.java) |
| Async Dml Example | [source code](https://github.com/googleapis/java-spanner/blob/main/samples/snippets/src/main/java/com/example/spanner/AsyncDmlExample.java) | [![Open in Cloud Shell][shell_img]](https://console.cloud.google.com/cloudshell/open?git_repo=https://github.com/googleapis/java-spanner&page=editor&open_in_editor=samples/snippets/src/main/java/com/example/spanner/AsyncDmlExample.java) |
| Async Query Example | [source code](https://github.com/googleapis/java-spanner/blob/main/samples/snippets/src/main/java/com/example/spanner/AsyncQueryExample.java) | [![Open in Cloud Shell][shell_img]](https://console.cloud.google.com/cloudshell/open?git_repo=https://github.com/googleapis/java-spanner&page=editor&open_in_editor=samples/snippets/src/main/java/com/example/spanner/AsyncQueryExample.java) |
| Async Query To List Async Example | [source code](https://github.com/googleapis/java-spanner/blob/main/samples/snippets/src/main/java/com/example/spanner/AsyncQueryToListAsyncExample.java) | [![Open in Cloud Shell][shell_img]](https://console.cloud.google.com/cloudshell/open?git_repo=https://github.com/googleapis/java-spanner&page=editor&open_in_editor=samples/snippets/src/main/java/com/example/spanner/AsyncQueryToListAsyncExample.java) |
| Async Read Example | [source code](https://github.com/googleapis/java-spanner/blob/main/samples/snippets/src/main/java/com/example/spanner/AsyncReadExample.java) | [![Open in Cloud Shell][shell_img]](https://console.cloud.google.com/cloudshell/open?git_repo=https://github.com/googleapis/java-spanner&page=editor&open_in_editor=samples/snippets/src/main/java/com/example/spanner/AsyncReadExample.java) |
| Async Read Only Transaction Example | [source code](https://github.com/googleapis/java-spanner/blob/main/samples/snippets/src/main/java/com/example/spanner/AsyncReadOnlyTransactionExample.java) | [![Open in Cloud Shell][shell_img]](https://console.cloud.google.com/cloudshell/open?git_repo=https://github.com/googleapis/java-spanner&page=editor&open_in_editor=samples/snippets/src/main/java/com/example/spanner/AsyncReadOnlyTransactionExample.java) |
| Async Read Row Example | [source code](https://github.com/googleapis/java-spanner/blob/main/samples/snippets/src/main/java/com/example/spanner/AsyncReadRowExample.java) | [![Open in Cloud Shell][shell_img]](https://console.cloud.google.com/cloudshell/open?git_repo=https://github.com/googleapis/java-spanner&page=editor&open_in_editor=samples/snippets/src/main/java/com/example/spanner/AsyncReadRowExample.java) |
| Async Read Using Index Example | [source code](https://github.com/googleapis/java-spanner/blob/main/samples/snippets/src/main/java/com/example/spanner/AsyncReadUsingIndexExample.java) | [![Open in Cloud Shell][shell_img]](https://console.cloud.google.com/cloudshell/open?git_repo=https://github.com/googleapis/java-spanner&page=editor&open_in_editor=samples/snippets/src/main/java/com/example/spanner/AsyncReadUsingIndexExample.java) |
| Async Runner Example | [source code](https://github.com/googleapis/java-spanner/blob/main/samples/snippets/src/main/java/com/example/spanner/AsyncRunnerExample.java) | [![Open in Cloud Shell][shell_img]](https://console.cloud.google.com/cloudshell/open?git_repo=https://github.com/googleapis/java-spanner&page=editor&open_in_editor=samples/snippets/src/main/java/com/example/spanner/AsyncRunnerExample.java) |
| Async Transaction Manager Example | [source code](https://github.com/googleapis/java-spanner/blob/main/samples/snippets/src/main/java/com/example/spanner/AsyncTransactionManagerExample.java) | [![Open in Cloud Shell][shell_img]](https://console.cloud.google.com/cloudshell/open?git_repo=https://github.com/googleapis/java-spanner&page=editor&open_in_editor=samples/snippets/src/main/java/com/example/spanner/AsyncTransactionManagerExample.java) |
| Batch Sample | [source code](https://github.com/googleapis/java-spanner/blob/main/samples/snippets/src/main/java/com/example/spanner/BatchSample.java) | [![Open in Cloud Shell][shell_img]](https://console.cloud.google.com/cloudshell/open?git_repo=https://github.com/googleapis/java-spanner&page=editor&open_in_editor=samples/snippets/src/main/java/com/example/spanner/BatchSample.java) |
| Copy Backup Sample | [source code](https://github.com/googleapis/java-spanner/blob/main/samples/snippets/src/main/java/com/example/spanner/CopyBackupSample.java) | [![Open in Cloud Shell][shell_img]](https://console.cloud.google.com/cloudshell/open?git_repo=https://github.com/googleapis/java-spanner&page=editor&open_in_editor=samples/snippets/src/main/java/com/example/spanner/CopyBackupSample.java) |
| Create Backup With Encryption Key | [source code](https://github.com/googleapis/java-spanner/blob/main/samples/snippets/src/main/java/com/example/spanner/CreateBackupWithEncryptionKey.java) | [![Open in Cloud Shell][shell_img]](https://console.cloud.google.com/cloudshell/open?git_repo=https://github.com/googleapis/java-spanner&page=editor&open_in_editor=samples/snippets/src/main/java/com/example/spanner/CreateBackupWithEncryptionKey.java) |
| Create Database With Default Leader Sample | [source code](https://github.com/googleapis/java-spanner/blob/main/samples/snippets/src/main/java/com/example/spanner/CreateDatabaseWithDefaultLeaderSample.java) | [![Open in Cloud Shell][shell_img]](https://console.cloud.google.com/cloudshell/open?git_repo=https://github.com/googleapis/java-spanner&page=editor&open_in_editor=samples/snippets/src/main/java/com/example/spanner/CreateDatabaseWithDefaultLeaderSample.java) |
| Create Database With Encryption Key | [source code](https://github.com/googleapis/java-spanner/blob/main/samples/snippets/src/main/java/com/example/spanner/CreateDatabaseWithEncryptionKey.java) | [![Open in Cloud Shell][shell_img]](https://console.cloud.google.com/cloudshell/open?git_repo=https://github.com/googleapis/java-spanner&page=editor&open_in_editor=samples/snippets/src/main/java/com/example/spanner/CreateDatabaseWithEncryptionKey.java) |
| Create Database With Version Retention Period Sample | [source code](https://github.com/googleapis/java-spanner/blob/main/samples/snippets/src/main/java/com/example/spanner/CreateDatabaseWithVersionRetentionPeriodSample.java) | [![Open in Cloud Shell][shell_img]](https://console.cloud.google.com/cloudshell/open?git_repo=https://github.com/googleapis/java-spanner&page=editor&open_in_editor=samples/snippets/src/main/java/com/example/spanner/CreateDatabaseWithVersionRetentionPeriodSample.java) |
| Create Instance Config Sample | [source code](https://github.com/googleapis/java-spanner/blob/main/samples/snippets/src/main/java/com/example/spanner/CreateInstanceConfigSample.java) | [![Open in Cloud Shell][shell_img]](https://console.cloud.google.com/cloudshell/open?git_repo=https://github.com/googleapis/java-spanner&page=editor&open_in_editor=samples/snippets/src/main/java/com/example/spanner/CreateInstanceConfigSample.java) |
| Create Instance Example | [source code](https://github.com/googleapis/java-spanner/blob/main/samples/snippets/src/main/java/com/example/spanner/CreateInstanceExample.java) | [![Open in Cloud Shell][shell_img]](https://console.cloud.google.com/cloudshell/open?git_repo=https://github.com/googleapis/java-spanner&page=editor&open_in_editor=samples/snippets/src/main/java/com/example/spanner/CreateInstanceExample.java) |
| Create Instance With Processing Units Example | [source code](https://github.com/googleapis/java-spanner/blob/main/samples/snippets/src/main/java/com/example/spanner/CreateInstanceWithProcessingUnitsExample.java) | [![Open in Cloud Shell][shell_img]](https://console.cloud.google.com/cloudshell/open?git_repo=https://github.com/googleapis/java-spanner&page=editor&open_in_editor=samples/snippets/src/main/java/com/example/spanner/CreateInstanceWithProcessingUnitsExample.java) |
| Custom Timeout And Retry Settings Example | [source code](https://github.com/googleapis/java-spanner/blob/main/samples/snippets/src/main/java/com/example/spanner/CustomTimeoutAndRetrySettingsExample.java) | [![Open in Cloud Shell][shell_img]](https://console.cloud.google.com/cloudshell/open?git_repo=https://github.com/googleapis/java-spanner&page=editor&open_in_editor=samples/snippets/src/main/java/com/example/spanner/CustomTimeoutAndRetrySettingsExample.java) |
| Delete Instance Config Sample | [source code](https://github.com/googleapis/java-spanner/blob/main/samples/snippets/src/main/java/com/example/spanner/DeleteInstanceConfigSample.java) | [![Open in Cloud Shell][shell_img]](https://console.cloud.google.com/cloudshell/open?git_repo=https://github.com/googleapis/java-spanner&page=editor&open_in_editor=samples/snippets/src/main/java/com/example/spanner/DeleteInstanceConfigSample.java) |
| Delete Using Dml Returning Sample | [source code](https://github.com/googleapis/java-spanner/blob/main/samples/snippets/src/main/java/com/example/spanner/DeleteUsingDmlReturningSample.java) | [![Open in Cloud Shell][shell_img]](https://console.cloud.google.com/cloudshell/open?git_repo=https://github.com/googleapis/java-spanner&page=editor&open_in_editor=samples/snippets/src/main/java/com/example/spanner/DeleteUsingDmlReturningSample.java) |
| Enable Fine Grained Access | [source code](https://github.com/googleapis/java-spanner/blob/main/samples/snippets/src/main/java/com/example/spanner/EnableFineGrainedAccess.java) | [![Open in Cloud Shell][shell_img]](https://console.cloud.google.com/cloudshell/open?git_repo=https://github.com/googleapis/java-spanner&page=editor&open_in_editor=samples/snippets/src/main/java/com/example/spanner/EnableFineGrainedAccess.java) |
| Get Commit Stats Sample | [source code](https://github.com/googleapis/java-spanner/blob/main/samples/snippets/src/main/java/com/example/spanner/GetCommitStatsSample.java) | [![Open in Cloud Shell][shell_img]](https://console.cloud.google.com/cloudshell/open?git_repo=https://github.com/googleapis/java-spanner&page=editor&open_in_editor=samples/snippets/src/main/java/com/example/spanner/GetCommitStatsSample.java) |
| Get Database Ddl Sample | [source code](https://github.com/googleapis/java-spanner/blob/main/samples/snippets/src/main/java/com/example/spanner/GetDatabaseDdlSample.java) | [![Open in Cloud Shell][shell_img]](https://console.cloud.google.com/cloudshell/open?git_repo=https://github.com/googleapis/java-spanner&page=editor&open_in_editor=samples/snippets/src/main/java/com/example/spanner/GetDatabaseDdlSample.java) |
| Get Instance Config Sample | [source code](https://github.com/googleapis/java-spanner/blob/main/samples/snippets/src/main/java/com/example/spanner/GetInstanceConfigSample.java) | [![Open in Cloud Shell][shell_img]](https://console.cloud.google.com/cloudshell/open?git_repo=https://github.com/googleapis/java-spanner&page=editor&open_in_editor=samples/snippets/src/main/java/com/example/spanner/GetInstanceConfigSample.java) |
| Insert Using Dml Returning Sample | [source code](https://github.com/googleapis/java-spanner/blob/main/samples/snippets/src/main/java/com/example/spanner/InsertUsingDmlReturningSample.java) | [![Open in Cloud Shell][shell_img]](https://console.cloud.google.com/cloudshell/open?git_repo=https://github.com/googleapis/java-spanner&page=editor&open_in_editor=samples/snippets/src/main/java/com/example/spanner/InsertUsingDmlReturningSample.java) |
| List Database Roles | [source code](https://github.com/googleapis/java-spanner/blob/main/samples/snippets/src/main/java/com/example/spanner/ListDatabaseRoles.java) | [![Open in Cloud Shell][shell_img]](https://console.cloud.google.com/cloudshell/open?git_repo=https://github.com/googleapis/java-spanner&page=editor&open_in_editor=samples/snippets/src/main/java/com/example/spanner/ListDatabaseRoles.java) |
| List Databases Sample | [source code](https://github.com/googleapis/java-spanner/blob/main/samples/snippets/src/main/java/com/example/spanner/ListDatabasesSample.java) | [![Open in Cloud Shell][shell_img]](https://console.cloud.google.com/cloudshell/open?git_repo=https://github.com/googleapis/java-spanner&page=editor&open_in_editor=samples/snippets/src/main/java/com/example/spanner/ListDatabasesSample.java) |
| List Instance Config Operations Sample | [source code](https://github.com/googleapis/java-spanner/blob/main/samples/snippets/src/main/java/com/example/spanner/ListInstanceConfigOperationsSample.java) | [![Open in Cloud Shell][shell_img]](https://console.cloud.google.com/cloudshell/open?git_repo=https://github.com/googleapis/java-spanner&page=editor&open_in_editor=samples/snippets/src/main/java/com/example/spanner/ListInstanceConfigOperationsSample.java) |
| List Instance Configs Sample | [source code](https://github.com/googleapis/java-spanner/blob/main/samples/snippets/src/main/java/com/example/spanner/ListInstanceConfigsSample.java) | [![Open in Cloud Shell][shell_img]](https://console.cloud.google.com/cloudshell/open?git_repo=https://github.com/googleapis/java-spanner&page=editor&open_in_editor=samples/snippets/src/main/java/com/example/spanner/ListInstanceConfigsSample.java) |
| Pg Async Query To List Async Example | [source code](https://github.com/googleapis/java-spanner/blob/main/samples/snippets/src/main/java/com/example/spanner/PgAsyncQueryToListAsyncExample.java) | [![Open in Cloud Shell][shell_img]](https://console.cloud.google.com/cloudshell/open?git_repo=https://github.com/googleapis/java-spanner&page=editor&open_in_editor=samples/snippets/src/main/java/com/example/spanner/PgAsyncQueryToListAsyncExample.java) |
| Pg Async Runner Example | [source code](https://github.com/googleapis/java-spanner/blob/main/samples/snippets/src/main/java/com/example/spanner/PgAsyncRunnerExample.java) | [![Open in Cloud Shell][shell_img]](https://console.cloud.google.com/cloudshell/open?git_repo=https://github.com/googleapis/java-spanner&page=editor&open_in_editor=samples/snippets/src/main/java/com/example/spanner/PgAsyncRunnerExample.java) |
| Pg Async Transaction Manager Example | [source code](https://github.com/googleapis/java-spanner/blob/main/samples/snippets/src/main/java/com/example/spanner/PgAsyncTransactionManagerExample.java) | [![Open in Cloud Shell][shell_img]](https://console.cloud.google.com/cloudshell/open?git_repo=https://github.com/googleapis/java-spanner&page=editor&open_in_editor=samples/snippets/src/main/java/com/example/spanner/PgAsyncTransactionManagerExample.java) |
| Pg Batch Dml Sample | [source code](https://github.com/googleapis/java-spanner/blob/main/samples/snippets/src/main/java/com/example/spanner/PgBatchDmlSample.java) | [![Open in Cloud Shell][shell_img]](https://console.cloud.google.com/cloudshell/open?git_repo=https://github.com/googleapis/java-spanner&page=editor&open_in_editor=samples/snippets/src/main/java/com/example/spanner/PgBatchDmlSample.java) |
| Pg Case Sensitivity Sample | [source code](https://github.com/googleapis/java-spanner/blob/main/samples/snippets/src/main/java/com/example/spanner/PgCaseSensitivitySample.java) | [![Open in Cloud Shell][shell_img]](https://console.cloud.google.com/cloudshell/open?git_repo=https://github.com/googleapis/java-spanner&page=editor&open_in_editor=samples/snippets/src/main/java/com/example/spanner/PgCaseSensitivitySample.java) |
| Pg Delete Using Dml Returning Sample | [source code](https://github.com/googleapis/java-spanner/blob/main/samples/snippets/src/main/java/com/example/spanner/PgDeleteUsingDmlReturningSample.java) | [![Open in Cloud Shell][shell_img]](https://console.cloud.google.com/cloudshell/open?git_repo=https://github.com/googleapis/java-spanner&page=editor&open_in_editor=samples/snippets/src/main/java/com/example/spanner/PgDeleteUsingDmlReturningSample.java) |
| Pg Insert Using Dml Returning Sample | [source code](https://github.com/googleapis/java-spanner/blob/main/samples/snippets/src/main/java/com/example/spanner/PgInsertUsingDmlReturningSample.java) | [![Open in Cloud Shell][shell_img]](https://console.cloud.google.com/cloudshell/open?git_repo=https://github.com/googleapis/java-spanner&page=editor&open_in_editor=samples/snippets/src/main/java/com/example/spanner/PgInsertUsingDmlReturningSample.java) |
| Pg Interleaved Table Sample | [source code](https://github.com/googleapis/java-spanner/blob/main/samples/snippets/src/main/java/com/example/spanner/PgInterleavedTableSample.java) | [![Open in Cloud Shell][shell_img]](https://console.cloud.google.com/cloudshell/open?git_repo=https://github.com/googleapis/java-spanner&page=editor&open_in_editor=samples/snippets/src/main/java/com/example/spanner/PgInterleavedTableSample.java) |
| Pg Partitioned Dml Sample | [source code](https://github.com/googleapis/java-spanner/blob/main/samples/snippets/src/main/java/com/example/spanner/PgPartitionedDmlSample.java) | [![Open in Cloud Shell][shell_img]](https://console.cloud.google.com/cloudshell/open?git_repo=https://github.com/googleapis/java-spanner&page=editor&open_in_editor=samples/snippets/src/main/java/com/example/spanner/PgPartitionedDmlSample.java) |
| Pg Query With Numeric Parameter Sample | [source code](https://github.com/googleapis/java-spanner/blob/main/samples/snippets/src/main/java/com/example/spanner/PgQueryWithNumericParameterSample.java) | [![Open in Cloud Shell][shell_img]](https://console.cloud.google.com/cloudshell/open?git_repo=https://github.com/googleapis/java-spanner&page=editor&open_in_editor=samples/snippets/src/main/java/com/example/spanner/PgQueryWithNumericParameterSample.java) |
| Pg Spanner Sample | [source code](https://github.com/googleapis/java-spanner/blob/main/samples/snippets/src/main/java/com/example/spanner/PgSpannerSample.java) | [![Open in Cloud Shell][shell_img]](https://console.cloud.google.com/cloudshell/open?git_repo=https://github.com/googleapis/java-spanner&page=editor&open_in_editor=samples/snippets/src/main/java/com/example/spanner/PgSpannerSample.java) |
| Pg Update Using Dml Returning Sample | [source code](https://github.com/googleapis/java-spanner/blob/main/samples/snippets/src/main/java/com/example/spanner/PgUpdateUsingDmlReturningSample.java) | [![Open in Cloud Shell][shell_img]](https://console.cloud.google.com/cloudshell/open?git_repo=https://github.com/googleapis/java-spanner&page=editor&open_in_editor=samples/snippets/src/main/java/com/example/spanner/PgUpdateUsingDmlReturningSample.java) |
| Query Information Schema Database Options Sample | [source code](https://github.com/googleapis/java-spanner/blob/main/samples/snippets/src/main/java/com/example/spanner/QueryInformationSchemaDatabaseOptionsSample.java) | [![Open in Cloud Shell][shell_img]](https://console.cloud.google.com/cloudshell/open?git_repo=https://github.com/googleapis/java-spanner&page=editor&open_in_editor=samples/snippets/src/main/java/com/example/spanner/QueryInformationSchemaDatabaseOptionsSample.java) |
| Query With Json Parameter Sample | [source code](https://github.com/googleapis/java-spanner/blob/main/samples/snippets/src/main/java/com/example/spanner/QueryWithJsonParameterSample.java) | [![Open in Cloud Shell][shell_img]](https://console.cloud.google.com/cloudshell/open?git_repo=https://github.com/googleapis/java-spanner&page=editor&open_in_editor=samples/snippets/src/main/java/com/example/spanner/QueryWithJsonParameterSample.java) |
| Query With Jsonb Parameter Sample | [source code](https://github.com/googleapis/java-spanner/blob/main/samples/snippets/src/main/java/com/example/spanner/QueryWithJsonbParameterSample.java) | [![Open in Cloud Shell][shell_img]](https://console.cloud.google.com/cloudshell/open?git_repo=https://github.com/googleapis/java-spanner&page=editor&open_in_editor=samples/snippets/src/main/java/com/example/spanner/QueryWithJsonbParameterSample.java) |
| Query With Numeric Parameter Sample | [source code](https://github.com/googleapis/java-spanner/blob/main/samples/snippets/src/main/java/com/example/spanner/QueryWithNumericParameterSample.java) | [![Open in Cloud Shell][shell_img]](https://console.cloud.google.com/cloudshell/open?git_repo=https://github.com/googleapis/java-spanner&page=editor&open_in_editor=samples/snippets/src/main/java/com/example/spanner/QueryWithNumericParameterSample.java) |
| Quickstart Sample | [source code](https://github.com/googleapis/java-spanner/blob/main/samples/snippets/src/main/java/com/example/spanner/QuickstartSample.java) | [![Open in Cloud Shell][shell_img]](https://console.cloud.google.com/cloudshell/open?git_repo=https://github.com/googleapis/java-spanner&page=editor&open_in_editor=samples/snippets/src/main/java/com/example/spanner/QuickstartSample.java) |
| Read Data With Database Role | [source code](https://github.com/googleapis/java-spanner/blob/main/samples/snippets/src/main/java/com/example/spanner/ReadDataWithDatabaseRole.java) | [![Open in Cloud Shell][shell_img]](https://console.cloud.google.com/cloudshell/open?git_repo=https://github.com/googleapis/java-spanner&page=editor&open_in_editor=samples/snippets/src/main/java/com/example/spanner/ReadDataWithDatabaseRole.java) |
| Restore Backup With Encryption Key | [source code](https://github.com/googleapis/java-spanner/blob/main/samples/snippets/src/main/java/com/example/spanner/RestoreBackupWithEncryptionKey.java) | [![Open in Cloud Shell][shell_img]](https://console.cloud.google.com/cloudshell/open?git_repo=https://github.com/googleapis/java-spanner&page=editor&open_in_editor=samples/snippets/src/main/java/com/example/spanner/RestoreBackupWithEncryptionKey.java) |
| Spanner Sample | [source code](https://github.com/googleapis/java-spanner/blob/main/samples/snippets/src/main/java/com/example/spanner/SpannerSample.java) | [![Open in Cloud Shell][shell_img]](https://console.cloud.google.com/cloudshell/open?git_repo=https://github.com/googleapis/java-spanner&page=editor&open_in_editor=samples/snippets/src/main/java/com/example/spanner/SpannerSample.java) |
| Statement Timeout Example | [source code](https://github.com/googleapis/java-spanner/blob/main/samples/snippets/src/main/java/com/example/spanner/StatementTimeoutExample.java) | [![Open in Cloud Shell][shell_img]](https://console.cloud.google.com/cloudshell/open?git_repo=https://github.com/googleapis/java-spanner&page=editor&open_in_editor=samples/snippets/src/main/java/com/example/spanner/StatementTimeoutExample.java) |
| Tag Sample | [source code](https://github.com/googleapis/java-spanner/blob/main/samples/snippets/src/main/java/com/example/spanner/TagSample.java) | [![Open in Cloud Shell][shell_img]](https://console.cloud.google.com/cloudshell/open?git_repo=https://github.com/googleapis/java-spanner&page=editor&open_in_editor=samples/snippets/src/main/java/com/example/spanner/TagSample.java) |
| Tracing Sample | [source code](https://github.com/googleapis/java-spanner/blob/main/samples/snippets/src/main/java/com/example/spanner/TracingSample.java) | [![Open in Cloud Shell][shell_img]](https://console.cloud.google.com/cloudshell/open?git_repo=https://github.com/googleapis/java-spanner&page=editor&open_in_editor=samples/snippets/src/main/java/com/example/spanner/TracingSample.java) |
| Update Database With Default Leader Sample | [source code](https://github.com/googleapis/java-spanner/blob/main/samples/snippets/src/main/java/com/example/spanner/UpdateDatabaseWithDefaultLeaderSample.java) | [![Open in Cloud Shell][shell_img]](https://console.cloud.google.com/cloudshell/open?git_repo=https://github.com/googleapis/java-spanner&page=editor&open_in_editor=samples/snippets/src/main/java/com/example/spanner/UpdateDatabaseWithDefaultLeaderSample.java) |
| Update Instance Config Sample | [source code](https://github.com/googleapis/java-spanner/blob/main/samples/snippets/src/main/java/com/example/spanner/UpdateInstanceConfigSample.java) | [![Open in Cloud Shell][shell_img]](https://console.cloud.google.com/cloudshell/open?git_repo=https://github.com/googleapis/java-spanner&page=editor&open_in_editor=samples/snippets/src/main/java/com/example/spanner/UpdateInstanceConfigSample.java) |
| Update Json Data Sample | [source code](https://github.com/googleapis/java-spanner/blob/main/samples/snippets/src/main/java/com/example/spanner/UpdateJsonDataSample.java) | [![Open in Cloud Shell][shell_img]](https://console.cloud.google.com/cloudshell/open?git_repo=https://github.com/googleapis/java-spanner&page=editor&open_in_editor=samples/snippets/src/main/java/com/example/spanner/UpdateJsonDataSample.java) |
| Update Jsonb Data Sample | [source code](https://github.com/googleapis/java-spanner/blob/main/samples/snippets/src/main/java/com/example/spanner/UpdateJsonbDataSample.java) | [![Open in Cloud Shell][shell_img]](https://console.cloud.google.com/cloudshell/open?git_repo=https://github.com/googleapis/java-spanner&page=editor&open_in_editor=samples/snippets/src/main/java/com/example/spanner/UpdateJsonbDataSample.java) |
| Update Numeric Data Sample | [source code](https://github.com/googleapis/java-spanner/blob/main/samples/snippets/src/main/java/com/example/spanner/UpdateNumericDataSample.java) | [![Open in Cloud Shell][shell_img]](https://console.cloud.google.com/cloudshell/open?git_repo=https://github.com/googleapis/java-spanner&page=editor&open_in_editor=samples/snippets/src/main/java/com/example/spanner/UpdateNumericDataSample.java) |
| Update Using Dml Returning Sample | [source code](https://github.com/googleapis/java-spanner/blob/main/samples/snippets/src/main/java/com/example/spanner/UpdateUsingDmlReturningSample.java) | [![Open in Cloud Shell][shell_img]](https://console.cloud.google.com/cloudshell/open?git_repo=https://github.com/googleapis/java-spanner&page=editor&open_in_editor=samples/snippets/src/main/java/com/example/spanner/UpdateUsingDmlReturningSample.java) |



## Troubleshooting

To get help, follow the instructions in the [shared Troubleshooting document][troubleshooting].

## Transport

Cloud Spanner uses gRPC for the transport layer.

## Supported Java Versions

Java 8 or above is required for using this client.

Google's Java client libraries,
[Google Cloud Client Libraries][cloudlibs]
and
[Google Cloud API Libraries][apilibs],
follow the
[Oracle Java SE support roadmap][oracle]
(see the Oracle Java SE Product Releases section).

### For new development

In general, new feature development occurs with support for the lowest Java
LTS version covered by  Oracle's Premier Support (which typically lasts 5 years
from initial General Availability). If the minimum required JVM for a given
library is changed, it is accompanied by a [semver][semver] major release.

Java 11 and (in September 2021) Java 17 are the best choices for new
development.

### Keeping production systems current

Google tests its client libraries with all current LTS versions covered by
Oracle's Extended Support (which typically lasts 8 years from initial
General Availability).

#### Legacy support

Google's client libraries support legacy versions of Java runtimes with long
term stable libraries that don't receive feature updates on a best efforts basis
as it may not be possible to backport all patches.

Google provides updates on a best efforts basis to apps that continue to use
Java 7, though apps might need to upgrade to current versions of the library
that supports their JVM.

#### Where to find specific information

The latest versions and the supported Java versions are identified on
the individual GitHub repository `github.com/GoogleAPIs/java-SERVICENAME`
and on [google-cloud-java][g-c-j].

## Versioning


This library follows [Semantic Versioning](http://semver.org/).



## Contributing


Contributions to this library are always welcome and highly encouraged.

See [CONTRIBUTING][contributing] for more information how to get started.

Please note that this project is released with a Contributor Code of Conduct. By participating in
this project you agree to abide by its terms. See [Code of Conduct][code-of-conduct] for more
information.


## License

Apache 2.0 - See [LICENSE][license] for more information.

## CI Status

Java Version | Status
------------ | ------
Java 8 | [![Kokoro CI][kokoro-badge-image-2]][kokoro-badge-link-2]
Java 8 OSX | [![Kokoro CI][kokoro-badge-image-3]][kokoro-badge-link-3]
Java 8 Windows | [![Kokoro CI][kokoro-badge-image-4]][kokoro-badge-link-4]
Java 11 | [![Kokoro CI][kokoro-badge-image-5]][kokoro-badge-link-5]

Java is a registered trademark of Oracle and/or its affiliates.

[product-docs]: https://cloud.google.com/spanner/docs/
[javadocs]: https://cloud.google.com/java/docs/reference/google-cloud-spanner/latest/history
[kokoro-badge-image-1]: http://storage.googleapis.com/cloud-devrel-public/java/badges/java-spanner/java7.svg
[kokoro-badge-link-1]: http://storage.googleapis.com/cloud-devrel-public/java/badges/java-spanner/java7.html
[kokoro-badge-image-2]: http://storage.googleapis.com/cloud-devrel-public/java/badges/java-spanner/java8.svg
[kokoro-badge-link-2]: http://storage.googleapis.com/cloud-devrel-public/java/badges/java-spanner/java8.html
[kokoro-badge-image-3]: http://storage.googleapis.com/cloud-devrel-public/java/badges/java-spanner/java8-osx.svg
[kokoro-badge-link-3]: http://storage.googleapis.com/cloud-devrel-public/java/badges/java-spanner/java8-osx.html
[kokoro-badge-image-4]: http://storage.googleapis.com/cloud-devrel-public/java/badges/java-spanner/java8-win.svg
[kokoro-badge-link-4]: http://storage.googleapis.com/cloud-devrel-public/java/badges/java-spanner/java8-win.html
[kokoro-badge-image-5]: http://storage.googleapis.com/cloud-devrel-public/java/badges/java-spanner/java11.svg
[kokoro-badge-link-5]: http://storage.googleapis.com/cloud-devrel-public/java/badges/java-spanner/java11.html
[stability-image]: https://img.shields.io/badge/stability-stable-green
[maven-version-image]: https://img.shields.io/maven-central/v/com.google.cloud/google-cloud-spanner.svg
[maven-version-link]: https://search.maven.org/search?q=g:com.google.cloud%20AND%20a:google-cloud-spanner&core=gav
[authentication]: https://github.com/googleapis/google-cloud-java#authentication
[auth-scopes]: https://developers.google.com/identity/protocols/oauth2/scopes
[predefined-iam-roles]: https://cloud.google.com/iam/docs/understanding-roles#predefined_roles
[iam-policy]: https://cloud.google.com/iam/docs/overview#cloud-iam-policy
[developer-console]: https://console.developers.google.com/
[create-project]: https://cloud.google.com/resource-manager/docs/creating-managing-projects
[cloud-sdk]: https://cloud.google.com/sdk/
[troubleshooting]: https://github.com/googleapis/google-cloud-common/blob/main/troubleshooting/readme.md#troubleshooting
[contributing]: https://github.com/googleapis/java-spanner/blob/main/CONTRIBUTING.md
[code-of-conduct]: https://github.com/googleapis/java-spanner/blob/main/CODE_OF_CONDUCT.md#contributor-code-of-conduct
[license]: https://github.com/googleapis/java-spanner/blob/main/LICENSE
[enable-billing]: https://cloud.google.com/apis/docs/getting-started#enabling_billing
[enable-api]: https://console.cloud.google.com/flows/enableapi?apiid=spanner.googleapis.com
[libraries-bom]: https://github.com/GoogleCloudPlatform/cloud-opensource-java/wiki/The-Google-Cloud-Platform-Libraries-BOM
[shell_img]: https://gstatic.com/cloudssh/images/open-btn.png

[semver]: https://semver.org/
[cloudlibs]: https://cloud.google.com/apis/docs/client-libraries-explained
[apilibs]: https://cloud.google.com/apis/docs/client-libraries-explained#google_api_client_libraries
[oracle]: https://www.oracle.com/java/technologies/java-se-support-roadmap.html
[g-c-j]: http://github.com/googleapis/google-cloud-java<|MERGE_RESOLUTION|>--- conflicted
+++ resolved
@@ -49,32 +49,20 @@
 If you are using Gradle 5.x or later, add this to your dependencies:
 
 ```Groovy
-<<<<<<< HEAD
-implementation platform('com.google.cloud:libraries-bom:26.5.0')
-=======
 implementation platform('com.google.cloud:libraries-bom:26.7.0')
->>>>>>> f0ca86a0
 
 implementation 'com.google.cloud:google-cloud-spanner'
 ```
 If you are using Gradle without BOM, add this to your dependencies:
 
 ```Groovy
-<<<<<<< HEAD
-implementation 'com.google.cloud:google-cloud-spanner:6.35.2'
-=======
 implementation 'com.google.cloud:google-cloud-spanner:6.36.0'
->>>>>>> f0ca86a0
 ```
 
 If you are using SBT, add this to your dependencies:
 
 ```Scala
-<<<<<<< HEAD
-libraryDependencies += "com.google.cloud" % "google-cloud-spanner" % "6.35.2"
-=======
 libraryDependencies += "com.google.cloud" % "google-cloud-spanner" % "6.36.0"
->>>>>>> f0ca86a0
 ```
 
 ## Authentication
