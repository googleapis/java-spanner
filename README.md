--- conflicted
+++ resolved
@@ -49,32 +49,20 @@
 If you are using Gradle 5.x or later, add this to your dependencies:
 
 ```Groovy
-<<<<<<< HEAD
-implementation platform('com.google.cloud:libraries-bom:26.1.5')
-=======
 implementation platform('com.google.cloud:libraries-bom:26.2.0')
->>>>>>> 02973d32
 
 implementation 'com.google.cloud:google-cloud-spanner'
 ```
 If you are using Gradle without BOM, add this to your dependencies:
 
 ```Groovy
-<<<<<<< HEAD
-implementation 'com.google.cloud:google-cloud-spanner:6.33.0'
-=======
 implementation 'com.google.cloud:google-cloud-spanner:6.34.1'
->>>>>>> 02973d32
 ```
 
 If you are using SBT, add this to your dependencies:
 
 ```Scala
-<<<<<<< HEAD
-libraryDependencies += "com.google.cloud" % "google-cloud-spanner" % "6.33.0"
-=======
 libraryDependencies += "com.google.cloud" % "google-cloud-spanner" % "6.34.1"
->>>>>>> 02973d32
 ```
 
 ## Authentication
