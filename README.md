# Google Cloud Spanner Client for Java

Java idiomatic client for [Cloud Spanner][product-docs].

[![Maven][maven-version-image]][maven-version-link]
![Stability][stability-image]

- [Product Documentation][product-docs]
- [Client Library Documentation][javadocs]


## Quickstart

If you are using Maven with [BOM][libraries-bom], add this to your pom.xml file

```xml
<dependencyManagement>
  <dependencies>
    <dependency>
      <groupId>com.google.cloud</groupId>
      <artifactId>libraries-bom</artifactId>
      <version>25.1.0</version>
      <type>pom</type>
      <scope>import</scope>
    </dependency>
  </dependencies>
</dependencyManagement>

<dependencies>
  <dependency>
    <groupId>com.google.cloud</groupId>
    <artifactId>google-cloud-spanner</artifactId>
  </dependency>

```

If you are using Maven without BOM, add this to your dependencies:


```xml
<dependency>
  <groupId>com.google.cloud</groupId>
  <artifactId>google-cloud-spanner</artifactId>
  <version>6.21.2</version>
</dependency>

```

If you are using Gradle 5.x or later, add this to your dependencies

```Groovy
implementation platform('com.google.cloud:libraries-bom:25.1.0')

implementation 'com.google.cloud:google-cloud-spanner'
```
If you are using Gradle without BOM, add this to your dependencies

```Groovy
<<<<<<< HEAD
implementation 'com.google.cloud:google-cloud-spanner:6.21.1'
=======
implementation 'com.google.cloud:google-cloud-spanner:6.23.2'
>>>>>>> 3c55eb33
```

If you are using SBT, add this to your dependencies

```Scala
<<<<<<< HEAD
libraryDependencies += "com.google.cloud" % "google-cloud-spanner" % "6.21.1"
=======
libraryDependencies += "com.google.cloud" % "google-cloud-spanner" % "6.23.2"
>>>>>>> 3c55eb33
```

## Authentication

See the [Authentication][authentication] section in the base directory's README.

## Authorization

The client application making API calls must be granted [authorization scopes][auth-scopes] required for the desired Cloud Spanner APIs, and the authenticated principal must have the [IAM role(s)][predefined-iam-roles] required to access GCP resources using the Cloud Spanner API calls.

## Getting Started

### Prerequisites

You will need a [Google Cloud Platform Console][developer-console] project with the Cloud Spanner [API enabled][enable-api].
You will need to [enable billing][enable-billing] to use Google Cloud Spanner.
[Follow these instructions][create-project] to get your project set up. You will also need to set up the local development environment by
[installing the Google Cloud SDK][cloud-sdk] and running the following commands in command line:
`gcloud auth login` and `gcloud config set project [YOUR PROJECT ID]`.

### Installation and setup

You'll need to obtain the `google-cloud-spanner` library.  See the [Quickstart](#quickstart) section
to add `google-cloud-spanner` as a dependency in your code.

## About Cloud Spanner


[Cloud Spanner][product-docs] is a fully managed, mission-critical, 
relational database service that offers transactional consistency at global scale, 
schemas, SQL (ANSI 2011 with extensions), and automatic, synchronous replication 
for high availability.

Be sure to activate the Cloud Spanner API on the Developer's Console to
use Cloud Spanner from your project.

See the [Cloud Spanner client library docs][javadocs] to learn how to
use this Cloud Spanner Client Library.


#### Calling Cloud Spanner
Here is a code snippet showing a simple usage example. Add the following imports
at the top of your file:

```java
import com.google.cloud.spanner.DatabaseClient;
import com.google.cloud.spanner.DatabaseId;
import com.google.cloud.spanner.ResultSet;
import com.google.cloud.spanner.Spanner;
import com.google.cloud.spanner.SpannerOptions;
import com.google.cloud.spanner.Statement;

```

Then, to make a query to Spanner, use the following code:
```java
// Instantiates a client
SpannerOptions options = SpannerOptions.newBuilder().build();
Spanner spanner = options.getService();
String instance = "my-instance";
String database = "my-database";
try {
  // Creates a database client
  DatabaseClient dbClient = spanner.getDatabaseClient(
    DatabaseId.of(options.getProjectId(), instance, database));
  // Queries the database
  try (ResultSet resultSet = dbClient.singleUse().executeQuery(Statement.of("SELECT 1"))) {
    // Prints the results
    while (resultSet.next()) {
      System.out.printf("%d\n", resultSet.getLong(0));
    }
  }
} finally {
  // Closes the client which will free up the resources used
  spanner.close();
}
```

#### Complete source code

In [DatabaseSelect.java](https://github.com/googleapis/google-cloud-java/tree/master/google-cloud-examples/src/main/java/com/google/cloud/examples/spanner/snippets/DatabaseSelect.java) we put together all the code shown above in a single program.

## OpenCensus Metrics

Cloud Spanner client supports [Opencensus Metrics](https://opencensus.io/stats/),
which gives insight into the client internals and aids in debugging/troubleshooting
production issues. OpenCensus metrics will provide you with enough data to enable you to
spot, and investigate the cause of any unusual deviations from normal behavior.

All Cloud Spanner Metrics are prefixed with `cloud.google.com/java/spanner/`. The
metrics will be tagged with:
* `database`: the target database name.
* `instance_id`: the instance id of the target Spanner instance.
* `client_id`: the user defined database client id.
* `library_version`: the version of the library that you're using.

> Note: RPC level metrics can be gleaned from gRPC’s metrics, which are prefixed
with `grpc.io/client/`.
### Available client-side metrics:

* `cloud.google.com/java/spanner/max_in_use_sessions`: This returns the maximum
  number of sessions that have been in use during the last maintenance window
  interval, so as to provide an indication of the amount of activity currently
  in the database.

* `cloud.google.com/java/spanner/max_allowed_sessions`: This shows the maximum
  number of sessions allowed.

* `cloud.google.com/java/spanner/num_sessions_in_pool`: This metric allows users to
   see instance-level and database-level data for the total number of sessions in
   the pool at this very moment.

* `cloud.google.com/java/spanner/num_acquired_sessions`: This metric allows
  users to see the total number of acquired sessions.

* `cloud.google.com/java/spanner/num_released_sessions`: This metric allows
  users to see the total number of released (destroyed) sessions.

* `cloud.google.com/java/spanner/get_session_timeouts`: This gives you an
  indication of the total number of get session timed-out instead of being
  granted (the thread that requested the session is placed in a wait queue where
  it waits until a session is released into the pool by another thread) due to
  pool exhaustion since the server process started.

* `cloud.google.com/java/spanner/gfe_latency`: This metric shows latency between
  Google's network receiving an RPC and reading back the first byte of the response.

* `cloud.google.com/java/spanner/gfe_header_missing_count`: This metric shows the
  number of RPC responses received without the server-timing header, most likely
  indicating that the RPC never reached Google's network.

If you are using Maven, add this to your pom.xml file
```xml
<dependency>
  <groupId>io.opencensus</groupId>
  <artifactId>opencensus-impl</artifactId>
  <version>0.30.0</version>
  <scope>runtime</scope>
</dependency>
<dependency>
  <groupId>io.opencensus</groupId>
  <artifactId>opencensus-exporter-stats-stackdriver</artifactId>
  <version>0.30.0</version>
</dependency>
```
If you are using Gradle, add this to your dependencies
```Groovy
compile 'io.opencensus:opencensus-impl:0.30.0'
compile 'io.opencensus:opencensus-exporter-stats-stackdriver:0.30.0'
```

At the start of your application configure the exporter:

```java
import io.opencensus.exporter.stats.stackdriver.StackdriverStatsExporter;
// Enable OpenCensus exporters to export metrics to Stackdriver Monitoring.
// Exporters use Application Default Credentials to authenticate.
// See https://developers.google.com/identity/protocols/application-default-credentials
// for more details.
// The minimum reporting period for Stackdriver is 1 minute.
StackdriverStatsExporter.createAndRegister();
```

By default, the functionality is disabled. You need to include opencensus-impl
dependency to collect the data and exporter dependency to export to backend.

[Click here](https://medium.com/google-cloud/troubleshooting-cloud-spanner-applications-with-opencensus-2cf424c4c590) for more information.




## Samples

Samples are in the [`samples/`](https://github.com/googleapis/java-spanner/tree/main/samples) directory.

| Sample                      | Source Code                       | Try it |
| --------------------------- | --------------------------------- | ------ |
| Add Json Column Sample | [source code](https://github.com/googleapis/java-spanner/blob/main/samples/snippets/src/main/java/com/example/spanner/AddJsonColumnSample.java) | [![Open in Cloud Shell][shell_img]](https://console.cloud.google.com/cloudshell/open?git_repo=https://github.com/googleapis/java-spanner&page=editor&open_in_editor=samples/snippets/src/main/java/com/example/spanner/AddJsonColumnSample.java) |
| Add Numeric Column Sample | [source code](https://github.com/googleapis/java-spanner/blob/main/samples/snippets/src/main/java/com/example/spanner/AddNumericColumnSample.java) | [![Open in Cloud Shell][shell_img]](https://console.cloud.google.com/cloudshell/open?git_repo=https://github.com/googleapis/java-spanner&page=editor&open_in_editor=samples/snippets/src/main/java/com/example/spanner/AddNumericColumnSample.java) |
| Async Dml Example | [source code](https://github.com/googleapis/java-spanner/blob/main/samples/snippets/src/main/java/com/example/spanner/AsyncDmlExample.java) | [![Open in Cloud Shell][shell_img]](https://console.cloud.google.com/cloudshell/open?git_repo=https://github.com/googleapis/java-spanner&page=editor&open_in_editor=samples/snippets/src/main/java/com/example/spanner/AsyncDmlExample.java) |
| Async Query Example | [source code](https://github.com/googleapis/java-spanner/blob/main/samples/snippets/src/main/java/com/example/spanner/AsyncQueryExample.java) | [![Open in Cloud Shell][shell_img]](https://console.cloud.google.com/cloudshell/open?git_repo=https://github.com/googleapis/java-spanner&page=editor&open_in_editor=samples/snippets/src/main/java/com/example/spanner/AsyncQueryExample.java) |
| Async Query To List Async Example | [source code](https://github.com/googleapis/java-spanner/blob/main/samples/snippets/src/main/java/com/example/spanner/AsyncQueryToListAsyncExample.java) | [![Open in Cloud Shell][shell_img]](https://console.cloud.google.com/cloudshell/open?git_repo=https://github.com/googleapis/java-spanner&page=editor&open_in_editor=samples/snippets/src/main/java/com/example/spanner/AsyncQueryToListAsyncExample.java) |
| Async Read Example | [source code](https://github.com/googleapis/java-spanner/blob/main/samples/snippets/src/main/java/com/example/spanner/AsyncReadExample.java) | [![Open in Cloud Shell][shell_img]](https://console.cloud.google.com/cloudshell/open?git_repo=https://github.com/googleapis/java-spanner&page=editor&open_in_editor=samples/snippets/src/main/java/com/example/spanner/AsyncReadExample.java) |
| Async Read Only Transaction Example | [source code](https://github.com/googleapis/java-spanner/blob/main/samples/snippets/src/main/java/com/example/spanner/AsyncReadOnlyTransactionExample.java) | [![Open in Cloud Shell][shell_img]](https://console.cloud.google.com/cloudshell/open?git_repo=https://github.com/googleapis/java-spanner&page=editor&open_in_editor=samples/snippets/src/main/java/com/example/spanner/AsyncReadOnlyTransactionExample.java) |
| Async Read Row Example | [source code](https://github.com/googleapis/java-spanner/blob/main/samples/snippets/src/main/java/com/example/spanner/AsyncReadRowExample.java) | [![Open in Cloud Shell][shell_img]](https://console.cloud.google.com/cloudshell/open?git_repo=https://github.com/googleapis/java-spanner&page=editor&open_in_editor=samples/snippets/src/main/java/com/example/spanner/AsyncReadRowExample.java) |
| Async Read Using Index Example | [source code](https://github.com/googleapis/java-spanner/blob/main/samples/snippets/src/main/java/com/example/spanner/AsyncReadUsingIndexExample.java) | [![Open in Cloud Shell][shell_img]](https://console.cloud.google.com/cloudshell/open?git_repo=https://github.com/googleapis/java-spanner&page=editor&open_in_editor=samples/snippets/src/main/java/com/example/spanner/AsyncReadUsingIndexExample.java) |
| Async Runner Example | [source code](https://github.com/googleapis/java-spanner/blob/main/samples/snippets/src/main/java/com/example/spanner/AsyncRunnerExample.java) | [![Open in Cloud Shell][shell_img]](https://console.cloud.google.com/cloudshell/open?git_repo=https://github.com/googleapis/java-spanner&page=editor&open_in_editor=samples/snippets/src/main/java/com/example/spanner/AsyncRunnerExample.java) |
| Async Transaction Manager Example | [source code](https://github.com/googleapis/java-spanner/blob/main/samples/snippets/src/main/java/com/example/spanner/AsyncTransactionManagerExample.java) | [![Open in Cloud Shell][shell_img]](https://console.cloud.google.com/cloudshell/open?git_repo=https://github.com/googleapis/java-spanner&page=editor&open_in_editor=samples/snippets/src/main/java/com/example/spanner/AsyncTransactionManagerExample.java) |
| Batch Sample | [source code](https://github.com/googleapis/java-spanner/blob/main/samples/snippets/src/main/java/com/example/spanner/BatchSample.java) | [![Open in Cloud Shell][shell_img]](https://console.cloud.google.com/cloudshell/open?git_repo=https://github.com/googleapis/java-spanner&page=editor&open_in_editor=samples/snippets/src/main/java/com/example/spanner/BatchSample.java) |
| Create Backup With Encryption Key | [source code](https://github.com/googleapis/java-spanner/blob/main/samples/snippets/src/main/java/com/example/spanner/CreateBackupWithEncryptionKey.java) | [![Open in Cloud Shell][shell_img]](https://console.cloud.google.com/cloudshell/open?git_repo=https://github.com/googleapis/java-spanner&page=editor&open_in_editor=samples/snippets/src/main/java/com/example/spanner/CreateBackupWithEncryptionKey.java) |
| Create Database With Default Leader Sample | [source code](https://github.com/googleapis/java-spanner/blob/main/samples/snippets/src/main/java/com/example/spanner/CreateDatabaseWithDefaultLeaderSample.java) | [![Open in Cloud Shell][shell_img]](https://console.cloud.google.com/cloudshell/open?git_repo=https://github.com/googleapis/java-spanner&page=editor&open_in_editor=samples/snippets/src/main/java/com/example/spanner/CreateDatabaseWithDefaultLeaderSample.java) |
| Create Database With Encryption Key | [source code](https://github.com/googleapis/java-spanner/blob/main/samples/snippets/src/main/java/com/example/spanner/CreateDatabaseWithEncryptionKey.java) | [![Open in Cloud Shell][shell_img]](https://console.cloud.google.com/cloudshell/open?git_repo=https://github.com/googleapis/java-spanner&page=editor&open_in_editor=samples/snippets/src/main/java/com/example/spanner/CreateDatabaseWithEncryptionKey.java) |
| Create Database With Version Retention Period Sample | [source code](https://github.com/googleapis/java-spanner/blob/main/samples/snippets/src/main/java/com/example/spanner/CreateDatabaseWithVersionRetentionPeriodSample.java) | [![Open in Cloud Shell][shell_img]](https://console.cloud.google.com/cloudshell/open?git_repo=https://github.com/googleapis/java-spanner&page=editor&open_in_editor=samples/snippets/src/main/java/com/example/spanner/CreateDatabaseWithVersionRetentionPeriodSample.java) |
| Create Instance Example | [source code](https://github.com/googleapis/java-spanner/blob/main/samples/snippets/src/main/java/com/example/spanner/CreateInstanceExample.java) | [![Open in Cloud Shell][shell_img]](https://console.cloud.google.com/cloudshell/open?git_repo=https://github.com/googleapis/java-spanner&page=editor&open_in_editor=samples/snippets/src/main/java/com/example/spanner/CreateInstanceExample.java) |
| Create Instance With Processing Units Example | [source code](https://github.com/googleapis/java-spanner/blob/main/samples/snippets/src/main/java/com/example/spanner/CreateInstanceWithProcessingUnitsExample.java) | [![Open in Cloud Shell][shell_img]](https://console.cloud.google.com/cloudshell/open?git_repo=https://github.com/googleapis/java-spanner&page=editor&open_in_editor=samples/snippets/src/main/java/com/example/spanner/CreateInstanceWithProcessingUnitsExample.java) |
| Custom Timeout And Retry Settings Example | [source code](https://github.com/googleapis/java-spanner/blob/main/samples/snippets/src/main/java/com/example/spanner/CustomTimeoutAndRetrySettingsExample.java) | [![Open in Cloud Shell][shell_img]](https://console.cloud.google.com/cloudshell/open?git_repo=https://github.com/googleapis/java-spanner&page=editor&open_in_editor=samples/snippets/src/main/java/com/example/spanner/CustomTimeoutAndRetrySettingsExample.java) |
| Get Commit Stats Sample | [source code](https://github.com/googleapis/java-spanner/blob/main/samples/snippets/src/main/java/com/example/spanner/GetCommitStatsSample.java) | [![Open in Cloud Shell][shell_img]](https://console.cloud.google.com/cloudshell/open?git_repo=https://github.com/googleapis/java-spanner&page=editor&open_in_editor=samples/snippets/src/main/java/com/example/spanner/GetCommitStatsSample.java) |
| Get Database Ddl Sample | [source code](https://github.com/googleapis/java-spanner/blob/main/samples/snippets/src/main/java/com/example/spanner/GetDatabaseDdlSample.java) | [![Open in Cloud Shell][shell_img]](https://console.cloud.google.com/cloudshell/open?git_repo=https://github.com/googleapis/java-spanner&page=editor&open_in_editor=samples/snippets/src/main/java/com/example/spanner/GetDatabaseDdlSample.java) |
| Get Instance Config Sample | [source code](https://github.com/googleapis/java-spanner/blob/main/samples/snippets/src/main/java/com/example/spanner/GetInstanceConfigSample.java) | [![Open in Cloud Shell][shell_img]](https://console.cloud.google.com/cloudshell/open?git_repo=https://github.com/googleapis/java-spanner&page=editor&open_in_editor=samples/snippets/src/main/java/com/example/spanner/GetInstanceConfigSample.java) |
| List Databases Sample | [source code](https://github.com/googleapis/java-spanner/blob/main/samples/snippets/src/main/java/com/example/spanner/ListDatabasesSample.java) | [![Open in Cloud Shell][shell_img]](https://console.cloud.google.com/cloudshell/open?git_repo=https://github.com/googleapis/java-spanner&page=editor&open_in_editor=samples/snippets/src/main/java/com/example/spanner/ListDatabasesSample.java) |
| List Instance Configs Sample | [source code](https://github.com/googleapis/java-spanner/blob/main/samples/snippets/src/main/java/com/example/spanner/ListInstanceConfigsSample.java) | [![Open in Cloud Shell][shell_img]](https://console.cloud.google.com/cloudshell/open?git_repo=https://github.com/googleapis/java-spanner&page=editor&open_in_editor=samples/snippets/src/main/java/com/example/spanner/ListInstanceConfigsSample.java) |
| Pg Batch Dml Sample | [source code](https://github.com/googleapis/java-spanner/blob/main/samples/snippets/src/main/java/com/example/spanner/PgBatchDmlSample.java) | [![Open in Cloud Shell][shell_img]](https://console.cloud.google.com/cloudshell/open?git_repo=https://github.com/googleapis/java-spanner&page=editor&open_in_editor=samples/snippets/src/main/java/com/example/spanner/PgBatchDmlSample.java) |
| Pg Case Sensitivity Sample | [source code](https://github.com/googleapis/java-spanner/blob/main/samples/snippets/src/main/java/com/example/spanner/PgCaseSensitivitySample.java) | [![Open in Cloud Shell][shell_img]](https://console.cloud.google.com/cloudshell/open?git_repo=https://github.com/googleapis/java-spanner&page=editor&open_in_editor=samples/snippets/src/main/java/com/example/spanner/PgCaseSensitivitySample.java) |
| Pg Interleaved Table Sample | [source code](https://github.com/googleapis/java-spanner/blob/main/samples/snippets/src/main/java/com/example/spanner/PgInterleavedTableSample.java) | [![Open in Cloud Shell][shell_img]](https://console.cloud.google.com/cloudshell/open?git_repo=https://github.com/googleapis/java-spanner&page=editor&open_in_editor=samples/snippets/src/main/java/com/example/spanner/PgInterleavedTableSample.java) |
| Pg Partitioned Dml Sample | [source code](https://github.com/googleapis/java-spanner/blob/main/samples/snippets/src/main/java/com/example/spanner/PgPartitionedDmlSample.java) | [![Open in Cloud Shell][shell_img]](https://console.cloud.google.com/cloudshell/open?git_repo=https://github.com/googleapis/java-spanner&page=editor&open_in_editor=samples/snippets/src/main/java/com/example/spanner/PgPartitionedDmlSample.java) |
| Query Information Schema Database Options Sample | [source code](https://github.com/googleapis/java-spanner/blob/main/samples/snippets/src/main/java/com/example/spanner/QueryInformationSchemaDatabaseOptionsSample.java) | [![Open in Cloud Shell][shell_img]](https://console.cloud.google.com/cloudshell/open?git_repo=https://github.com/googleapis/java-spanner&page=editor&open_in_editor=samples/snippets/src/main/java/com/example/spanner/QueryInformationSchemaDatabaseOptionsSample.java) |
| Query With Json Parameter Sample | [source code](https://github.com/googleapis/java-spanner/blob/main/samples/snippets/src/main/java/com/example/spanner/QueryWithJsonParameterSample.java) | [![Open in Cloud Shell][shell_img]](https://console.cloud.google.com/cloudshell/open?git_repo=https://github.com/googleapis/java-spanner&page=editor&open_in_editor=samples/snippets/src/main/java/com/example/spanner/QueryWithJsonParameterSample.java) |
| Query With Numeric Parameter Sample | [source code](https://github.com/googleapis/java-spanner/blob/main/samples/snippets/src/main/java/com/example/spanner/QueryWithNumericParameterSample.java) | [![Open in Cloud Shell][shell_img]](https://console.cloud.google.com/cloudshell/open?git_repo=https://github.com/googleapis/java-spanner&page=editor&open_in_editor=samples/snippets/src/main/java/com/example/spanner/QueryWithNumericParameterSample.java) |
| Quickstart Sample | [source code](https://github.com/googleapis/java-spanner/blob/main/samples/snippets/src/main/java/com/example/spanner/QuickstartSample.java) | [![Open in Cloud Shell][shell_img]](https://console.cloud.google.com/cloudshell/open?git_repo=https://github.com/googleapis/java-spanner&page=editor&open_in_editor=samples/snippets/src/main/java/com/example/spanner/QuickstartSample.java) |
| Restore Backup With Encryption Key | [source code](https://github.com/googleapis/java-spanner/blob/main/samples/snippets/src/main/java/com/example/spanner/RestoreBackupWithEncryptionKey.java) | [![Open in Cloud Shell][shell_img]](https://console.cloud.google.com/cloudshell/open?git_repo=https://github.com/googleapis/java-spanner&page=editor&open_in_editor=samples/snippets/src/main/java/com/example/spanner/RestoreBackupWithEncryptionKey.java) |
| Spanner Sample | [source code](https://github.com/googleapis/java-spanner/blob/main/samples/snippets/src/main/java/com/example/spanner/SpannerSample.java) | [![Open in Cloud Shell][shell_img]](https://console.cloud.google.com/cloudshell/open?git_repo=https://github.com/googleapis/java-spanner&page=editor&open_in_editor=samples/snippets/src/main/java/com/example/spanner/SpannerSample.java) |
| Statement Timeout Example | [source code](https://github.com/googleapis/java-spanner/blob/main/samples/snippets/src/main/java/com/example/spanner/StatementTimeoutExample.java) | [![Open in Cloud Shell][shell_img]](https://console.cloud.google.com/cloudshell/open?git_repo=https://github.com/googleapis/java-spanner&page=editor&open_in_editor=samples/snippets/src/main/java/com/example/spanner/StatementTimeoutExample.java) |
| Tag Sample | [source code](https://github.com/googleapis/java-spanner/blob/main/samples/snippets/src/main/java/com/example/spanner/TagSample.java) | [![Open in Cloud Shell][shell_img]](https://console.cloud.google.com/cloudshell/open?git_repo=https://github.com/googleapis/java-spanner&page=editor&open_in_editor=samples/snippets/src/main/java/com/example/spanner/TagSample.java) |
| Tracing Sample | [source code](https://github.com/googleapis/java-spanner/blob/main/samples/snippets/src/main/java/com/example/spanner/TracingSample.java) | [![Open in Cloud Shell][shell_img]](https://console.cloud.google.com/cloudshell/open?git_repo=https://github.com/googleapis/java-spanner&page=editor&open_in_editor=samples/snippets/src/main/java/com/example/spanner/TracingSample.java) |
| Update Database With Default Leader Sample | [source code](https://github.com/googleapis/java-spanner/blob/main/samples/snippets/src/main/java/com/example/spanner/UpdateDatabaseWithDefaultLeaderSample.java) | [![Open in Cloud Shell][shell_img]](https://console.cloud.google.com/cloudshell/open?git_repo=https://github.com/googleapis/java-spanner&page=editor&open_in_editor=samples/snippets/src/main/java/com/example/spanner/UpdateDatabaseWithDefaultLeaderSample.java) |
| Update Json Data Sample | [source code](https://github.com/googleapis/java-spanner/blob/main/samples/snippets/src/main/java/com/example/spanner/UpdateJsonDataSample.java) | [![Open in Cloud Shell][shell_img]](https://console.cloud.google.com/cloudshell/open?git_repo=https://github.com/googleapis/java-spanner&page=editor&open_in_editor=samples/snippets/src/main/java/com/example/spanner/UpdateJsonDataSample.java) |
| Update Numeric Data Sample | [source code](https://github.com/googleapis/java-spanner/blob/main/samples/snippets/src/main/java/com/example/spanner/UpdateNumericDataSample.java) | [![Open in Cloud Shell][shell_img]](https://console.cloud.google.com/cloudshell/open?git_repo=https://github.com/googleapis/java-spanner&page=editor&open_in_editor=samples/snippets/src/main/java/com/example/spanner/UpdateNumericDataSample.java) |



## Troubleshooting

To get help, follow the instructions in the [shared Troubleshooting document][troubleshooting].

## Transport

Cloud Spanner uses gRPC for the transport layer.

## Supported Java Versions

Java 8 or above is required for using this client.

Google's Java client libraries,
[Google Cloud Client Libraries][cloudlibs]
and
[Google Cloud API Libraries][apilibs],
follow the
[Oracle Java SE support roadmap][oracle]
(see the Oracle Java SE Product Releases section).

### For new development

In general, new feature development occurs with support for the lowest Java
LTS version covered by  Oracle's Premier Support (which typically lasts 5 years
from initial General Availability). If the minimum required JVM for a given
library is changed, it is accompanied by a [semver][semver] major release.

Java 11 and (in September 2021) Java 17 are the best choices for new
development.

### Keeping production systems current

Google tests its client libraries with all current LTS versions covered by
Oracle's Extended Support (which typically lasts 8 years from initial
General Availability).

#### Legacy support

Google's client libraries support legacy versions of Java runtimes with long
term stable libraries that don't receive feature updates on a best efforts basis
as it may not be possible to backport all patches.

Google provides updates on a best efforts basis to apps that continue to use
Java 7, though apps might need to upgrade to current versions of the library
that supports their JVM.

#### Where to find specific information

The latest versions and the supported Java versions are identified on
the individual GitHub repository `github.com/GoogleAPIs/java-SERVICENAME`
and on [google-cloud-java][g-c-j].

## Versioning


This library follows [Semantic Versioning](http://semver.org/).



## Contributing


Contributions to this library are always welcome and highly encouraged.

See [CONTRIBUTING][contributing] for more information how to get started.

Please note that this project is released with a Contributor Code of Conduct. By participating in
this project you agree to abide by its terms. See [Code of Conduct][code-of-conduct] for more
information.


## License

Apache 2.0 - See [LICENSE][license] for more information.

## CI Status

Java Version | Status
------------ | ------
Java 8 | [![Kokoro CI][kokoro-badge-image-2]][kokoro-badge-link-2]
Java 8 OSX | [![Kokoro CI][kokoro-badge-image-3]][kokoro-badge-link-3]
Java 8 Windows | [![Kokoro CI][kokoro-badge-image-4]][kokoro-badge-link-4]
Java 11 | [![Kokoro CI][kokoro-badge-image-5]][kokoro-badge-link-5]

Java is a registered trademark of Oracle and/or its affiliates.

[product-docs]: https://cloud.google.com/spanner/docs/
[javadocs]: https://cloud.google.com/java/docs/reference/google-cloud-spanner/latest/history
[kokoro-badge-image-1]: http://storage.googleapis.com/cloud-devrel-public/java/badges/java-spanner/java7.svg
[kokoro-badge-link-1]: http://storage.googleapis.com/cloud-devrel-public/java/badges/java-spanner/java7.html
[kokoro-badge-image-2]: http://storage.googleapis.com/cloud-devrel-public/java/badges/java-spanner/java8.svg
[kokoro-badge-link-2]: http://storage.googleapis.com/cloud-devrel-public/java/badges/java-spanner/java8.html
[kokoro-badge-image-3]: http://storage.googleapis.com/cloud-devrel-public/java/badges/java-spanner/java8-osx.svg
[kokoro-badge-link-3]: http://storage.googleapis.com/cloud-devrel-public/java/badges/java-spanner/java8-osx.html
[kokoro-badge-image-4]: http://storage.googleapis.com/cloud-devrel-public/java/badges/java-spanner/java8-win.svg
[kokoro-badge-link-4]: http://storage.googleapis.com/cloud-devrel-public/java/badges/java-spanner/java8-win.html
[kokoro-badge-image-5]: http://storage.googleapis.com/cloud-devrel-public/java/badges/java-spanner/java11.svg
[kokoro-badge-link-5]: http://storage.googleapis.com/cloud-devrel-public/java/badges/java-spanner/java11.html
[stability-image]: https://img.shields.io/badge/stability-stable-green
[maven-version-image]: https://img.shields.io/maven-central/v/com.google.cloud/google-cloud-spanner.svg
[maven-version-link]: https://search.maven.org/search?q=g:com.google.cloud%20AND%20a:google-cloud-spanner&core=gav
[authentication]: https://github.com/googleapis/google-cloud-java#authentication
[auth-scopes]: https://developers.google.com/identity/protocols/oauth2/scopes
[predefined-iam-roles]: https://cloud.google.com/iam/docs/understanding-roles#predefined_roles
[iam-policy]: https://cloud.google.com/iam/docs/overview#cloud-iam-policy
[developer-console]: https://console.developers.google.com/
[create-project]: https://cloud.google.com/resource-manager/docs/creating-managing-projects
[cloud-sdk]: https://cloud.google.com/sdk/
[troubleshooting]: https://github.com/googleapis/google-cloud-common/blob/main/troubleshooting/readme.md#troubleshooting
[contributing]: https://github.com/googleapis/java-spanner/blob/main/CONTRIBUTING.md
[code-of-conduct]: https://github.com/googleapis/java-spanner/blob/main/CODE_OF_CONDUCT.md#contributor-code-of-conduct
[license]: https://github.com/googleapis/java-spanner/blob/main/LICENSE
[enable-billing]: https://cloud.google.com/apis/docs/getting-started#enabling_billing
[enable-api]: https://console.cloud.google.com/flows/enableapi?apiid=spanner.googleapis.com
[libraries-bom]: https://github.com/GoogleCloudPlatform/cloud-opensource-java/wiki/The-Google-Cloud-Platform-Libraries-BOM
[shell_img]: https://gstatic.com/cloudssh/images/open-btn.png

[semver]: https://semver.org/
[cloudlibs]: https://cloud.google.com/apis/docs/client-libraries-explained
[apilibs]: https://cloud.google.com/apis/docs/client-libraries-explained#google_api_client_libraries
[oracle]: https://www.oracle.com/java/technologies/java-se-support-roadmap.html
[g-c-j]: http://github.com/googleapis/google-cloud-java<|MERGE_RESOLUTION|>--- conflicted
+++ resolved
@@ -56,21 +56,13 @@
 If you are using Gradle without BOM, add this to your dependencies
 
 ```Groovy
-<<<<<<< HEAD
-implementation 'com.google.cloud:google-cloud-spanner:6.21.1'
-=======
 implementation 'com.google.cloud:google-cloud-spanner:6.23.2'
->>>>>>> 3c55eb33
 ```
 
 If you are using SBT, add this to your dependencies
 
 ```Scala
-<<<<<<< HEAD
-libraryDependencies += "com.google.cloud" % "google-cloud-spanner" % "6.21.1"
-=======
 libraryDependencies += "com.google.cloud" % "google-cloud-spanner" % "6.23.2"
->>>>>>> 3c55eb33
 ```
 
 ## Authentication
