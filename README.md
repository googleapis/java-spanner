# Google Cloud Spanner Client for Java

Java idiomatic client for [Cloud Spanner][product-docs].

[![Maven][maven-version-image]][maven-version-link]
![Stability][stability-image]

- [Product Documentation][product-docs]
- [Client Library Documentation][javadocs]


## Quickstart

If you are using Maven with [BOM][libraries-bom], add this to your pom.xml file

```xml
<dependencyManagement>
  <dependencies>
    <dependency>
      <groupId>com.google.cloud</groupId>
      <artifactId>libraries-bom</artifactId>
<<<<<<< HEAD
      <version>25.2.0</version>
=======
      <version>25.1.0</version>
>>>>>>> 12339938
      <type>pom</type>
      <scope>import</scope>
    </dependency>
  </dependencies>
</dependencyManagement>

<dependencies>
  <dependency>
    <groupId>com.google.cloud</groupId>
    <artifactId>google-cloud-spanner</artifactId>
  </dependency>

```

If you are using Maven without BOM, add this to your dependencies:


```xml
<dependency>
  <groupId>com.google.cloud</groupId>
  <artifactId>google-cloud-spanner</artifactId>
  <version>6.23.3</version>
</dependency>

```

If you are using Gradle 5.x or later, add this to your dependencies

```Groovy
implementation platform('com.google.cloud:libraries-bom:25.2.0')

implementation 'com.google.cloud:google-cloud-spanner'
```
If you are using Gradle without BOM, add this to your dependencies

```Groovy
implementation 'com.google.cloud:google-cloud-spanner:6.23.3'
```

If you are using SBT, add this to your dependencies

```Scala
libraryDependencies += "com.google.cloud" % "google-cloud-spanner" % "6.23.3"
```

## Authentication

See the [Authentication][authentication] section in the base directory's README.

## Authorization

The client application making API calls must be granted [authorization scopes][auth-scopes] required for the desired Cloud Spanner APIs, and the authenticated principal must have the [IAM role(s)][predefined-iam-roles] required to access GCP resources using the Cloud Spanner API calls.

## Getting Started

### Prerequisites

You will need a [Google Cloud Platform Console][developer-console] project with the Cloud Spanner [API enabled][enable-api].
You will need to [enable billing][enable-billing] to use Google Cloud Spanner.
[Follow these instructions][create-project] to get your project set up. You will also need to set up the local development environment by
[installing the Google Cloud SDK][cloud-sdk] and running the following commands in command line:
`gcloud auth login` and `gcloud config set project [YOUR PROJECT ID]`.

### Installation and setup

You'll need to obtain the `google-cloud-spanner` library.  See the [Quickstart](#quickstart) section
to add `google-cloud-spanner` as a dependency in your code.

## About Cloud Spanner


[Cloud Spanner][product-docs] is a fully managed, mission-critical, 
relational database service that offers transactional consistency at global scale, 
schemas, SQL (ANSI 2011 with extensions), and automatic, synchronous replication 
for high availability.

Be sure to activate the Cloud Spanner API on the Developer's Console to
use Cloud Spanner from your project.

See the [Cloud Spanner client library docs][javadocs] to learn how to
use this Cloud Spanner Client Library.


#### Calling Cloud Spanner
Here is a code snippet showing a simple usage example. Add the following imports
at the top of your file:

```java
import com.google.cloud.spanner.DatabaseClient;
import com.google.cloud.spanner.DatabaseId;
import com.google.cloud.spanner.ResultSet;
import com.google.cloud.spanner.Spanner;
import com.google.cloud.spanner.SpannerOptions;
import com.google.cloud.spanner.Statement;

```

Then, to make a query to Spanner, use the following code:
```java
// Instantiates a client
SpannerOptions options = SpannerOptions.newBuilder().build();
Spanner spanner = options.getService();
String instance = "my-instance";
String database = "my-database";
try {
  // Creates a database client
  DatabaseClient dbClient = spanner.getDatabaseClient(
    DatabaseId.of(options.getProjectId(), instance, database));
  // Queries the database
  try (ResultSet resultSet = dbClient.singleUse().executeQuery(Statement.of("SELECT 1"))) {
    // Prints the results
    while (resultSet.next()) {
      System.out.printf("%d\n", resultSet.getLong(0));
    }
  }
} finally {
  // Closes the client which will free up the resources used
  spanner.close();
}
```

#### Complete source code

In [DatabaseSelect.java](https://github.com/googleapis/google-cloud-java/tree/master/google-cloud-examples/src/main/java/com/google/cloud/examples/spanner/snippets/DatabaseSelect.java) we put together all the code shown above in a single program.

## OpenCensus Metrics

Cloud Spanner client supports [Opencensus Metrics](https://opencensus.io/stats/),
which gives insight into the client internals and aids in debugging/troubleshooting
production issues. OpenCensus metrics will provide you with enough data to enable you to
spot, and investigate the cause of any unusual deviations from normal behavior.

All Cloud Spanner Metrics are prefixed with `cloud.google.com/java/spanner/`. The
metrics will be tagged with:
* `database`: the target database name.
* `instance_id`: the instance id of the target Spanner instance.
* `client_id`: the user defined database client id.
* `library_version`: the version of the library that you're using.

> Note: RPC level metrics can be gleaned from gRPC’s metrics, which are prefixed
with `grpc.io/client/`.
### Available client-side metrics:

* `cloud.google.com/java/spanner/max_in_use_sessions`: This returns the maximum
  number of sessions that have been in use during the last maintenance window
  interval, so as to provide an indication of the amount of activity currently
  in the database.

* `cloud.google.com/java/spanner/max_allowed_sessions`: This shows the maximum
  number of sessions allowed.

* `cloud.google.com/java/spanner/num_sessions_in_pool`: This metric allows users to
   see instance-level and database-level data for the total number of sessions in
   the pool at this very moment.

* `cloud.google.com/java/spanner/num_acquired_sessions`: This metric allows
  users to see the total number of acquired sessions.

* `cloud.google.com/java/spanner/num_released_sessions`: This metric allows
  users to see the total number of released (destroyed) sessions.

* `cloud.google.com/java/spanner/get_session_timeouts`: This gives you an
  indication of the total number of get session timed-out instead of being
  granted (the thread that requested the session is placed in a wait queue where
  it waits until a session is released into the pool by another thread) due to
  pool exhaustion since the server process started.

* `cloud.google.com/java/spanner/gfe_latency`: This metric shows latency between
  Google's network receiving an RPC and reading back the first byte of the response.

* `cloud.google.com/java/spanner/gfe_header_missing_count`: This metric shows the
  number of RPC responses received without the server-timing header, most likely
  indicating that the RPC never reached Google's network.

If you are using Maven, add this to your pom.xml file
```xml
<dependency>
  <groupId>io.opencensus</groupId>
  <artifactId>opencensus-impl</artifactId>
  <version>0.30.0</version>
  <scope>runtime</scope>
</dependency>
<dependency>
  <groupId>io.opencensus</groupId>
  <artifactId>opencensus-exporter-stats-stackdriver</artifactId>
  <version>0.30.0</version>
</dependency>
```
If you are using Gradle, add this to your dependencies
```Groovy
compile 'io.opencensus:opencensus-impl:0.30.0'
compile 'io.opencensus:opencensus-exporter-stats-stackdriver:0.30.0'
```

At the start of your application configure the exporter:

```java
import io.opencensus.exporter.stats.stackdriver.StackdriverStatsExporter;
// Enable OpenCensus exporters to export metrics to Stackdriver Monitoring.
// Exporters use Application Default Credentials to authenticate.
// See https://developers.google.com/identity/protocols/application-default-credentials
// for more details.
// The minimum reporting period for Stackdriver is 1 minute.
StackdriverStatsExporter.createAndRegister();
```

By default, the functionality is disabled. You need to include opencensus-impl
dependency to collect the data and exporter dependency to export to backend.

[Click here](https://medium.com/google-cloud/troubleshooting-cloud-spanner-applications-with-opencensus-2cf424c4c590) for more information.




## Samples

Samples are in the [`samples/`](https://github.com/googleapis/java-spanner/tree/main/samples) directory.

| Sample                      | Source Code                       | Try it |
| --------------------------- | --------------------------------- | ------ |
| Database Operations | [source code](https://github.com/googleapis/java-spanner/blob/main/samples/native-image/src/main/java/com/example/spanner/DatabaseOperations.java) | [![Open in Cloud Shell][shell_img]](https://console.cloud.google.com/cloudshell/open?git_repo=https://github.com/googleapis/java-spanner&page=editor&open_in_editor=samples/native-image/src/main/java/com/example/spanner/DatabaseOperations.java) |
| Instance Operations | [source code](https://github.com/googleapis/java-spanner/blob/main/samples/native-image/src/main/java/com/example/spanner/InstanceOperations.java) | [![Open in Cloud Shell][shell_img]](https://console.cloud.google.com/cloudshell/open?git_repo=https://github.com/googleapis/java-spanner&page=editor&open_in_editor=samples/native-image/src/main/java/com/example/spanner/InstanceOperations.java) |
| Native Image Spanner Sample | [source code](https://github.com/googleapis/java-spanner/blob/main/samples/native-image/src/main/java/com/example/spanner/NativeImageSpannerSample.java) | [![Open in Cloud Shell][shell_img]](https://console.cloud.google.com/cloudshell/open?git_repo=https://github.com/googleapis/java-spanner&page=editor&open_in_editor=samples/native-image/src/main/java/com/example/spanner/NativeImageSpannerSample.java) |
| Add Json Column Sample | [source code](https://github.com/googleapis/java-spanner/blob/main/samples/snippets/src/main/java/com/example/spanner/AddJsonColumnSample.java) | [![Open in Cloud Shell][shell_img]](https://console.cloud.google.com/cloudshell/open?git_repo=https://github.com/googleapis/java-spanner&page=editor&open_in_editor=samples/snippets/src/main/java/com/example/spanner/AddJsonColumnSample.java) |
| Add Numeric Column Sample | [source code](https://github.com/googleapis/java-spanner/blob/main/samples/snippets/src/main/java/com/example/spanner/AddNumericColumnSample.java) | [![Open in Cloud Shell][shell_img]](https://console.cloud.google.com/cloudshell/open?git_repo=https://github.com/googleapis/java-spanner&page=editor&open_in_editor=samples/snippets/src/main/java/com/example/spanner/AddNumericColumnSample.java) |
| Async Dml Example | [source code](https://github.com/googleapis/java-spanner/blob/main/samples/snippets/src/main/java/com/example/spanner/AsyncDmlExample.java) | [![Open in Cloud Shell][shell_img]](https://console.cloud.google.com/cloudshell/open?git_repo=https://github.com/googleapis/java-spanner&page=editor&open_in_editor=samples/snippets/src/main/java/com/example/spanner/AsyncDmlExample.java) |
| Async Query Example | [source code](https://github.com/googleapis/java-spanner/blob/main/samples/snippets/src/main/java/com/example/spanner/AsyncQueryExample.java) | [![Open in Cloud Shell][shell_img]](https://console.cloud.google.com/cloudshell/open?git_repo=https://github.com/googleapis/java-spanner&page=editor&open_in_editor=samples/snippets/src/main/java/com/example/spanner/AsyncQueryExample.java) |
| Async Query To List Async Example | [source code](https://github.com/googleapis/java-spanner/blob/main/samples/snippets/src/main/java/com/example/spanner/AsyncQueryToListAsyncExample.java) | [![Open in Cloud Shell][shell_img]](https://console.cloud.google.com/cloudshell/open?git_repo=https://github.com/googleapis/java-spanner&page=editor&open_in_editor=samples/snippets/src/main/java/com/example/spanner/AsyncQueryToListAsyncExample.java) |
| Async Read Example | [source code](https://github.com/googleapis/java-spanner/blob/main/samples/snippets/src/main/java/com/example/spanner/AsyncReadExample.java) | [![Open in Cloud Shell][shell_img]](https://console.cloud.google.com/cloudshell/open?git_repo=https://github.com/googleapis/java-spanner&page=editor&open_in_editor=samples/snippets/src/main/java/com/example/spanner/AsyncReadExample.java) |
| Async Read Only Transaction Example | [source code](https://github.com/googleapis/java-spanner/blob/main/samples/snippets/src/main/java/com/example/spanner/AsyncReadOnlyTransactionExample.java) | [![Open in Cloud Shell][shell_img]](https://console.cloud.google.com/cloudshell/open?git_repo=https://github.com/googleapis/java-spanner&page=editor&open_in_editor=samples/snippets/src/main/java/com/example/spanner/AsyncReadOnlyTransactionExample.java) |
| Async Read Row Example | [source code](https://github.com/googleapis/java-spanner/blob/main/samples/snippets/src/main/java/com/example/spanner/AsyncReadRowExample.java) | [![Open in Cloud Shell][shell_img]](https://console.cloud.google.com/cloudshell/open?git_repo=https://github.com/googleapis/java-spanner&page=editor&open_in_editor=samples/snippets/src/main/java/com/example/spanner/AsyncReadRowExample.java) |
| Async Read Using Index Example | [source code](https://github.com/googleapis/java-spanner/blob/main/samples/snippets/src/main/java/com/example/spanner/AsyncReadUsingIndexExample.java) | [![Open in Cloud Shell][shell_img]](https://console.cloud.google.com/cloudshell/open?git_repo=https://github.com/googleapis/java-spanner&page=editor&open_in_editor=samples/snippets/src/main/java/com/example/spanner/AsyncReadUsingIndexExample.java) |
| Async Runner Example | [source code](https://github.com/googleapis/java-spanner/blob/main/samples/snippets/src/main/java/com/example/spanner/AsyncRunnerExample.java) | [![Open in Cloud Shell][shell_img]](https://console.cloud.google.com/cloudshell/open?git_repo=https://github.com/googleapis/java-spanner&page=editor&open_in_editor=samples/snippets/src/main/java/com/example/spanner/AsyncRunnerExample.java) |
| Async Transaction Manager Example | [source code](https://github.com/googleapis/java-spanner/blob/main/samples/snippets/src/main/java/com/example/spanner/AsyncTransactionManagerExample.java) | [![Open in Cloud Shell][shell_img]](https://console.cloud.google.com/cloudshell/open?git_repo=https://github.com/googleapis/java-spanner&page=editor&open_in_editor=samples/snippets/src/main/java/com/example/spanner/AsyncTransactionManagerExample.java) |
| Batch Sample | [source code](https://github.com/googleapis/java-spanner/blob/main/samples/snippets/src/main/java/com/example/spanner/BatchSample.java) | [![Open in Cloud Shell][shell_img]](https://console.cloud.google.com/cloudshell/open?git_repo=https://github.com/googleapis/java-spanner&page=editor&open_in_editor=samples/snippets/src/main/java/com/example/spanner/BatchSample.java) |
| Copy Backup Sample | [source code](https://github.com/googleapis/java-spanner/blob/main/samples/snippets/src/main/java/com/example/spanner/CopyBackupSample.java) | [![Open in Cloud Shell][shell_img]](https://console.cloud.google.com/cloudshell/open?git_repo=https://github.com/googleapis/java-spanner&page=editor&open_in_editor=samples/snippets/src/main/java/com/example/spanner/CopyBackupSample.java) |
| Create Backup With Encryption Key | [source code](https://github.com/googleapis/java-spanner/blob/main/samples/snippets/src/main/java/com/example/spanner/CreateBackupWithEncryptionKey.java) | [![Open in Cloud Shell][shell_img]](https://console.cloud.google.com/cloudshell/open?git_repo=https://github.com/googleapis/java-spanner&page=editor&open_in_editor=samples/snippets/src/main/java/com/example/spanner/CreateBackupWithEncryptionKey.java) |
| Create Database With Default Leader Sample | [source code](https://github.com/googleapis/java-spanner/blob/main/samples/snippets/src/main/java/com/example/spanner/CreateDatabaseWithDefaultLeaderSample.java) | [![Open in Cloud Shell][shell_img]](https://console.cloud.google.com/cloudshell/open?git_repo=https://github.com/googleapis/java-spanner&page=editor&open_in_editor=samples/snippets/src/main/java/com/example/spanner/CreateDatabaseWithDefaultLeaderSample.java) |
| Create Database With Encryption Key | [source code](https://github.com/googleapis/java-spanner/blob/main/samples/snippets/src/main/java/com/example/spanner/CreateDatabaseWithEncryptionKey.java) | [![Open in Cloud Shell][shell_img]](https://console.cloud.google.com/cloudshell/open?git_repo=https://github.com/googleapis/java-spanner&page=editor&open_in_editor=samples/snippets/src/main/java/com/example/spanner/CreateDatabaseWithEncryptionKey.java) |
| Create Database With Version Retention Period Sample | [source code](https://github.com/googleapis/java-spanner/blob/main/samples/snippets/src/main/java/com/example/spanner/CreateDatabaseWithVersionRetentionPeriodSample.java) | [![Open in Cloud Shell][shell_img]](https://console.cloud.google.com/cloudshell/open?git_repo=https://github.com/googleapis/java-spanner&page=editor&open_in_editor=samples/snippets/src/main/java/com/example/spanner/CreateDatabaseWithVersionRetentionPeriodSample.java) |
| Create Instance Example | [source code](https://github.com/googleapis/java-spanner/blob/main/samples/snippets/src/main/java/com/example/spanner/CreateInstanceExample.java) | [![Open in Cloud Shell][shell_img]](https://console.cloud.google.com/cloudshell/open?git_repo=https://github.com/googleapis/java-spanner&page=editor&open_in_editor=samples/snippets/src/main/java/com/example/spanner/CreateInstanceExample.java) |
| Create Instance With Processing Units Example | [source code](https://github.com/googleapis/java-spanner/blob/main/samples/snippets/src/main/java/com/example/spanner/CreateInstanceWithProcessingUnitsExample.java) | [![Open in Cloud Shell][shell_img]](https://console.cloud.google.com/cloudshell/open?git_repo=https://github.com/googleapis/java-spanner&page=editor&open_in_editor=samples/snippets/src/main/java/com/example/spanner/CreateInstanceWithProcessingUnitsExample.java) |
| Custom Timeout And Retry Settings Example | [source code](https://github.com/googleapis/java-spanner/blob/main/samples/snippets/src/main/java/com/example/spanner/CustomTimeoutAndRetrySettingsExample.java) | [![Open in Cloud Shell][shell_img]](https://console.cloud.google.com/cloudshell/open?git_repo=https://github.com/googleapis/java-spanner&page=editor&open_in_editor=samples/snippets/src/main/java/com/example/spanner/CustomTimeoutAndRetrySettingsExample.java) |
| Get Commit Stats Sample | [source code](https://github.com/googleapis/java-spanner/blob/main/samples/snippets/src/main/java/com/example/spanner/GetCommitStatsSample.java) | [![Open in Cloud Shell][shell_img]](https://console.cloud.google.com/cloudshell/open?git_repo=https://github.com/googleapis/java-spanner&page=editor&open_in_editor=samples/snippets/src/main/java/com/example/spanner/GetCommitStatsSample.java) |
| Get Database Ddl Sample | [source code](https://github.com/googleapis/java-spanner/blob/main/samples/snippets/src/main/java/com/example/spanner/GetDatabaseDdlSample.java) | [![Open in Cloud Shell][shell_img]](https://console.cloud.google.com/cloudshell/open?git_repo=https://github.com/googleapis/java-spanner&page=editor&open_in_editor=samples/snippets/src/main/java/com/example/spanner/GetDatabaseDdlSample.java) |
| Get Instance Config Sample | [source code](https://github.com/googleapis/java-spanner/blob/main/samples/snippets/src/main/java/com/example/spanner/GetInstanceConfigSample.java) | [![Open in Cloud Shell][shell_img]](https://console.cloud.google.com/cloudshell/open?git_repo=https://github.com/googleapis/java-spanner&page=editor&open_in_editor=samples/snippets/src/main/java/com/example/spanner/GetInstanceConfigSample.java) |
| List Databases Sample | [source code](https://github.com/googleapis/java-spanner/blob/main/samples/snippets/src/main/java/com/example/spanner/ListDatabasesSample.java) | [![Open in Cloud Shell][shell_img]](https://console.cloud.google.com/cloudshell/open?git_repo=https://github.com/googleapis/java-spanner&page=editor&open_in_editor=samples/snippets/src/main/java/com/example/spanner/ListDatabasesSample.java) |
| List Instance Configs Sample | [source code](https://github.com/googleapis/java-spanner/blob/main/samples/snippets/src/main/java/com/example/spanner/ListInstanceConfigsSample.java) | [![Open in Cloud Shell][shell_img]](https://console.cloud.google.com/cloudshell/open?git_repo=https://github.com/googleapis/java-spanner&page=editor&open_in_editor=samples/snippets/src/main/java/com/example/spanner/ListInstanceConfigsSample.java) |
| Pg Batch Dml Sample | [source code](https://github.com/googleapis/java-spanner/blob/main/samples/snippets/src/main/java/com/example/spanner/PgBatchDmlSample.java) | [![Open in Cloud Shell][shell_img]](https://console.cloud.google.com/cloudshell/open?git_repo=https://github.com/googleapis/java-spanner&page=editor&open_in_editor=samples/snippets/src/main/java/com/example/spanner/PgBatchDmlSample.java) |
| Pg Case Sensitivity Sample | [source code](https://github.com/googleapis/java-spanner/blob/main/samples/snippets/src/main/java/com/example/spanner/PgCaseSensitivitySample.java) | [![Open in Cloud Shell][shell_img]](https://console.cloud.google.com/cloudshell/open?git_repo=https://github.com/googleapis/java-spanner&page=editor&open_in_editor=samples/snippets/src/main/java/com/example/spanner/PgCaseSensitivitySample.java) |
| Pg Interleaved Table Sample | [source code](https://github.com/googleapis/java-spanner/blob/main/samples/snippets/src/main/java/com/example/spanner/PgInterleavedTableSample.java) | [![Open in Cloud Shell][shell_img]](https://console.cloud.google.com/cloudshell/open?git_repo=https://github.com/googleapis/java-spanner&page=editor&open_in_editor=samples/snippets/src/main/java/com/example/spanner/PgInterleavedTableSample.java) |
| Pg Partitioned Dml Sample | [source code](https://github.com/googleapis/java-spanner/blob/main/samples/snippets/src/main/java/com/example/spanner/PgPartitionedDmlSample.java) | [![Open in Cloud Shell][shell_img]](https://console.cloud.google.com/cloudshell/open?git_repo=https://github.com/googleapis/java-spanner&page=editor&open_in_editor=samples/snippets/src/main/java/com/example/spanner/PgPartitionedDmlSample.java) |
| Query Information Schema Database Options Sample | [source code](https://github.com/googleapis/java-spanner/blob/main/samples/snippets/src/main/java/com/example/spanner/QueryInformationSchemaDatabaseOptionsSample.java) | [![Open in Cloud Shell][shell_img]](https://console.cloud.google.com/cloudshell/open?git_repo=https://github.com/googleapis/java-spanner&page=editor&open_in_editor=samples/snippets/src/main/java/com/example/spanner/QueryInformationSchemaDatabaseOptionsSample.java) |
| Query With Json Parameter Sample | [source code](https://github.com/googleapis/java-spanner/blob/main/samples/snippets/src/main/java/com/example/spanner/QueryWithJsonParameterSample.java) | [![Open in Cloud Shell][shell_img]](https://console.cloud.google.com/cloudshell/open?git_repo=https://github.com/googleapis/java-spanner&page=editor&open_in_editor=samples/snippets/src/main/java/com/example/spanner/QueryWithJsonParameterSample.java) |
| Query With Numeric Parameter Sample | [source code](https://github.com/googleapis/java-spanner/blob/main/samples/snippets/src/main/java/com/example/spanner/QueryWithNumericParameterSample.java) | [![Open in Cloud Shell][shell_img]](https://console.cloud.google.com/cloudshell/open?git_repo=https://github.com/googleapis/java-spanner&page=editor&open_in_editor=samples/snippets/src/main/java/com/example/spanner/QueryWithNumericParameterSample.java) |
| Quickstart Sample | [source code](https://github.com/googleapis/java-spanner/blob/main/samples/snippets/src/main/java/com/example/spanner/QuickstartSample.java) | [![Open in Cloud Shell][shell_img]](https://console.cloud.google.com/cloudshell/open?git_repo=https://github.com/googleapis/java-spanner&page=editor&open_in_editor=samples/snippets/src/main/java/com/example/spanner/QuickstartSample.java) |
| Restore Backup With Encryption Key | [source code](https://github.com/googleapis/java-spanner/blob/main/samples/snippets/src/main/java/com/example/spanner/RestoreBackupWithEncryptionKey.java) | [![Open in Cloud Shell][shell_img]](https://console.cloud.google.com/cloudshell/open?git_repo=https://github.com/googleapis/java-spanner&page=editor&open_in_editor=samples/snippets/src/main/java/com/example/spanner/RestoreBackupWithEncryptionKey.java) |
| Spanner Sample | [source code](https://github.com/googleapis/java-spanner/blob/main/samples/snippets/src/main/java/com/example/spanner/SpannerSample.java) | [![Open in Cloud Shell][shell_img]](https://console.cloud.google.com/cloudshell/open?git_repo=https://github.com/googleapis/java-spanner&page=editor&open_in_editor=samples/snippets/src/main/java/com/example/spanner/SpannerSample.java) |
| Statement Timeout Example | [source code](https://github.com/googleapis/java-spanner/blob/main/samples/snippets/src/main/java/com/example/spanner/StatementTimeoutExample.java) | [![Open in Cloud Shell][shell_img]](https://console.cloud.google.com/cloudshell/open?git_repo=https://github.com/googleapis/java-spanner&page=editor&open_in_editor=samples/snippets/src/main/java/com/example/spanner/StatementTimeoutExample.java) |
| Tag Sample | [source code](https://github.com/googleapis/java-spanner/blob/main/samples/snippets/src/main/java/com/example/spanner/TagSample.java) | [![Open in Cloud Shell][shell_img]](https://console.cloud.google.com/cloudshell/open?git_repo=https://github.com/googleapis/java-spanner&page=editor&open_in_editor=samples/snippets/src/main/java/com/example/spanner/TagSample.java) |
| Tracing Sample | [source code](https://github.com/googleapis/java-spanner/blob/main/samples/snippets/src/main/java/com/example/spanner/TracingSample.java) | [![Open in Cloud Shell][shell_img]](https://console.cloud.google.com/cloudshell/open?git_repo=https://github.com/googleapis/java-spanner&page=editor&open_in_editor=samples/snippets/src/main/java/com/example/spanner/TracingSample.java) |
| Update Database With Default Leader Sample | [source code](https://github.com/googleapis/java-spanner/blob/main/samples/snippets/src/main/java/com/example/spanner/UpdateDatabaseWithDefaultLeaderSample.java) | [![Open in Cloud Shell][shell_img]](https://console.cloud.google.com/cloudshell/open?git_repo=https://github.com/googleapis/java-spanner&page=editor&open_in_editor=samples/snippets/src/main/java/com/example/spanner/UpdateDatabaseWithDefaultLeaderSample.java) |
| Update Json Data Sample | [source code](https://github.com/googleapis/java-spanner/blob/main/samples/snippets/src/main/java/com/example/spanner/UpdateJsonDataSample.java) | [![Open in Cloud Shell][shell_img]](https://console.cloud.google.com/cloudshell/open?git_repo=https://github.com/googleapis/java-spanner&page=editor&open_in_editor=samples/snippets/src/main/java/com/example/spanner/UpdateJsonDataSample.java) |
| Update Numeric Data Sample | [source code](https://github.com/googleapis/java-spanner/blob/main/samples/snippets/src/main/java/com/example/spanner/UpdateNumericDataSample.java) | [![Open in Cloud Shell][shell_img]](https://console.cloud.google.com/cloudshell/open?git_repo=https://github.com/googleapis/java-spanner&page=editor&open_in_editor=samples/snippets/src/main/java/com/example/spanner/UpdateNumericDataSample.java) |



## Troubleshooting

To get help, follow the instructions in the [shared Troubleshooting document][troubleshooting].

## Transport

Cloud Spanner uses gRPC for the transport layer.

## Supported Java Versions

Java 8 or above is required for using this client.

Google's Java client libraries,
[Google Cloud Client Libraries][cloudlibs]
and
[Google Cloud API Libraries][apilibs],
follow the
[Oracle Java SE support roadmap][oracle]
(see the Oracle Java SE Product Releases section).

### For new development

In general, new feature development occurs with support for the lowest Java
LTS version covered by  Oracle's Premier Support (which typically lasts 5 years
from initial General Availability). If the minimum required JVM for a given
library is changed, it is accompanied by a [semver][semver] major release.

Java 11 and (in September 2021) Java 17 are the best choices for new
development.

### Keeping production systems current

Google tests its client libraries with all current LTS versions covered by
Oracle's Extended Support (which typically lasts 8 years from initial
General Availability).

#### Legacy support

Google's client libraries support legacy versions of Java runtimes with long
term stable libraries that don't receive feature updates on a best efforts basis
as it may not be possible to backport all patches.

Google provides updates on a best efforts basis to apps that continue to use
Java 7, though apps might need to upgrade to current versions of the library
that supports their JVM.

#### Where to find specific information

The latest versions and the supported Java versions are identified on
the individual GitHub repository `github.com/GoogleAPIs/java-SERVICENAME`
and on [google-cloud-java][g-c-j].

## Versioning


This library follows [Semantic Versioning](http://semver.org/).



## Contributing


Contributions to this library are always welcome and highly encouraged.

See [CONTRIBUTING][contributing] for more information how to get started.

Please note that this project is released with a Contributor Code of Conduct. By participating in
this project you agree to abide by its terms. See [Code of Conduct][code-of-conduct] for more
information.


## License

Apache 2.0 - See [LICENSE][license] for more information.

## CI Status

Java Version | Status
------------ | ------
Java 8 | [![Kokoro CI][kokoro-badge-image-2]][kokoro-badge-link-2]
Java 8 OSX | [![Kokoro CI][kokoro-badge-image-3]][kokoro-badge-link-3]
Java 8 Windows | [![Kokoro CI][kokoro-badge-image-4]][kokoro-badge-link-4]
Java 11 | [![Kokoro CI][kokoro-badge-image-5]][kokoro-badge-link-5]

Java is a registered trademark of Oracle and/or its affiliates.

[product-docs]: https://cloud.google.com/spanner/docs/
[javadocs]: https://cloud.google.com/java/docs/reference/google-cloud-spanner/latest/history
[kokoro-badge-image-1]: http://storage.googleapis.com/cloud-devrel-public/java/badges/java-spanner/java7.svg
[kokoro-badge-link-1]: http://storage.googleapis.com/cloud-devrel-public/java/badges/java-spanner/java7.html
[kokoro-badge-image-2]: http://storage.googleapis.com/cloud-devrel-public/java/badges/java-spanner/java8.svg
[kokoro-badge-link-2]: http://storage.googleapis.com/cloud-devrel-public/java/badges/java-spanner/java8.html
[kokoro-badge-image-3]: http://storage.googleapis.com/cloud-devrel-public/java/badges/java-spanner/java8-osx.svg
[kokoro-badge-link-3]: http://storage.googleapis.com/cloud-devrel-public/java/badges/java-spanner/java8-osx.html
[kokoro-badge-image-4]: http://storage.googleapis.com/cloud-devrel-public/java/badges/java-spanner/java8-win.svg
[kokoro-badge-link-4]: http://storage.googleapis.com/cloud-devrel-public/java/badges/java-spanner/java8-win.html
[kokoro-badge-image-5]: http://storage.googleapis.com/cloud-devrel-public/java/badges/java-spanner/java11.svg
[kokoro-badge-link-5]: http://storage.googleapis.com/cloud-devrel-public/java/badges/java-spanner/java11.html
[stability-image]: https://img.shields.io/badge/stability-stable-green
[maven-version-image]: https://img.shields.io/maven-central/v/com.google.cloud/google-cloud-spanner.svg
[maven-version-link]: https://search.maven.org/search?q=g:com.google.cloud%20AND%20a:google-cloud-spanner&core=gav
[authentication]: https://github.com/googleapis/google-cloud-java#authentication
[auth-scopes]: https://developers.google.com/identity/protocols/oauth2/scopes
[predefined-iam-roles]: https://cloud.google.com/iam/docs/understanding-roles#predefined_roles
[iam-policy]: https://cloud.google.com/iam/docs/overview#cloud-iam-policy
[developer-console]: https://console.developers.google.com/
[create-project]: https://cloud.google.com/resource-manager/docs/creating-managing-projects
[cloud-sdk]: https://cloud.google.com/sdk/
[troubleshooting]: https://github.com/googleapis/google-cloud-common/blob/main/troubleshooting/readme.md#troubleshooting
[contributing]: https://github.com/googleapis/java-spanner/blob/main/CONTRIBUTING.md
[code-of-conduct]: https://github.com/googleapis/java-spanner/blob/main/CODE_OF_CONDUCT.md#contributor-code-of-conduct
[license]: https://github.com/googleapis/java-spanner/blob/main/LICENSE
[enable-billing]: https://cloud.google.com/apis/docs/getting-started#enabling_billing
[enable-api]: https://console.cloud.google.com/flows/enableapi?apiid=spanner.googleapis.com
[libraries-bom]: https://github.com/GoogleCloudPlatform/cloud-opensource-java/wiki/The-Google-Cloud-Platform-Libraries-BOM
[shell_img]: https://gstatic.com/cloudssh/images/open-btn.png

[semver]: https://semver.org/
[cloudlibs]: https://cloud.google.com/apis/docs/client-libraries-explained
[apilibs]: https://cloud.google.com/apis/docs/client-libraries-explained#google_api_client_libraries
[oracle]: https://www.oracle.com/java/technologies/java-se-support-roadmap.html
[g-c-j]: http://github.com/googleapis/google-cloud-java<|MERGE_RESOLUTION|>--- conflicted
+++ resolved
@@ -19,11 +19,7 @@
     <dependency>
       <groupId>com.google.cloud</groupId>
       <artifactId>libraries-bom</artifactId>
-<<<<<<< HEAD
       <version>25.2.0</version>
-=======
-      <version>25.1.0</version>
->>>>>>> 12339938
       <type>pom</type>
       <scope>import</scope>
     </dependency>
