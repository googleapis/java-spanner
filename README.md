--- conflicted
+++ resolved
@@ -56,21 +56,13 @@
 If you are using Gradle without BOM, add this to your dependencies
 
 ```Groovy
-<<<<<<< HEAD
-implementation 'com.google.cloud:google-cloud-spanner:6.25.2'
-=======
 implementation 'com.google.cloud:google-cloud-spanner:6.25.4'
->>>>>>> 92472034
 ```
 
 If you are using SBT, add this to your dependencies
 
 ```Scala
-<<<<<<< HEAD
-libraryDependencies += "com.google.cloud" % "google-cloud-spanner" % "6.25.2"
-=======
 libraryDependencies += "com.google.cloud" % "google-cloud-spanner" % "6.25.4"
->>>>>>> 92472034
 ```
 
 ## Authentication
