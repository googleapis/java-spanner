# Google Cloud Spanner Client for Java

Java idiomatic client for [Cloud Spanner][product-docs].

[![Maven][maven-version-image]][maven-version-link]
![Stability][stability-image]

- [Product Documentation][product-docs]
- [Client Library Documentation][javadocs]


## Quickstart

If you are using Maven with [BOM][libraries-bom], add this to your pom.xml file:

```xml
<dependencyManagement>
  <dependencies>
    <dependency>
      <groupId>com.google.cloud</groupId>
      <artifactId>libraries-bom</artifactId>
      <version>26.0.0</version>
      <type>pom</type>
      <scope>import</scope>
    </dependency>
  </dependencies>
</dependencyManagement>

<dependencies>
  <dependency>
    <groupId>com.google.cloud</groupId>
    <artifactId>google-cloud-spanner</artifactId>
  </dependency>

```

If you are using Maven without BOM, add this to your dependencies:


```xml
<dependency>
  <groupId>com.google.cloud</groupId>
  <artifactId>google-cloud-spanner</artifactId>
  <version>6.25.6</version>
</dependency>

```

If you are using Gradle 5.x or later, add this to your dependencies:

```Groovy
implementation platform('com.google.cloud:libraries-bom:26.0.0')

implementation 'com.google.cloud:google-cloud-spanner'
```
If you are using Gradle without BOM, add this to your dependencies:

```Groovy
<<<<<<< HEAD
implementation 'com.google.cloud:google-cloud-spanner:6.27.0'
=======
implementation 'com.google.cloud:google-cloud-spanner:6.26.0'
>>>>>>> 9728c840
```

If you are using SBT, add this to your dependencies:

```Scala
<<<<<<< HEAD
libraryDependencies += "com.google.cloud" % "google-cloud-spanner" % "6.27.0"
=======
libraryDependencies += "com.google.cloud" % "google-cloud-spanner" % "6.26.0"
>>>>>>> 9728c840
```

## Authentication

See the [Authentication][authentication] section in the base directory's README.

## Authorization

The client application making API calls must be granted [authorization scopes][auth-scopes] required for the desired Cloud Spanner APIs, and the authenticated principal must have the [IAM role(s)][predefined-iam-roles] required to access GCP resources using the Cloud Spanner API calls.

## Getting Started

### Prerequisites

You will need a [Google Cloud Platform Console][developer-console] project with the Cloud Spanner [API enabled][enable-api].
You will need to [enable billing][enable-billing] to use Google Cloud Spanner.
[Follow these instructions][create-project] to get your project set up. You will also need to set up the local development environment by
[installing the Google Cloud SDK][cloud-sdk] and running the following commands in command line:
`gcloud auth login` and `gcloud config set project [YOUR PROJECT ID]`.

### Installation and setup

You'll need to obtain the `google-cloud-spanner` library.  See the [Quickstart](#quickstart) section
to add `google-cloud-spanner` as a dependency in your code.

## About Cloud Spanner


[Cloud Spanner][product-docs] is a fully managed, mission-critical, 
relational database service that offers transactional consistency at global scale, 
schemas, SQL (ANSI 2011 with extensions), and automatic, synchronous replication 
for high availability.

Be sure to activate the Cloud Spanner API on the Developer's Console to
use Cloud Spanner from your project.

See the [Cloud Spanner client library docs][javadocs] to learn how to
use this Cloud Spanner Client Library.


#### Calling Cloud Spanner
Here is a code snippet showing a simple usage example. Add the following imports
at the top of your file:

```java
import com.google.cloud.spanner.DatabaseClient;
import com.google.cloud.spanner.DatabaseId;
import com.google.cloud.spanner.ResultSet;
import com.google.cloud.spanner.Spanner;
import com.google.cloud.spanner.SpannerOptions;
import com.google.cloud.spanner.Statement;

```

Then, to make a query to Spanner, use the following code:
```java
// Instantiates a client
SpannerOptions options = SpannerOptions.newBuilder().build();
Spanner spanner = options.getService();
String instance = "my-instance";
String database = "my-database";
try {
  // Creates a database client
  DatabaseClient dbClient = spanner.getDatabaseClient(
    DatabaseId.of(options.getProjectId(), instance, database));
  // Queries the database
  try (ResultSet resultSet = dbClient.singleUse().executeQuery(Statement.of("SELECT 1"))) {
    // Prints the results
    while (resultSet.next()) {
      System.out.printf("%d\n", resultSet.getLong(0));
    }
  }
} finally {
  // Closes the client which will free up the resources used
  spanner.close();
}
```

#### Complete source code

In [DatabaseSelect.java](https://github.com/googleapis/google-cloud-java/tree/master/google-cloud-examples/src/main/java/com/google/cloud/examples/spanner/snippets/DatabaseSelect.java) we put together all the code shown above in a single program.

## OpenCensus Metrics

Cloud Spanner client supports [Opencensus Metrics](https://opencensus.io/stats/),
which gives insight into the client internals and aids in debugging/troubleshooting
production issues. OpenCensus metrics will provide you with enough data to enable you to
spot, and investigate the cause of any unusual deviations from normal behavior.

All Cloud Spanner Metrics are prefixed with `cloud.google.com/java/spanner/`. The
metrics will be tagged with:
* `database`: the target database name.
* `instance_id`: the instance id of the target Spanner instance.
* `client_id`: the user defined database client id.
* `library_version`: the version of the library that you're using.

> Note: RPC level metrics can be gleaned from gRPC’s metrics, which are prefixed
with `grpc.io/client/`.
### Available client-side metrics:

* `cloud.google.com/java/spanner/max_in_use_sessions`: This returns the maximum
  number of sessions that have been in use during the last maintenance window
  interval, so as to provide an indication of the amount of activity currently
  in the database.

* `cloud.google.com/java/spanner/max_allowed_sessions`: This shows the maximum
  number of sessions allowed.

* `cloud.google.com/java/spanner/num_sessions_in_pool`: This metric allows users to
   see instance-level and database-level data for the total number of sessions in
   the pool at this very moment.

* `cloud.google.com/java/spanner/num_acquired_sessions`: This metric allows
  users to see the total number of acquired sessions.

* `cloud.google.com/java/spanner/num_released_sessions`: This metric allows
  users to see the total number of released (destroyed) sessions.

* `cloud.google.com/java/spanner/get_session_timeouts`: This gives you an
  indication of the total number of get session timed-out instead of being
  granted (the thread that requested the session is placed in a wait queue where
  it waits until a session is released into the pool by another thread) due to
  pool exhaustion since the server process started.

* `cloud.google.com/java/spanner/gfe_latency`: This metric shows latency between
  Google's network receiving an RPC and reading back the first byte of the response.

* `cloud.google.com/java/spanner/gfe_header_missing_count`: This metric shows the
  number of RPC responses received without the server-timing header, most likely
  indicating that the RPC never reached Google's network.

If you are using Maven, add this to your pom.xml file
```xml
<dependency>
  <groupId>io.opencensus</groupId>
  <artifactId>opencensus-impl</artifactId>
  <version>0.30.0</version>
  <scope>runtime</scope>
</dependency>
<dependency>
  <groupId>io.opencensus</groupId>
  <artifactId>opencensus-exporter-stats-stackdriver</artifactId>
  <version>0.30.0</version>
</dependency>
```
If you are using Gradle, add this to your dependencies
```Groovy
compile 'io.opencensus:opencensus-impl:0.30.0'
compile 'io.opencensus:opencensus-exporter-stats-stackdriver:0.30.0'
```

At the start of your application configure the exporter:

```java
import io.opencensus.exporter.stats.stackdriver.StackdriverStatsExporter;
// Enable OpenCensus exporters to export metrics to Stackdriver Monitoring.
// Exporters use Application Default Credentials to authenticate.
// See https://developers.google.com/identity/protocols/application-default-credentials
// for more details.
// The minimum reporting period for Stackdriver is 1 minute.
StackdriverStatsExporter.createAndRegister();
```

By default, the functionality is disabled. You need to include opencensus-impl
dependency to collect the data and exporter dependency to export to backend.

[Click here](https://medium.com/google-cloud/troubleshooting-cloud-spanner-applications-with-opencensus-2cf424c4c590) for more information.




## Samples

Samples are in the [`samples/`](https://github.com/googleapis/java-spanner/tree/main/samples) directory.

| Sample                      | Source Code                       | Try it |
| --------------------------- | --------------------------------- | ------ |
| Database Operations | [source code](https://github.com/googleapis/java-spanner/blob/main/samples/native-image/src/main/java/com/example/spanner/DatabaseOperations.java) | [![Open in Cloud Shell][shell_img]](https://console.cloud.google.com/cloudshell/open?git_repo=https://github.com/googleapis/java-spanner&page=editor&open_in_editor=samples/native-image/src/main/java/com/example/spanner/DatabaseOperations.java) |
| Instance Operations | [source code](https://github.com/googleapis/java-spanner/blob/main/samples/native-image/src/main/java/com/example/spanner/InstanceOperations.java) | [![Open in Cloud Shell][shell_img]](https://console.cloud.google.com/cloudshell/open?git_repo=https://github.com/googleapis/java-spanner&page=editor&open_in_editor=samples/native-image/src/main/java/com/example/spanner/InstanceOperations.java) |
| Native Image Spanner Sample | [source code](https://github.com/googleapis/java-spanner/blob/main/samples/native-image/src/main/java/com/example/spanner/NativeImageSpannerSample.java) | [![Open in Cloud Shell][shell_img]](https://console.cloud.google.com/cloudshell/open?git_repo=https://github.com/googleapis/java-spanner&page=editor&open_in_editor=samples/native-image/src/main/java/com/example/spanner/NativeImageSpannerSample.java) |
| Add Json Column Sample | [source code](https://github.com/googleapis/java-spanner/blob/main/samples/snippets/src/main/java/com/example/spanner/AddJsonColumnSample.java) | [![Open in Cloud Shell][shell_img]](https://console.cloud.google.com/cloudshell/open?git_repo=https://github.com/googleapis/java-spanner&page=editor&open_in_editor=samples/snippets/src/main/java/com/example/spanner/AddJsonColumnSample.java) |
| Add Numeric Column Sample | [source code](https://github.com/googleapis/java-spanner/blob/main/samples/snippets/src/main/java/com/example/spanner/AddNumericColumnSample.java) | [![Open in Cloud Shell][shell_img]](https://console.cloud.google.com/cloudshell/open?git_repo=https://github.com/googleapis/java-spanner&page=editor&open_in_editor=samples/snippets/src/main/java/com/example/spanner/AddNumericColumnSample.java) |
| Async Dml Example | [source code](https://github.com/googleapis/java-spanner/blob/main/samples/snippets/src/main/java/com/example/spanner/AsyncDmlExample.java) | [![Open in Cloud Shell][shell_img]](https://console.cloud.google.com/cloudshell/open?git_repo=https://github.com/googleapis/java-spanner&page=editor&open_in_editor=samples/snippets/src/main/java/com/example/spanner/AsyncDmlExample.java) |
| Async Query Example | [source code](https://github.com/googleapis/java-spanner/blob/main/samples/snippets/src/main/java/com/example/spanner/AsyncQueryExample.java) | [![Open in Cloud Shell][shell_img]](https://console.cloud.google.com/cloudshell/open?git_repo=https://github.com/googleapis/java-spanner&page=editor&open_in_editor=samples/snippets/src/main/java/com/example/spanner/AsyncQueryExample.java) |
| Async Query To List Async Example | [source code](https://github.com/googleapis/java-spanner/blob/main/samples/snippets/src/main/java/com/example/spanner/AsyncQueryToListAsyncExample.java) | [![Open in Cloud Shell][shell_img]](https://console.cloud.google.com/cloudshell/open?git_repo=https://github.com/googleapis/java-spanner&page=editor&open_in_editor=samples/snippets/src/main/java/com/example/spanner/AsyncQueryToListAsyncExample.java) |
| Async Read Example | [source code](https://github.com/googleapis/java-spanner/blob/main/samples/snippets/src/main/java/com/example/spanner/AsyncReadExample.java) | [![Open in Cloud Shell][shell_img]](https://console.cloud.google.com/cloudshell/open?git_repo=https://github.com/googleapis/java-spanner&page=editor&open_in_editor=samples/snippets/src/main/java/com/example/spanner/AsyncReadExample.java) |
| Async Read Only Transaction Example | [source code](https://github.com/googleapis/java-spanner/blob/main/samples/snippets/src/main/java/com/example/spanner/AsyncReadOnlyTransactionExample.java) | [![Open in Cloud Shell][shell_img]](https://console.cloud.google.com/cloudshell/open?git_repo=https://github.com/googleapis/java-spanner&page=editor&open_in_editor=samples/snippets/src/main/java/com/example/spanner/AsyncReadOnlyTransactionExample.java) |
| Async Read Row Example | [source code](https://github.com/googleapis/java-spanner/blob/main/samples/snippets/src/main/java/com/example/spanner/AsyncReadRowExample.java) | [![Open in Cloud Shell][shell_img]](https://console.cloud.google.com/cloudshell/open?git_repo=https://github.com/googleapis/java-spanner&page=editor&open_in_editor=samples/snippets/src/main/java/com/example/spanner/AsyncReadRowExample.java) |
| Async Read Using Index Example | [source code](https://github.com/googleapis/java-spanner/blob/main/samples/snippets/src/main/java/com/example/spanner/AsyncReadUsingIndexExample.java) | [![Open in Cloud Shell][shell_img]](https://console.cloud.google.com/cloudshell/open?git_repo=https://github.com/googleapis/java-spanner&page=editor&open_in_editor=samples/snippets/src/main/java/com/example/spanner/AsyncReadUsingIndexExample.java) |
| Async Runner Example | [source code](https://github.com/googleapis/java-spanner/blob/main/samples/snippets/src/main/java/com/example/spanner/AsyncRunnerExample.java) | [![Open in Cloud Shell][shell_img]](https://console.cloud.google.com/cloudshell/open?git_repo=https://github.com/googleapis/java-spanner&page=editor&open_in_editor=samples/snippets/src/main/java/com/example/spanner/AsyncRunnerExample.java) |
| Async Transaction Manager Example | [source code](https://github.com/googleapis/java-spanner/blob/main/samples/snippets/src/main/java/com/example/spanner/AsyncTransactionManagerExample.java) | [![Open in Cloud Shell][shell_img]](https://console.cloud.google.com/cloudshell/open?git_repo=https://github.com/googleapis/java-spanner&page=editor&open_in_editor=samples/snippets/src/main/java/com/example/spanner/AsyncTransactionManagerExample.java) |
| Batch Sample | [source code](https://github.com/googleapis/java-spanner/blob/main/samples/snippets/src/main/java/com/example/spanner/BatchSample.java) | [![Open in Cloud Shell][shell_img]](https://console.cloud.google.com/cloudshell/open?git_repo=https://github.com/googleapis/java-spanner&page=editor&open_in_editor=samples/snippets/src/main/java/com/example/spanner/BatchSample.java) |
| Copy Backup Sample | [source code](https://github.com/googleapis/java-spanner/blob/main/samples/snippets/src/main/java/com/example/spanner/CopyBackupSample.java) | [![Open in Cloud Shell][shell_img]](https://console.cloud.google.com/cloudshell/open?git_repo=https://github.com/googleapis/java-spanner&page=editor&open_in_editor=samples/snippets/src/main/java/com/example/spanner/CopyBackupSample.java) |
| Create Backup With Encryption Key | [source code](https://github.com/googleapis/java-spanner/blob/main/samples/snippets/src/main/java/com/example/spanner/CreateBackupWithEncryptionKey.java) | [![Open in Cloud Shell][shell_img]](https://console.cloud.google.com/cloudshell/open?git_repo=https://github.com/googleapis/java-spanner&page=editor&open_in_editor=samples/snippets/src/main/java/com/example/spanner/CreateBackupWithEncryptionKey.java) |
| Create Database With Default Leader Sample | [source code](https://github.com/googleapis/java-spanner/blob/main/samples/snippets/src/main/java/com/example/spanner/CreateDatabaseWithDefaultLeaderSample.java) | [![Open in Cloud Shell][shell_img]](https://console.cloud.google.com/cloudshell/open?git_repo=https://github.com/googleapis/java-spanner&page=editor&open_in_editor=samples/snippets/src/main/java/com/example/spanner/CreateDatabaseWithDefaultLeaderSample.java) |
| Create Database With Encryption Key | [source code](https://github.com/googleapis/java-spanner/blob/main/samples/snippets/src/main/java/com/example/spanner/CreateDatabaseWithEncryptionKey.java) | [![Open in Cloud Shell][shell_img]](https://console.cloud.google.com/cloudshell/open?git_repo=https://github.com/googleapis/java-spanner&page=editor&open_in_editor=samples/snippets/src/main/java/com/example/spanner/CreateDatabaseWithEncryptionKey.java) |
| Create Database With Version Retention Period Sample | [source code](https://github.com/googleapis/java-spanner/blob/main/samples/snippets/src/main/java/com/example/spanner/CreateDatabaseWithVersionRetentionPeriodSample.java) | [![Open in Cloud Shell][shell_img]](https://console.cloud.google.com/cloudshell/open?git_repo=https://github.com/googleapis/java-spanner&page=editor&open_in_editor=samples/snippets/src/main/java/com/example/spanner/CreateDatabaseWithVersionRetentionPeriodSample.java) |
| Create Instance Example | [source code](https://github.com/googleapis/java-spanner/blob/main/samples/snippets/src/main/java/com/example/spanner/CreateInstanceExample.java) | [![Open in Cloud Shell][shell_img]](https://console.cloud.google.com/cloudshell/open?git_repo=https://github.com/googleapis/java-spanner&page=editor&open_in_editor=samples/snippets/src/main/java/com/example/spanner/CreateInstanceExample.java) |
| Create Instance With Processing Units Example | [source code](https://github.com/googleapis/java-spanner/blob/main/samples/snippets/src/main/java/com/example/spanner/CreateInstanceWithProcessingUnitsExample.java) | [![Open in Cloud Shell][shell_img]](https://console.cloud.google.com/cloudshell/open?git_repo=https://github.com/googleapis/java-spanner&page=editor&open_in_editor=samples/snippets/src/main/java/com/example/spanner/CreateInstanceWithProcessingUnitsExample.java) |
| Custom Timeout And Retry Settings Example | [source code](https://github.com/googleapis/java-spanner/blob/main/samples/snippets/src/main/java/com/example/spanner/CustomTimeoutAndRetrySettingsExample.java) | [![Open in Cloud Shell][shell_img]](https://console.cloud.google.com/cloudshell/open?git_repo=https://github.com/googleapis/java-spanner&page=editor&open_in_editor=samples/snippets/src/main/java/com/example/spanner/CustomTimeoutAndRetrySettingsExample.java) |
| Get Commit Stats Sample | [source code](https://github.com/googleapis/java-spanner/blob/main/samples/snippets/src/main/java/com/example/spanner/GetCommitStatsSample.java) | [![Open in Cloud Shell][shell_img]](https://console.cloud.google.com/cloudshell/open?git_repo=https://github.com/googleapis/java-spanner&page=editor&open_in_editor=samples/snippets/src/main/java/com/example/spanner/GetCommitStatsSample.java) |
| Get Database Ddl Sample | [source code](https://github.com/googleapis/java-spanner/blob/main/samples/snippets/src/main/java/com/example/spanner/GetDatabaseDdlSample.java) | [![Open in Cloud Shell][shell_img]](https://console.cloud.google.com/cloudshell/open?git_repo=https://github.com/googleapis/java-spanner&page=editor&open_in_editor=samples/snippets/src/main/java/com/example/spanner/GetDatabaseDdlSample.java) |
| Get Instance Config Sample | [source code](https://github.com/googleapis/java-spanner/blob/main/samples/snippets/src/main/java/com/example/spanner/GetInstanceConfigSample.java) | [![Open in Cloud Shell][shell_img]](https://console.cloud.google.com/cloudshell/open?git_repo=https://github.com/googleapis/java-spanner&page=editor&open_in_editor=samples/snippets/src/main/java/com/example/spanner/GetInstanceConfigSample.java) |
| List Databases Sample | [source code](https://github.com/googleapis/java-spanner/blob/main/samples/snippets/src/main/java/com/example/spanner/ListDatabasesSample.java) | [![Open in Cloud Shell][shell_img]](https://console.cloud.google.com/cloudshell/open?git_repo=https://github.com/googleapis/java-spanner&page=editor&open_in_editor=samples/snippets/src/main/java/com/example/spanner/ListDatabasesSample.java) |
| List Instance Configs Sample | [source code](https://github.com/googleapis/java-spanner/blob/main/samples/snippets/src/main/java/com/example/spanner/ListInstanceConfigsSample.java) | [![Open in Cloud Shell][shell_img]](https://console.cloud.google.com/cloudshell/open?git_repo=https://github.com/googleapis/java-spanner&page=editor&open_in_editor=samples/snippets/src/main/java/com/example/spanner/ListInstanceConfigsSample.java) |
| Pg Async Query To List Async Example | [source code](https://github.com/googleapis/java-spanner/blob/main/samples/snippets/src/main/java/com/example/spanner/PgAsyncQueryToListAsyncExample.java) | [![Open in Cloud Shell][shell_img]](https://console.cloud.google.com/cloudshell/open?git_repo=https://github.com/googleapis/java-spanner&page=editor&open_in_editor=samples/snippets/src/main/java/com/example/spanner/PgAsyncQueryToListAsyncExample.java) |
| Pg Async Runner Example | [source code](https://github.com/googleapis/java-spanner/blob/main/samples/snippets/src/main/java/com/example/spanner/PgAsyncRunnerExample.java) | [![Open in Cloud Shell][shell_img]](https://console.cloud.google.com/cloudshell/open?git_repo=https://github.com/googleapis/java-spanner&page=editor&open_in_editor=samples/snippets/src/main/java/com/example/spanner/PgAsyncRunnerExample.java) |
| Pg Async Transaction Manager Example | [source code](https://github.com/googleapis/java-spanner/blob/main/samples/snippets/src/main/java/com/example/spanner/PgAsyncTransactionManagerExample.java) | [![Open in Cloud Shell][shell_img]](https://console.cloud.google.com/cloudshell/open?git_repo=https://github.com/googleapis/java-spanner&page=editor&open_in_editor=samples/snippets/src/main/java/com/example/spanner/PgAsyncTransactionManagerExample.java) |
| Pg Batch Dml Sample | [source code](https://github.com/googleapis/java-spanner/blob/main/samples/snippets/src/main/java/com/example/spanner/PgBatchDmlSample.java) | [![Open in Cloud Shell][shell_img]](https://console.cloud.google.com/cloudshell/open?git_repo=https://github.com/googleapis/java-spanner&page=editor&open_in_editor=samples/snippets/src/main/java/com/example/spanner/PgBatchDmlSample.java) |
| Pg Case Sensitivity Sample | [source code](https://github.com/googleapis/java-spanner/blob/main/samples/snippets/src/main/java/com/example/spanner/PgCaseSensitivitySample.java) | [![Open in Cloud Shell][shell_img]](https://console.cloud.google.com/cloudshell/open?git_repo=https://github.com/googleapis/java-spanner&page=editor&open_in_editor=samples/snippets/src/main/java/com/example/spanner/PgCaseSensitivitySample.java) |
| Pg Interleaved Table Sample | [source code](https://github.com/googleapis/java-spanner/blob/main/samples/snippets/src/main/java/com/example/spanner/PgInterleavedTableSample.java) | [![Open in Cloud Shell][shell_img]](https://console.cloud.google.com/cloudshell/open?git_repo=https://github.com/googleapis/java-spanner&page=editor&open_in_editor=samples/snippets/src/main/java/com/example/spanner/PgInterleavedTableSample.java) |
| Pg Partitioned Dml Sample | [source code](https://github.com/googleapis/java-spanner/blob/main/samples/snippets/src/main/java/com/example/spanner/PgPartitionedDmlSample.java) | [![Open in Cloud Shell][shell_img]](https://console.cloud.google.com/cloudshell/open?git_repo=https://github.com/googleapis/java-spanner&page=editor&open_in_editor=samples/snippets/src/main/java/com/example/spanner/PgPartitionedDmlSample.java) |
| Pg Query With Numeric Parameter Sample | [source code](https://github.com/googleapis/java-spanner/blob/main/samples/snippets/src/main/java/com/example/spanner/PgQueryWithNumericParameterSample.java) | [![Open in Cloud Shell][shell_img]](https://console.cloud.google.com/cloudshell/open?git_repo=https://github.com/googleapis/java-spanner&page=editor&open_in_editor=samples/snippets/src/main/java/com/example/spanner/PgQueryWithNumericParameterSample.java) |
| Pg Spanner Sample | [source code](https://github.com/googleapis/java-spanner/blob/main/samples/snippets/src/main/java/com/example/spanner/PgSpannerSample.java) | [![Open in Cloud Shell][shell_img]](https://console.cloud.google.com/cloudshell/open?git_repo=https://github.com/googleapis/java-spanner&page=editor&open_in_editor=samples/snippets/src/main/java/com/example/spanner/PgSpannerSample.java) |
| Query Information Schema Database Options Sample | [source code](https://github.com/googleapis/java-spanner/blob/main/samples/snippets/src/main/java/com/example/spanner/QueryInformationSchemaDatabaseOptionsSample.java) | [![Open in Cloud Shell][shell_img]](https://console.cloud.google.com/cloudshell/open?git_repo=https://github.com/googleapis/java-spanner&page=editor&open_in_editor=samples/snippets/src/main/java/com/example/spanner/QueryInformationSchemaDatabaseOptionsSample.java) |
| Query With Json Parameter Sample | [source code](https://github.com/googleapis/java-spanner/blob/main/samples/snippets/src/main/java/com/example/spanner/QueryWithJsonParameterSample.java) | [![Open in Cloud Shell][shell_img]](https://console.cloud.google.com/cloudshell/open?git_repo=https://github.com/googleapis/java-spanner&page=editor&open_in_editor=samples/snippets/src/main/java/com/example/spanner/QueryWithJsonParameterSample.java) |
| Query With Numeric Parameter Sample | [source code](https://github.com/googleapis/java-spanner/blob/main/samples/snippets/src/main/java/com/example/spanner/QueryWithNumericParameterSample.java) | [![Open in Cloud Shell][shell_img]](https://console.cloud.google.com/cloudshell/open?git_repo=https://github.com/googleapis/java-spanner&page=editor&open_in_editor=samples/snippets/src/main/java/com/example/spanner/QueryWithNumericParameterSample.java) |
| Quickstart Sample | [source code](https://github.com/googleapis/java-spanner/blob/main/samples/snippets/src/main/java/com/example/spanner/QuickstartSample.java) | [![Open in Cloud Shell][shell_img]](https://console.cloud.google.com/cloudshell/open?git_repo=https://github.com/googleapis/java-spanner&page=editor&open_in_editor=samples/snippets/src/main/java/com/example/spanner/QuickstartSample.java) |
| Restore Backup With Encryption Key | [source code](https://github.com/googleapis/java-spanner/blob/main/samples/snippets/src/main/java/com/example/spanner/RestoreBackupWithEncryptionKey.java) | [![Open in Cloud Shell][shell_img]](https://console.cloud.google.com/cloudshell/open?git_repo=https://github.com/googleapis/java-spanner&page=editor&open_in_editor=samples/snippets/src/main/java/com/example/spanner/RestoreBackupWithEncryptionKey.java) |
| Spanner Sample | [source code](https://github.com/googleapis/java-spanner/blob/main/samples/snippets/src/main/java/com/example/spanner/SpannerSample.java) | [![Open in Cloud Shell][shell_img]](https://console.cloud.google.com/cloudshell/open?git_repo=https://github.com/googleapis/java-spanner&page=editor&open_in_editor=samples/snippets/src/main/java/com/example/spanner/SpannerSample.java) |
| Statement Timeout Example | [source code](https://github.com/googleapis/java-spanner/blob/main/samples/snippets/src/main/java/com/example/spanner/StatementTimeoutExample.java) | [![Open in Cloud Shell][shell_img]](https://console.cloud.google.com/cloudshell/open?git_repo=https://github.com/googleapis/java-spanner&page=editor&open_in_editor=samples/snippets/src/main/java/com/example/spanner/StatementTimeoutExample.java) |
| Tag Sample | [source code](https://github.com/googleapis/java-spanner/blob/main/samples/snippets/src/main/java/com/example/spanner/TagSample.java) | [![Open in Cloud Shell][shell_img]](https://console.cloud.google.com/cloudshell/open?git_repo=https://github.com/googleapis/java-spanner&page=editor&open_in_editor=samples/snippets/src/main/java/com/example/spanner/TagSample.java) |
| Tracing Sample | [source code](https://github.com/googleapis/java-spanner/blob/main/samples/snippets/src/main/java/com/example/spanner/TracingSample.java) | [![Open in Cloud Shell][shell_img]](https://console.cloud.google.com/cloudshell/open?git_repo=https://github.com/googleapis/java-spanner&page=editor&open_in_editor=samples/snippets/src/main/java/com/example/spanner/TracingSample.java) |
| Update Database With Default Leader Sample | [source code](https://github.com/googleapis/java-spanner/blob/main/samples/snippets/src/main/java/com/example/spanner/UpdateDatabaseWithDefaultLeaderSample.java) | [![Open in Cloud Shell][shell_img]](https://console.cloud.google.com/cloudshell/open?git_repo=https://github.com/googleapis/java-spanner&page=editor&open_in_editor=samples/snippets/src/main/java/com/example/spanner/UpdateDatabaseWithDefaultLeaderSample.java) |
| Update Json Data Sample | [source code](https://github.com/googleapis/java-spanner/blob/main/samples/snippets/src/main/java/com/example/spanner/UpdateJsonDataSample.java) | [![Open in Cloud Shell][shell_img]](https://console.cloud.google.com/cloudshell/open?git_repo=https://github.com/googleapis/java-spanner&page=editor&open_in_editor=samples/snippets/src/main/java/com/example/spanner/UpdateJsonDataSample.java) |
| Update Numeric Data Sample | [source code](https://github.com/googleapis/java-spanner/blob/main/samples/snippets/src/main/java/com/example/spanner/UpdateNumericDataSample.java) | [![Open in Cloud Shell][shell_img]](https://console.cloud.google.com/cloudshell/open?git_repo=https://github.com/googleapis/java-spanner&page=editor&open_in_editor=samples/snippets/src/main/java/com/example/spanner/UpdateNumericDataSample.java) |



## Troubleshooting

To get help, follow the instructions in the [shared Troubleshooting document][troubleshooting].

## Transport

Cloud Spanner uses gRPC for the transport layer.

## Supported Java Versions

Java 8 or above is required for using this client.

Google's Java client libraries,
[Google Cloud Client Libraries][cloudlibs]
and
[Google Cloud API Libraries][apilibs],
follow the
[Oracle Java SE support roadmap][oracle]
(see the Oracle Java SE Product Releases section).

### For new development

In general, new feature development occurs with support for the lowest Java
LTS version covered by  Oracle's Premier Support (which typically lasts 5 years
from initial General Availability). If the minimum required JVM for a given
library is changed, it is accompanied by a [semver][semver] major release.

Java 11 and (in September 2021) Java 17 are the best choices for new
development.

### Keeping production systems current

Google tests its client libraries with all current LTS versions covered by
Oracle's Extended Support (which typically lasts 8 years from initial
General Availability).

#### Legacy support

Google's client libraries support legacy versions of Java runtimes with long
term stable libraries that don't receive feature updates on a best efforts basis
as it may not be possible to backport all patches.

Google provides updates on a best efforts basis to apps that continue to use
Java 7, though apps might need to upgrade to current versions of the library
that supports their JVM.

#### Where to find specific information

The latest versions and the supported Java versions are identified on
the individual GitHub repository `github.com/GoogleAPIs/java-SERVICENAME`
and on [google-cloud-java][g-c-j].

## Versioning


This library follows [Semantic Versioning](http://semver.org/).



## Contributing


Contributions to this library are always welcome and highly encouraged.

See [CONTRIBUTING][contributing] for more information how to get started.

Please note that this project is released with a Contributor Code of Conduct. By participating in
this project you agree to abide by its terms. See [Code of Conduct][code-of-conduct] for more
information.


## License

Apache 2.0 - See [LICENSE][license] for more information.

## CI Status

Java Version | Status
------------ | ------
Java 8 | [![Kokoro CI][kokoro-badge-image-2]][kokoro-badge-link-2]
Java 8 OSX | [![Kokoro CI][kokoro-badge-image-3]][kokoro-badge-link-3]
Java 8 Windows | [![Kokoro CI][kokoro-badge-image-4]][kokoro-badge-link-4]
Java 11 | [![Kokoro CI][kokoro-badge-image-5]][kokoro-badge-link-5]

Java is a registered trademark of Oracle and/or its affiliates.

[product-docs]: https://cloud.google.com/spanner/docs/
[javadocs]: https://cloud.google.com/java/docs/reference/google-cloud-spanner/latest/history
[kokoro-badge-image-1]: http://storage.googleapis.com/cloud-devrel-public/java/badges/java-spanner/java7.svg
[kokoro-badge-link-1]: http://storage.googleapis.com/cloud-devrel-public/java/badges/java-spanner/java7.html
[kokoro-badge-image-2]: http://storage.googleapis.com/cloud-devrel-public/java/badges/java-spanner/java8.svg
[kokoro-badge-link-2]: http://storage.googleapis.com/cloud-devrel-public/java/badges/java-spanner/java8.html
[kokoro-badge-image-3]: http://storage.googleapis.com/cloud-devrel-public/java/badges/java-spanner/java8-osx.svg
[kokoro-badge-link-3]: http://storage.googleapis.com/cloud-devrel-public/java/badges/java-spanner/java8-osx.html
[kokoro-badge-image-4]: http://storage.googleapis.com/cloud-devrel-public/java/badges/java-spanner/java8-win.svg
[kokoro-badge-link-4]: http://storage.googleapis.com/cloud-devrel-public/java/badges/java-spanner/java8-win.html
[kokoro-badge-image-5]: http://storage.googleapis.com/cloud-devrel-public/java/badges/java-spanner/java11.svg
[kokoro-badge-link-5]: http://storage.googleapis.com/cloud-devrel-public/java/badges/java-spanner/java11.html
[stability-image]: https://img.shields.io/badge/stability-stable-green
[maven-version-image]: https://img.shields.io/maven-central/v/com.google.cloud/google-cloud-spanner.svg
[maven-version-link]: https://search.maven.org/search?q=g:com.google.cloud%20AND%20a:google-cloud-spanner&core=gav
[authentication]: https://github.com/googleapis/google-cloud-java#authentication
[auth-scopes]: https://developers.google.com/identity/protocols/oauth2/scopes
[predefined-iam-roles]: https://cloud.google.com/iam/docs/understanding-roles#predefined_roles
[iam-policy]: https://cloud.google.com/iam/docs/overview#cloud-iam-policy
[developer-console]: https://console.developers.google.com/
[create-project]: https://cloud.google.com/resource-manager/docs/creating-managing-projects
[cloud-sdk]: https://cloud.google.com/sdk/
[troubleshooting]: https://github.com/googleapis/google-cloud-common/blob/main/troubleshooting/readme.md#troubleshooting
[contributing]: https://github.com/googleapis/java-spanner/blob/main/CONTRIBUTING.md
[code-of-conduct]: https://github.com/googleapis/java-spanner/blob/main/CODE_OF_CONDUCT.md#contributor-code-of-conduct
[license]: https://github.com/googleapis/java-spanner/blob/main/LICENSE
[enable-billing]: https://cloud.google.com/apis/docs/getting-started#enabling_billing
[enable-api]: https://console.cloud.google.com/flows/enableapi?apiid=spanner.googleapis.com
[libraries-bom]: https://github.com/GoogleCloudPlatform/cloud-opensource-java/wiki/The-Google-Cloud-Platform-Libraries-BOM
[shell_img]: https://gstatic.com/cloudssh/images/open-btn.png

[semver]: https://semver.org/
[cloudlibs]: https://cloud.google.com/apis/docs/client-libraries-explained
[apilibs]: https://cloud.google.com/apis/docs/client-libraries-explained#google_api_client_libraries
[oracle]: https://www.oracle.com/java/technologies/java-se-support-roadmap.html
[g-c-j]: http://github.com/googleapis/google-cloud-java<|MERGE_RESOLUTION|>--- conflicted
+++ resolved
@@ -56,21 +56,13 @@
 If you are using Gradle without BOM, add this to your dependencies:
 
 ```Groovy
-<<<<<<< HEAD
-implementation 'com.google.cloud:google-cloud-spanner:6.27.0'
-=======
 implementation 'com.google.cloud:google-cloud-spanner:6.26.0'
->>>>>>> 9728c840
 ```
 
 If you are using SBT, add this to your dependencies:
 
 ```Scala
-<<<<<<< HEAD
-libraryDependencies += "com.google.cloud" % "google-cloud-spanner" % "6.27.0"
-=======
 libraryDependencies += "com.google.cloud" % "google-cloud-spanner" % "6.26.0"
->>>>>>> 9728c840
 ```
 
 ## Authentication
