<?xml version='1.0' encoding='UTF-8'?>
<project xmlns="http://maven.apache.org/POM/4.0.0" xmlns:xsi="http://www.w3.org/2001/XMLSchema-instance" xsi:schemaLocation="http://maven.apache.org/POM/4.0.0 http://maven.apache.org/xsd/maven-4.0.0.xsd">
  <modelVersion>4.0.0</modelVersion>
  <groupId>com.google.cloud</groupId>
  <artifactId>google-cloud-spanner-parent</artifactId>
  <packaging>pom</packaging>
<<<<<<< HEAD
  <version>6.104.1-rc1-SNAPSHOT</version><!-- {x-version-update:google-cloud-spanner:current} -->
=======
  <version>6.105.1-SNAPSHOT</version><!-- {x-version-update:google-cloud-spanner:current} -->
>>>>>>> 3d585cfc
  <name>Google Cloud Spanner Parent</name>
  <url>https://github.com/googleapis/java-spanner</url>
  <description>
    Java idiomatic client for Google Cloud Platform services.
  </description>

  <parent>
    <groupId>com.google.cloud</groupId>
    <artifactId>sdk-platform-java-config</artifactId>
    <version>3.54.2</version>
  </parent>

  <developers>
    <developer>
      <id>chingor</id>
      <name>Jeff Ching</name>
      <email>chingor@google.com</email>
      <organization>Google</organization>
      <roles>
        <role>Developer</role>
      </roles>
    </developer>
  </developers>
  <organization>
    <name>Google LLC</name>
  </organization>
  <scm>
    <connection>scm:git:git@github.com:googleapis/java-spanner.git</connection>
    <developerConnection>scm:git:git@github.com:googleapis/java-spanner.git</developerConnection>
    <url>https://github.com/googleapis/java-spanner</url>
    <tag>HEAD</tag>
  </scm>
  <issueManagement>
    <url>https://github.com/googleapis/java-spanner/issues</url>
    <system>GitHub Issues</system>
  </issueManagement>

  <licenses>
    <license>
      <name>Apache-2.0</name>
      <url>https://www.apache.org/licenses/LICENSE-2.0.txt</url>
    </license>
  </licenses>

  <properties>
    <project.build.sourceEncoding>UTF-8</project.build.sourceEncoding>
    <project.reporting.outputEncoding>UTF-8</project.reporting.outputEncoding>
    <github.global.server>github</github.global.server>
    <site.installationModule>google-cloud-spanner-parent</site.installationModule>
    <grpc.gcp.version>1.9.0</grpc.gcp.version>
  </properties>

  <dependencyManagement>
    <dependencies>
      <dependency>
        <groupId>com.google.api.grpc</groupId>
        <artifactId>proto-google-cloud-spanner-admin-instance-v1</artifactId>
<<<<<<< HEAD
        <version>6.104.1-rc1-SNAPSHOT</version><!-- {x-version-update:proto-google-cloud-spanner-admin-instance-v1:current} -->
=======
        <version>6.105.1-SNAPSHOT</version><!-- {x-version-update:proto-google-cloud-spanner-admin-instance-v1:current} -->
>>>>>>> 3d585cfc
      </dependency>
      <dependency>
        <groupId>com.google.api.grpc</groupId>
        <artifactId>proto-google-cloud-spanner-executor-v1</artifactId>
<<<<<<< HEAD
        <version>6.104.1-rc1-SNAPSHOT</version><!-- {x-version-update:proto-google-cloud-spanner-executor-v1:current} -->
=======
        <version>6.105.1-SNAPSHOT</version><!-- {x-version-update:proto-google-cloud-spanner-executor-v1:current} -->
>>>>>>> 3d585cfc
      </dependency>
      <dependency>
        <groupId>com.google.api.grpc</groupId>
        <artifactId>grpc-google-cloud-spanner-executor-v1</artifactId>
<<<<<<< HEAD
        <version>6.104.1-rc1-SNAPSHOT</version><!-- {x-version-update:grpc-google-cloud-spanner-executor-v1:current} -->
=======
        <version>6.105.1-SNAPSHOT</version><!-- {x-version-update:grpc-google-cloud-spanner-executor-v1:current} -->
>>>>>>> 3d585cfc
      </dependency>
      <dependency>
        <groupId>com.google.api.grpc</groupId>
        <artifactId>proto-google-cloud-spanner-v1</artifactId>
<<<<<<< HEAD
        <version>6.104.1-rc1-SNAPSHOT</version><!-- {x-version-update:proto-google-cloud-spanner-v1:current} -->
=======
        <version>6.105.1-SNAPSHOT</version><!-- {x-version-update:proto-google-cloud-spanner-v1:current} -->
>>>>>>> 3d585cfc
      </dependency>
      <dependency>
        <groupId>com.google.api.grpc</groupId>
        <artifactId>proto-google-cloud-spanner-admin-database-v1</artifactId>
<<<<<<< HEAD
        <version>6.104.1-rc1-SNAPSHOT</version><!-- {x-version-update:proto-google-cloud-spanner-admin-database-v1:current} -->
=======
        <version>6.105.1-SNAPSHOT</version><!-- {x-version-update:proto-google-cloud-spanner-admin-database-v1:current} -->
>>>>>>> 3d585cfc
      </dependency>
      <dependency>
        <groupId>com.google.api.grpc</groupId>
        <artifactId>grpc-google-cloud-spanner-v1</artifactId>
<<<<<<< HEAD
        <version>6.104.1-rc1-SNAPSHOT</version><!-- {x-version-update:grpc-google-cloud-spanner-v1:current} -->
=======
        <version>6.105.1-SNAPSHOT</version><!-- {x-version-update:grpc-google-cloud-spanner-v1:current} -->
>>>>>>> 3d585cfc
      </dependency>
      <dependency>
        <groupId>com.google.api.grpc</groupId>
        <artifactId>grpc-google-cloud-spanner-admin-instance-v1</artifactId>
<<<<<<< HEAD
        <version>6.104.1-rc1-SNAPSHOT</version><!-- {x-version-update:grpc-google-cloud-spanner-admin-instance-v1:current} -->
=======
        <version>6.105.1-SNAPSHOT</version><!-- {x-version-update:grpc-google-cloud-spanner-admin-instance-v1:current} -->
>>>>>>> 3d585cfc
      </dependency>
      <dependency>
        <groupId>com.google.api.grpc</groupId>
        <artifactId>grpc-google-cloud-spanner-admin-database-v1</artifactId>
<<<<<<< HEAD
        <version>6.104.1-rc1-SNAPSHOT</version><!-- {x-version-update:grpc-google-cloud-spanner-admin-database-v1:current} -->
=======
        <version>6.105.1-SNAPSHOT</version><!-- {x-version-update:grpc-google-cloud-spanner-admin-database-v1:current} -->
>>>>>>> 3d585cfc
      </dependency>
      <dependency>
        <groupId>com.google.cloud</groupId>
        <artifactId>google-cloud-spanner</artifactId>
<<<<<<< HEAD
        <version>6.104.1-rc1-SNAPSHOT</version><!-- {x-version-update:google-cloud-spanner:current} -->
=======
        <version>6.105.1-SNAPSHOT</version><!-- {x-version-update:google-cloud-spanner:current} -->
>>>>>>> 3d585cfc
      </dependency>
      <dependency>
        <groupId>com.google.cloud</groupId>
        <artifactId>google-cloud-shared-dependencies</artifactId>
        <version>${google-cloud-shared-dependencies.version}</version>
        <type>pom</type>
        <scope>import</scope>
      </dependency>

      <dependency>
        <groupId>junit</groupId>
        <artifactId>junit</artifactId>
        <version>4.13.2</version>
        <scope>test</scope>
      </dependency>
      <dependency>
        <groupId>com.google.truth</groupId>
        <artifactId>truth</artifactId>
        <version>1.4.5</version>
        <scope>test</scope>
        <exclusions>
          <exclusion>
            <groupId>org.checkerframework</groupId>
            <artifactId>checker-qual</artifactId>
          </exclusion>
        </exclusions>
      </dependency>
    </dependencies>
  </dependencyManagement>

  <modules>
    <module>google-cloud-spanner</module>
    <module>grpc-google-cloud-spanner-v1</module>
    <module>grpc-google-cloud-spanner-admin-instance-v1</module>
    <module>grpc-google-cloud-spanner-admin-database-v1</module>
    <module>grpc-google-cloud-spanner-executor-v1</module>
    <module>proto-google-cloud-spanner-admin-instance-v1</module>
    <module>proto-google-cloud-spanner-v1</module>
    <module>proto-google-cloud-spanner-admin-database-v1</module>
    <module>proto-google-cloud-spanner-executor-v1</module>
    <module>google-cloud-spanner-executor</module>
    <module>google-cloud-spanner-bom</module>
  </modules>

  <build>
    <plugins>
      <!-- TODO: Remove this once the shared configuration updates to use Java 8 -->
      <plugin>
        <groupId>org.apache.maven.plugins</groupId>
        <artifactId>maven-compiler-plugin</artifactId>
        <version>3.14.1</version>
        <configuration>
          <source>1.8</source>
          <target>1.8</target>
          <encoding>UTF-8</encoding>
          <compilerArgument>-Xlint:unchecked</compilerArgument>
          <compilerArgument>-Xlint:deprecation</compilerArgument>
          <showDeprecation>true</showDeprecation>
        </configuration>
      </plugin>
    </plugins>
  </build>

  <reporting>
    <plugins>
      <plugin>
        <groupId>org.apache.maven.plugins</groupId>
        <artifactId>maven-project-info-reports-plugin</artifactId>
        <version>3.9.0</version>
        <reportSets>
          <reportSet>
            <reports>
              <report>index</report>
              <report>dependency-info</report>
              <report>team</report>
              <report>ci-management</report>
              <report>issue-management</report>
              <report>licenses</report>
              <report>scm</report>
              <report>dependency-management</report>
              <report>distribution-management</report>
              <report>summary</report>
              <report>modules</report>
            </reports>
          </reportSet>
        </reportSets>
        <configuration>
          <dependencyDetailsEnabled>true</dependencyDetailsEnabled>
          <artifactId>${site.installationModule}</artifactId>
          <packaging>jar</packaging>
        </configuration>
      </plugin>
      <plugin>
        <groupId>org.apache.maven.plugins</groupId>
        <artifactId>maven-javadoc-plugin</artifactId>
        <reportSets>
          <reportSet>
            <id>html</id>
            <reports>
              <report>aggregate</report>
              <report>javadoc</report>
            </reports>
          </reportSet>
        </reportSets>
        <configuration>
          <doclint>none</doclint>
          <show>protected</show>
          <nohelp>true</nohelp>
          <outputDirectory>${project.build.directory}/javadoc</outputDirectory>
          <groups>
            <group>
              <title>Test helpers packages</title>
              <packages>com.google.cloud.testing</packages>
            </group>
            <group>
              <title>SPI packages</title>
              <packages>com.google.cloud.spi*</packages>
            </group>
          </groups>

          <links>
            <link>https://grpc.io/grpc-java/javadoc/</link>
            <link>https://developers.google.com/protocol-buffers/docs/reference/java/</link>
            <link>https://googleapis.dev/java/google-auth-library/latest/</link>
            <link>https://googleapis.dev/java/gax/latest/</link>
            <link>https://googleapis.github.io/api-common-java/</link>
          </links>
        </configuration>
      </plugin>
    </plugins>
  </reporting>
</project><|MERGE_RESOLUTION|>--- conflicted
+++ resolved
@@ -4,11 +4,7 @@
   <groupId>com.google.cloud</groupId>
   <artifactId>google-cloud-spanner-parent</artifactId>
   <packaging>pom</packaging>
-<<<<<<< HEAD
-  <version>6.104.1-rc1-SNAPSHOT</version><!-- {x-version-update:google-cloud-spanner:current} -->
-=======
   <version>6.105.1-SNAPSHOT</version><!-- {x-version-update:google-cloud-spanner:current} -->
->>>>>>> 3d585cfc
   <name>Google Cloud Spanner Parent</name>
   <url>https://github.com/googleapis/java-spanner</url>
   <description>
@@ -66,83 +62,47 @@
       <dependency>
         <groupId>com.google.api.grpc</groupId>
         <artifactId>proto-google-cloud-spanner-admin-instance-v1</artifactId>
-<<<<<<< HEAD
-        <version>6.104.1-rc1-SNAPSHOT</version><!-- {x-version-update:proto-google-cloud-spanner-admin-instance-v1:current} -->
-=======
         <version>6.105.1-SNAPSHOT</version><!-- {x-version-update:proto-google-cloud-spanner-admin-instance-v1:current} -->
->>>>>>> 3d585cfc
       </dependency>
       <dependency>
         <groupId>com.google.api.grpc</groupId>
         <artifactId>proto-google-cloud-spanner-executor-v1</artifactId>
-<<<<<<< HEAD
-        <version>6.104.1-rc1-SNAPSHOT</version><!-- {x-version-update:proto-google-cloud-spanner-executor-v1:current} -->
-=======
         <version>6.105.1-SNAPSHOT</version><!-- {x-version-update:proto-google-cloud-spanner-executor-v1:current} -->
->>>>>>> 3d585cfc
       </dependency>
       <dependency>
         <groupId>com.google.api.grpc</groupId>
         <artifactId>grpc-google-cloud-spanner-executor-v1</artifactId>
-<<<<<<< HEAD
-        <version>6.104.1-rc1-SNAPSHOT</version><!-- {x-version-update:grpc-google-cloud-spanner-executor-v1:current} -->
-=======
         <version>6.105.1-SNAPSHOT</version><!-- {x-version-update:grpc-google-cloud-spanner-executor-v1:current} -->
->>>>>>> 3d585cfc
       </dependency>
       <dependency>
         <groupId>com.google.api.grpc</groupId>
         <artifactId>proto-google-cloud-spanner-v1</artifactId>
-<<<<<<< HEAD
-        <version>6.104.1-rc1-SNAPSHOT</version><!-- {x-version-update:proto-google-cloud-spanner-v1:current} -->
-=======
         <version>6.105.1-SNAPSHOT</version><!-- {x-version-update:proto-google-cloud-spanner-v1:current} -->
->>>>>>> 3d585cfc
       </dependency>
       <dependency>
         <groupId>com.google.api.grpc</groupId>
         <artifactId>proto-google-cloud-spanner-admin-database-v1</artifactId>
-<<<<<<< HEAD
-        <version>6.104.1-rc1-SNAPSHOT</version><!-- {x-version-update:proto-google-cloud-spanner-admin-database-v1:current} -->
-=======
         <version>6.105.1-SNAPSHOT</version><!-- {x-version-update:proto-google-cloud-spanner-admin-database-v1:current} -->
->>>>>>> 3d585cfc
       </dependency>
       <dependency>
         <groupId>com.google.api.grpc</groupId>
         <artifactId>grpc-google-cloud-spanner-v1</artifactId>
-<<<<<<< HEAD
-        <version>6.104.1-rc1-SNAPSHOT</version><!-- {x-version-update:grpc-google-cloud-spanner-v1:current} -->
-=======
         <version>6.105.1-SNAPSHOT</version><!-- {x-version-update:grpc-google-cloud-spanner-v1:current} -->
->>>>>>> 3d585cfc
       </dependency>
       <dependency>
         <groupId>com.google.api.grpc</groupId>
         <artifactId>grpc-google-cloud-spanner-admin-instance-v1</artifactId>
-<<<<<<< HEAD
-        <version>6.104.1-rc1-SNAPSHOT</version><!-- {x-version-update:grpc-google-cloud-spanner-admin-instance-v1:current} -->
-=======
         <version>6.105.1-SNAPSHOT</version><!-- {x-version-update:grpc-google-cloud-spanner-admin-instance-v1:current} -->
->>>>>>> 3d585cfc
       </dependency>
       <dependency>
         <groupId>com.google.api.grpc</groupId>
         <artifactId>grpc-google-cloud-spanner-admin-database-v1</artifactId>
-<<<<<<< HEAD
-        <version>6.104.1-rc1-SNAPSHOT</version><!-- {x-version-update:grpc-google-cloud-spanner-admin-database-v1:current} -->
-=======
         <version>6.105.1-SNAPSHOT</version><!-- {x-version-update:grpc-google-cloud-spanner-admin-database-v1:current} -->
->>>>>>> 3d585cfc
       </dependency>
       <dependency>
         <groupId>com.google.cloud</groupId>
         <artifactId>google-cloud-spanner</artifactId>
-<<<<<<< HEAD
-        <version>6.104.1-rc1-SNAPSHOT</version><!-- {x-version-update:google-cloud-spanner:current} -->
-=======
         <version>6.105.1-SNAPSHOT</version><!-- {x-version-update:google-cloud-spanner:current} -->
->>>>>>> 3d585cfc
       </dependency>
       <dependency>
         <groupId>com.google.cloud</groupId>
