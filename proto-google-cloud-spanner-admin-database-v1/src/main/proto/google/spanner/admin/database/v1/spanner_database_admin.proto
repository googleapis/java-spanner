--- conflicted
+++ resolved
@@ -51,8 +51,8 @@
 service DatabaseAdmin {
   option (google.api.default_host) = "spanner.googleapis.com";
   option (google.api.oauth_scopes) =
-      "https://www.googleapis.com/auth/cloud-platform,"
-      "https://www.googleapis.com/auth/spanner.admin";
+  "https://www.googleapis.com/auth/cloud-platform,"
+    "https://www.googleapis.com/auth/spanner.admin";
 
   // Lists Cloud Spanner databases.
   rpc ListDatabases(ListDatabasesRequest) returns (ListDatabasesResponse) {
@@ -127,7 +127,7 @@
   // The [response][google.longrunning.Operation.response] field type is
   // [Database][google.spanner.admin.database.v1.Database], if successful.
   rpc UpdateDatabase(UpdateDatabaseRequest)
-      returns (google.longrunning.Operation) {
+    returns (google.longrunning.Operation) {
     option (google.api.http) = {
       patch: "/v1/{database.name=projects/*/instances/*/databases/*}"
       body: "database"
@@ -573,31 +573,19 @@
   // Optional. The dialect of the Cloud Spanner Database.
   DatabaseDialect database_dialect = 5 [(google.api.field_behavior) = OPTIONAL];
 
-<<<<<<< HEAD
-  // Proto descriptors used by CREATE/ALTER PROTO BUNDLE statements in
-=======
   // Optional. Proto descriptors used by CREATE/ALTER PROTO BUNDLE statements in
->>>>>>> dee7cdab
   // 'extra_statements' above.
   // Contains a protobuf-serialized
   // [google.protobuf.FileDescriptorSet](https://github.com/protocolbuffers/protobuf/blob/main/src/google/protobuf/descriptor.proto).
   // To generate it, [install](https://grpc.io/docs/protoc-installation/) and
   // run `protoc` with --include_imports and --descriptor_set_out. For example,
   // to generate for moon/shot/app.proto, run
-<<<<<<< HEAD
-  // """
-=======
   // ```
->>>>>>> dee7cdab
   // $protoc  --proto_path=/app_path --proto_path=/lib_path \
   //          --include_imports \
   //          --descriptor_set_out=descriptors.data \
   //          moon/shot/app.proto
-<<<<<<< HEAD
-  // """
-=======
   // ```
->>>>>>> dee7cdab
   // For more details, see protobuffer [self
   // description](https://developers.google.com/protocol-buffers/docs/techniques#self-description).
   bytes proto_descriptors = 6 [(google.api.field_behavior) = OPTIONAL];
@@ -608,8 +596,8 @@
 message CreateDatabaseMetadata {
   // The database being created.
   string database = 1 [(google.api.resource_reference) = {
-                         type: "spanner.googleapis.com/Database"
-                       }];
+    type: "spanner.googleapis.com/Database"
+  }];
 }
 
 // The request for [GetDatabase][google.spanner.admin.database.v1.DatabaseAdmin.GetDatabase].
@@ -635,7 +623,7 @@
   // Required. The list of fields to update. Currently, only
   // `enable_drop_protection` field can be updated.
   google.protobuf.FieldMask update_mask = 2
-      [(google.api.field_behavior) = REQUIRED];
+  [(google.api.field_behavior) = REQUIRED];
 }
 
 // Metadata type for the operation returned by
@@ -704,37 +692,17 @@
   // `ALREADY_EXISTS`.
   string operation_id = 3;
 
-<<<<<<< HEAD
-  // Proto descriptors used by CREATE/ALTER PROTO BUNDLE statements.
-=======
   // Optional. Proto descriptors used by CREATE/ALTER PROTO BUNDLE statements.
->>>>>>> dee7cdab
   // Contains a protobuf-serialized
   // [google.protobuf.FileDescriptorSet](https://github.com/protocolbuffers/protobuf/blob/main/src/google/protobuf/descriptor.proto).
   // To generate it, [install](https://grpc.io/docs/protoc-installation/) and
   // run `protoc` with --include_imports and --descriptor_set_out. For example,
   // to generate for moon/shot/app.proto, run
-<<<<<<< HEAD
-  // """
-=======
   // ```
->>>>>>> dee7cdab
   // $protoc  --proto_path=/app_path --proto_path=/lib_path \
   //          --include_imports \
   //          --descriptor_set_out=descriptors.data \
   //          moon/shot/app.proto
-<<<<<<< HEAD
-  // """
-  // For more details, see protobuffer [self
-  // description](https://developers.google.com/protocol-buffers/docs/techniques#self-description).
-  // (--
-  // TODO(b/236424835) remove visibility check before launch.
-  // --)
-  // (-- api-linter: core::0134::request-unknown-fields=disabled
-  //     aip.dev/not-precedent: This Update*Request provides an alter action
-  //     rather than the usual entity field updating. --)
-  bytes proto_descriptors = 4 [(google.api.field_behavior) = OPTIONAL];
-=======
   // ```
   // For more details, see protobuffer [self
   // description](https://developers.google.com/protocol-buffers/docs/techniques#self-description).
@@ -760,7 +728,6 @@
   // 2. For statement "GRANT ROLE r1, r2 ...", `entity_names` = ["r1", "r2"].
   // 3. For statement "ANALYZE", `entity_names` = [].
   repeated string entity_names = 3;
->>>>>>> dee7cdab
 }
 
 // Metadata type for the operation returned by
@@ -768,8 +735,8 @@
 message UpdateDatabaseDdlMetadata {
   // The database being modified.
   string database = 1 [(google.api.resource_reference) = {
-                         type: "spanner.googleapis.com/Database"
-                       }];
+    type: "spanner.googleapis.com/Database"
+  }];
 
   // For an update this list contains all the statements. For an
   // individual statement, this list contains only that statement.
@@ -946,8 +913,8 @@
     // Name of the backup from which to restore.  Values are of the form
     // `projects/<project>/instances/<instance>/backups/<backup>`.
     string backup = 3 [(google.api.resource_reference) = {
-                         type: "spanner.googleapis.com/Backup"
-                       }];
+      type: "spanner.googleapis.com/Backup"
+    }];
   }
 
   // Optional. An encryption configuration describing the encryption type and key
@@ -999,8 +966,8 @@
 message RestoreDatabaseMetadata {
   // Name of the database being created and restored to.
   string name = 1 [(google.api.resource_reference) = {
-                     type: "spanner.googleapis.com/Database"
-                   }];
+    type: "spanner.googleapis.com/Database"
+  }];
 
   // The type of the restore source.
   RestoreSourceType source_type = 2;
@@ -1051,8 +1018,8 @@
 message OptimizeRestoredDatabaseMetadata {
   // Name of the restored database being optimized.
   string name = 1 [(google.api.resource_reference) = {
-                     type: "spanner.googleapis.com/Database"
-                   }];
+    type: "spanner.googleapis.com/Database"
+  }];
 
   // The progress of the post-restore optimizations.
   OperationProgress progress = 2;
