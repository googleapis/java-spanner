--- conflicted
+++ resolved
@@ -4,11 +4,7 @@
       "git": {
         "name": ".",
         "remote": "https://github.com/googleapis/java-spanner.git",
-<<<<<<< HEAD
         "sha": "46bd35dc476346a8bf9f97bacfe9ce81621d1649"
-=======
-        "sha": "0db6746f885dc70875d228beb8f0468d1ce25447"
->>>>>>> 34c9b8dc
       }
     },
     {
