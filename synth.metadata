--- conflicted
+++ resolved
@@ -4,11 +4,7 @@
       "git": {
         "name": ".",
         "remote": "https://github.com/googleapis/java-spanner.git",
-<<<<<<< HEAD
-        "sha": "22ed45816098f5e50104935b66bc55297ea7f7b7"
-=======
         "sha": "122a997681ef10b95dbb036d35d724fe7c5ecf6e"
->>>>>>> 2b91806f
       }
     },
     {
