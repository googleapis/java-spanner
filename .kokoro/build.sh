#!/bin/bash
# Copyright 2019 Google LLC
#
# Licensed under the Apache License, Version 2.0 (the "License");
# you may not use this file except in compliance with the License.
# You may obtain a copy of the License at
#
#      http://www.apache.org/licenses/LICENSE-2.0
#
# Unless required by applicable law or agreed to in writing, software
# distributed under the License is distributed on an "AS IS" BASIS,
# WITHOUT WARRANTIES OR CONDITIONS OF ANY KIND, either express or implied.
# See the License for the specific language governing permissions and
# limitations under the License.

set -eo pipefail

## Get the directory of the build script
scriptDir=$(realpath $(dirname "${BASH_SOURCE[0]}"))
## cd to the parent directory, i.e. the root of the git repo
cd ${scriptDir}/..

# include common functions
source ${scriptDir}/common.sh

# Kokoro integration test uses both JDK 11 and JDK 8. GraalVM dependencies
# require JDK 11 to compile the classes touching GraalVM classes.
if [ -n "${JAVA11_HOME}" ]; then
  setJava "${JAVA11_HOME}"
fi

# Print out Maven & Java version
mvn -version
echo ${JOB_TYPE}

# attempt to install 3 times with exponential backoff (starting with 10 seconds)
retry_with_backoff 3 10 \
  mvn install -B -V -ntp \
    -DskipTests=true \
    -Dclirr.skip=true \
    -Denforcer.skip=true \
    -Dmaven.javadoc.skip=true \
    -Dgcloud.download.skip=true \
    -T 1C

# if GOOGLE_APPLICATION_CREDENTIALS is specified as a relative path, prepend Kokoro root directory onto it
if [[ ! -z "${GOOGLE_APPLICATION_CREDENTIALS}" && "${GOOGLE_APPLICATION_CREDENTIALS}" != /* ]]; then
    export GOOGLE_APPLICATION_CREDENTIALS=$(realpath ${KOKORO_GFILE_DIR}/${GOOGLE_APPLICATION_CREDENTIALS})
fi

# Start the Spanner emulator if the environment variable for it has been set.
# TODO: Change if statement once the env var can be set in the config.
#if [[ ! -z "${SPANNER_EMULATOR_HOST}" ]]; then
if [[ "$JOB_TYPE" == "graalvm" ]] || [[ "$JOB_TYPE" == "graalvm17" ]]; then
  echo "Starting emulator"
  export SPANNER_EMULATOR_HOST=localhost:9010
  docker pull gcr.io/cloud-spanner-emulator/emulator
  docker run -d --rm --name spanner-emulator -p 9010:9010 -p 9020:9020 gcr.io/cloud-spanner-emulator/emulator
fi

# Kokoro integration test uses both JDK 11 and JDK 8. We ensure the generated class files
# are compatible with Java 8 when running tests.
if [ -n "${JAVA8_HOME}" ]; then
  setJava "${JAVA8_HOME}"
fi

RETURN_CODE=0
set +e

case ${JOB_TYPE} in
test)
    # Maven surefire plugin (unit tests) allows us to specify JVM to run the tests.
    # https://maven.apache.org/surefire/maven-surefire-plugin/test-mojo.html#jvm
    # If we rely on certain things only available in newer JVM than Java 8, this
    # tests detect the usage.
    echo "SUREFIRE_JVM_OPT: ${SUREFIRE_JVM_OPT}"
    mvn test -B -V \
      -Dclirr.skip=true \
      -Denforcer.skip=true \
      -Djava.net.preferIPv4Stack=true \
      ${SUREFIRE_JVM_OPT}
    RETURN_CODE=$?
    ;;
lint)
    mvn com.spotify.fmt:fmt-maven-plugin:check
    RETURN_CODE=$?
    ;;
javadoc)
    mvn javadoc:javadoc javadoc:test-javadoc
    RETURN_CODE=$?
    ;;
integration)
    mvn -B ${INTEGRATION_TEST_ARGS} \
      -ntp \
      -Dprotobuf.version=4.32.1 \
      -Penable-integration-tests \
      -Djava.net.preferIPv4Stack=true \
      -DtrimStackTrace=false \
      -Dclirr.skip=true \
      -Denforcer.skip=true \
      -Dmaven.main.skip=true \
      -Dspanner.gce.config.project_id=gcloud-devel \
      -Dspanner.testenv.instance=projects/gcloud-devel/instances/java-client-integration-tests \
      -fae \
      verify
    RETURN_CODE=$?
    ;;
integration-regular-sessions)
    mvn -B ${INTEGRATION_TEST_ARGS} \
      -ntp \
      -Dprotobuf.version=4.32.1 \
      -Penable-integration-tests \
      -Djava.net.preferIPv4Stack=true \
      -DtrimStackTrace=false \
      -Dclirr.skip=true \
      -Denforcer.skip=true \
      -Dmaven.main.skip=true \
      -Dspanner.gce.config.project_id=gcloud-devel \
      -Dspanner.testenv.instance=projects/gcloud-devel/instances/java-client-integration-tests-regular-sessions \
      -fae \
      verify
    RETURN_CODE=$?
    ;;
integration-directpath-enabled)
    mvn -B ${INTEGRATION_TEST_ARGS} \
      -ntp \
      -Dprotobuf.version=4.32.1 \
      -Penable-integration-tests \
      -Djava.net.preferIPv4Stack=true \
      -DtrimStackTrace=false \
      -Dclirr.skip=true \
      -Denforcer.skip=true \
      -Dmaven.main.skip=true \
      -Dspanner.gce.config.project_id=gcloud-devel \
      -Dspanner.testenv.instance=projects/gcloud-devel/instances/java-client-integration-tests-directpath \
      -fae \
      verify
    RETURN_CODE=$?
    ;;
integration-cloud-devel)
    mvn -B ${INTEGRATION_TEST_ARGS} \
      -ntp \
      -Dprotobuf.version=4.32.1 \
      -Penable-integration-tests \
      -Djava.net.preferIPv4Stack=true \
      -DtrimStackTrace=false \
      -Dclirr.skip=true \
      -Denforcer.skip=true \
      -Dmaven.main.skip=true \
      -Dspanner.gce.config.server_url=https://staging-wrenchworks.sandbox.googleapis.com \
      -Dspanner.testenv.instance=projects/span-cloud-testing/instances/spanner-java-client-testing \
      -Dspanner.gce.config.project_id=span-cloud-testing \
      -fae \
      verify
    RETURN_CODE=$?
    ;;
integration-cloud-devel-directpath-enabled)
    mvn -B ${INTEGRATION_TEST_ARGS} \
      -ntp \
      -Dprotobuf.version=4.32.1 \
      -Penable-integration-tests \
      -Djava.net.preferIPv4Stack=true \
      -DtrimStackTrace=false \
      -Dclirr.skip=true \
      -Denforcer.skip=true \
      -Dmaven.main.skip=true \
      -Dspanner.gce.config.server_url=https://staging-wrenchworks.sandbox.googleapis.com \
      -Dspanner.testenv.instance=projects/span-cloud-testing/instances/cloud-spanner-java-directpath \
      -Dspanner.gce.config.project_id=span-cloud-testing \
      -fae \
      verify
    RETURN_CODE=$?
    ;;
integration-cloud-staging|integration-cloud-staging-directpath-enabled)
    mvn -B ${INTEGRATION_TEST_ARGS} \
      -ntp \
      -Dprotobuf.version=4.32.1 \
      -Penable-integration-tests \
      -Djava.net.preferIPv4Stack=true \
      -DtrimStackTrace=false \
      -Dclirr.skip=true \
      -Denforcer.skip=true \
      -Dmaven.main.skip=true \
      -Dspanner.gce.config.server_url=https://preprod-spanner.sandbox.googleapis.com \
      -Dspanner.testenv.instance=projects/span-cloud-testing/instances/spanner-testing \
      -Dspanner.gce.config.project_id=span-cloud-testing \
      -fae \
      verify
    RETURN_CODE=$?
    ;;
graalvm)
    # Run Unit and Integration Tests with Native Image
<<<<<<< HEAD
    mvn test -Pnative -Penable-integration-tests -Dspanner.gce.config.project_id=gcloud-devel -Dspanner.testenv.instance=projects/gcloud-devel/instances/java-client-integration-tests \
      -Dprotobuf.version=4.32.1
=======
    # NOTE: These integration tests run on the Emulator.
    mvn test -Pnative -Penable-integration-tests -Dspanner.gce.config.project_id=gcloud-devel -Dspanner.testenv.instance=projects/gcloud-devel/instances/java-client-integration-tests-graalvm
>>>>>>> 347f3ace
    RETURN_CODE=$?
    ;;
graalvm17)
    # Run Unit and Integration Tests with Native Image
<<<<<<< HEAD
    mvn test -Pnative -Penable-integration-tests -Dspanner.gce.config.project_id=gcloud-devel -Dspanner.testenv.instance=projects/gcloud-devel/instances/java-client-integration-tests \
      -Dprotobuf.version=4.32.1
=======
    # NOTE: These integration tests run on the Emulator.
    mvn test -Pnative -Penable-integration-tests -Dspanner.gce.config.project_id=gcloud-devel -Dspanner.testenv.instance=projects/gcloud-devel/instances/java-client-integration-tests-graalvm
>>>>>>> 347f3ace
    RETURN_CODE=$?
    ;;
slowtests)
  mvn -B ${INTEGRATION_TEST_ARGS} \
    -ntp \
    -Pslow-tests \
    -Djava.net.preferIPv4Stack=true \
    -DskipITs=false \
    -DtrimStackTrace=false \
    -Dclirr.skip=true \
    -Denforcer.skip=true \
    -Dmaven.main.skip=true \
    -fae \
    verify
  RETURN_CODE=$?
  ;;
samples|samples-slow-tests)
    SAMPLES_DIR=samples
    PROFILES=''
    # only run ITs in snapshot/ on presubmit PRs. run ITs in all 3 samples/ subdirectories otherwise.
    if [[ ! -z ${KOKORO_GITHUB_PULL_REQUEST_NUMBER} ]]
    then
      SAMPLES_DIR=samples/snapshot
    elif [[ ${JOB_TYPE} = 'samples-slow-tests' ]]
    then
      SAMPLES_DIR=samples/snippets
      PROFILES='-Pslow-tests,!integration-tests'
    fi

    if [[ -f ${SAMPLES_DIR}/pom.xml ]]
    then
        for FILE in ${KOKORO_GFILE_DIR}/secret_manager/*-samples-secrets; do
          [[ -f "$FILE" ]] || continue
          source "$FILE"
        done

        pushd ${SAMPLES_DIR}
        mvn -B \
          -ntp \
          -DtrimStackTrace=false \
          -Dclirr.skip=true \
          -Denforcer.skip=true \
          ${PROFILES} \
          -fae \
          verify
        RETURN_CODE=$?
        popd
    else
        echo "no sample pom.xml found - skipping sample tests"
    fi
    ;;
clirr)
    mvn -B -Denforcer.skip=true clirr:check
    RETURN_CODE=$?
    ;;
*)
    ;;
esac

if [[ ! -z "${SPANNER_EMULATOR_HOST}" ]]; then
  echo "Stopping emulator"
  docker container stop spanner-emulator
fi

if [ "${REPORT_COVERAGE}" == "true" ]
then
  bash ${KOKORO_GFILE_DIR}/codecov.sh
fi

# fix output location of logs
bash .kokoro/coerce_logs.sh

if [[ "${ENABLE_FLAKYBOT}" == "true" ]]
then
    chmod +x ${KOKORO_GFILE_DIR}/linux_amd64/flakybot
    ${KOKORO_GFILE_DIR}/linux_amd64/flakybot -repo=googleapis/java-spanner
fi

echo "exiting with ${RETURN_CODE}"
exit ${RETURN_CODE}<|MERGE_RESOLUTION|>--- conflicted
+++ resolved
@@ -105,7 +105,23 @@
       verify
     RETURN_CODE=$?
     ;;
-integration-regular-sessions)
+integration-directpath-enabled)
+    mvn -B ${INTEGRATION_TEST_ARGS} \
+      -ntp \
+      -Dprotobuf.version=4.32.1 \
+      -Penable-integration-tests \
+      -Djava.net.preferIPv4Stack=true \
+      -DtrimStackTrace=false \
+      -Dclirr.skip=true \
+      -Denforcer.skip=true \
+      -Dmaven.main.skip=true \
+      -Dspanner.testenv.instance=projects/span-cloud-testing/instances/spanner-java-client-directpath \
+      -Dspanner.gce.config.project_id=span-cloud-testing \
+      -fae \
+      verify
+    RETURN_CODE=$?
+    ;;
+integration-multiplexed-sessions-enabled)
     mvn -B ${INTEGRATION_TEST_ARGS} \
       -ntp \
       -Dprotobuf.version=4.32.1 \
@@ -124,7 +140,6 @@
 integration-directpath-enabled)
     mvn -B ${INTEGRATION_TEST_ARGS} \
       -ntp \
-      -Dprotobuf.version=4.32.1 \
       -Penable-integration-tests \
       -Djava.net.preferIPv4Stack=true \
       -DtrimStackTrace=false \
@@ -190,24 +205,14 @@
     ;;
 graalvm)
     # Run Unit and Integration Tests with Native Image
-<<<<<<< HEAD
     mvn test -Pnative -Penable-integration-tests -Dspanner.gce.config.project_id=gcloud-devel -Dspanner.testenv.instance=projects/gcloud-devel/instances/java-client-integration-tests \
       -Dprotobuf.version=4.32.1
-=======
-    # NOTE: These integration tests run on the Emulator.
-    mvn test -Pnative -Penable-integration-tests -Dspanner.gce.config.project_id=gcloud-devel -Dspanner.testenv.instance=projects/gcloud-devel/instances/java-client-integration-tests-graalvm
->>>>>>> 347f3ace
     RETURN_CODE=$?
     ;;
 graalvm17)
     # Run Unit and Integration Tests with Native Image
-<<<<<<< HEAD
     mvn test -Pnative -Penable-integration-tests -Dspanner.gce.config.project_id=gcloud-devel -Dspanner.testenv.instance=projects/gcloud-devel/instances/java-client-integration-tests \
       -Dprotobuf.version=4.32.1
-=======
-    # NOTE: These integration tests run on the Emulator.
-    mvn test -Pnative -Penable-integration-tests -Dspanner.gce.config.project_id=gcloud-devel -Dspanner.testenv.instance=projects/gcloud-devel/instances/java-client-integration-tests-graalvm
->>>>>>> 347f3ace
     RETURN_CODE=$?
     ;;
 slowtests)
