// Copyright 2021 Google LLC
//
// Licensed under the Apache License, Version 2.0 (the "License");
// you may not use this file except in compliance with the License.
// You may obtain a copy of the License at
//
//     http://www.apache.org/licenses/LICENSE-2.0
//
// Unless required by applicable law or agreed to in writing, software
// distributed under the License is distributed on an "AS IS" BASIS,
// WITHOUT WARRANTIES OR CONDITIONS OF ANY KIND, either express or implied.
// See the License for the specific language governing permissions and
// limitations under the License.

syntax = "proto3";

package google.spanner.v1;

import "google/api/field_behavior.proto";
import "google/api/annotations.proto";

option csharp_namespace = "Google.Cloud.Spanner.V1";
option go_package = "google.golang.org/genproto/googleapis/spanner/v1;spanner";
option java_multiple_files = true;
option java_outer_classname = "TypeProto";
option java_package = "com.google.spanner.v1";
option php_namespace = "Google\\Cloud\\Spanner\\V1";
option ruby_package = "Google::Cloud::Spanner::V1";

// `Type` indicates the type of a Cloud Spanner value, as might be stored in a
// table cell or returned from an SQL query.
message Type {
  // Required. The [TypeCode][google.spanner.v1.TypeCode] for this type.
  TypeCode code = 1 [(google.api.field_behavior) = REQUIRED];

  // If [code][google.spanner.v1.Type.code] == [ARRAY][google.spanner.v1.TypeCode.ARRAY], then `array_element_type`
  // is the type of the array elements.
  Type array_element_type = 2;

  // If [code][google.spanner.v1.Type.code] == [STRUCT][google.spanner.v1.TypeCode.STRUCT], then `struct_type`
  // provides type information for the struct's fields.
  StructType struct_type = 3;
}

// `StructType` defines the fields of a [STRUCT][google.spanner.v1.TypeCode.STRUCT] type.
message StructType {
  // Message representing a single field of a struct.
  message Field {
    // The name of the field. For reads, this is the column name. For
    // SQL queries, it is the column alias (e.g., `"Word"` in the
    // query `"SELECT 'hello' AS Word"`), or the column name (e.g.,
    // `"ColName"` in the query `"SELECT ColName FROM Table"`). Some
    // columns might have an empty name (e.g., `"SELECT
    // UPPER(ColName)"`). Note that a query result can contain
    // multiple fields with the same name.
    string name = 1;

    // The type of the field.
    Type type = 2;
  }

  // The list of fields that make up this struct. Order is
  // significant, because values of this struct type are represented as
  // lists, where the order of field values matches the order of
  // fields in the [StructType][google.spanner.v1.StructType]. In turn, the order of fields
  // matches the order of columns in a read request, or the order of
  // fields in the `SELECT` clause of a query.
  repeated Field fields = 1;
}

// `TypeCode` is used as part of [Type][google.spanner.v1.Type] to
// indicate the type of a Cloud Spanner value.
//
// Each legal value of a type can be encoded to or decoded from a JSON
// value, using the encodings described below. All Cloud Spanner values can
// be `null`, regardless of type; `null`s are always encoded as a JSON
// `null`.
enum TypeCode {
  // Not specified.
  TYPE_CODE_UNSPECIFIED = 0;

  // Encoded as JSON `true` or `false`.
  BOOL = 1;

  // Encoded as `string`, in decimal format.
  INT64 = 2;

  // Encoded as `number`, or the strings `"NaN"`, `"Infinity"`, or
  // `"-Infinity"`.
  FLOAT64 = 3;

  // Encoded as `string` in RFC 3339 timestamp format. The time zone
  // must be present, and must be `"Z"`.
  //
  // If the schema has the column option
  // `allow_commit_timestamp=true`, the placeholder string
  // `"spanner.commit_timestamp()"` can be used to instruct the system
  // to insert the commit timestamp associated with the transaction
  // commit.
  TIMESTAMP = 4;

  // Encoded as `string` in RFC 3339 date format.
  DATE = 5;

  // Encoded as `string`.
  STRING = 6;

  // Encoded as a base64-encoded `string`, as described in RFC 4648,
  // section 4.
  BYTES = 7;

  // Encoded as `list`, where the list elements are represented
  // according to
  // [array_element_type][google.spanner.v1.Type.array_element_type].
  ARRAY = 8;

  // Encoded as `list`, where list element `i` is represented according
  // to [struct_type.fields[i]][google.spanner.v1.StructType.fields].
  STRUCT = 9;

  // Encoded as `string`, in decimal format or scientific notation format.
  // <br>Decimal format:
  // <br>`[+-]Digits[.[Digits]]` or
  // <br>`[+-][Digits].Digits`
  //
  // Scientific notation:
  // <br>`[+-]Digits[.[Digits]][ExponentIndicator[+-]Digits]` or
  // <br>`[+-][Digits].Digits[ExponentIndicator[+-]Digits]`
  // <br>(ExponentIndicator is `"e"` or `"E"`)
  NUMERIC = 10;

<<<<<<< HEAD
=======
  // Encoded as a JSON-formatted 'string' as described in RFC 7159. The
  // following rules will be applied when parsing JSON input:
  // - Whitespace will be stripped from the document.
  // - If a JSON object has duplicate keys, only the first key will be
  //   preserved.
  // - Members of a JSON object are not guaranteed to have their order
  //   preserved. JSON array elements will have their order preserved.
>>>>>>> d7ff9409
  JSON = 11;
}<|MERGE_RESOLUTION|>--- conflicted
+++ resolved
@@ -129,8 +129,6 @@
   // <br>(ExponentIndicator is `"e"` or `"E"`)
   NUMERIC = 10;
 
-<<<<<<< HEAD
-=======
   // Encoded as a JSON-formatted 'string' as described in RFC 7159. The
   // following rules will be applied when parsing JSON input:
   // - Whitespace will be stripped from the document.
@@ -138,6 +136,5 @@
   //   preserved.
   // - Members of a JSON object are not guaranteed to have their order
   //   preserved. JSON array elements will have their order preserved.
->>>>>>> d7ff9409
   JSON = 11;
 }