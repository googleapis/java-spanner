// Copyright 2023 Google LLC
//
// Licensed under the Apache License, Version 2.0 (the "License");
// you may not use this file except in compliance with the License.
// You may obtain a copy of the License at
//
//     http://www.apache.org/licenses/LICENSE-2.0
//
// Unless required by applicable law or agreed to in writing, software
// distributed under the License is distributed on an "AS IS" BASIS,
// WITHOUT WARRANTIES OR CONDITIONS OF ANY KIND, either express or implied.
// See the License for the specific language governing permissions and
// limitations under the License.

syntax = "proto3";

package google.spanner.v1;

import public "google/spanner/v1/commit_response.proto";

import "google/api/annotations.proto";
import "google/api/client.proto";
import "google/api/field_behavior.proto";
import "google/api/resource.proto";
import "google/protobuf/duration.proto";
import "google/protobuf/empty.proto";
import "google/protobuf/struct.proto";
import "google/protobuf/timestamp.proto";
import "google/rpc/status.proto";
import "google/spanner/v1/keys.proto";
import "google/spanner/v1/mutation.proto";
import "google/spanner/v1/result_set.proto";
import "google/spanner/v1/transaction.proto";
import "google/spanner/v1/type.proto";

option csharp_namespace = "Google.Cloud.Spanner.V1";
option go_package = "cloud.google.com/go/spanner/apiv1/spannerpb;spannerpb";
option java_multiple_files = true;
option java_outer_classname = "SpannerProto";
option java_package = "com.google.spanner.v1";
option php_namespace = "Google\\Cloud\\Spanner\\V1";
option ruby_package = "Google::Cloud::Spanner::V1";
option (google.api.resource_definition) = {
  type: "spanner.googleapis.com/Database"
  pattern: "projects/{project}/instances/{instance}/databases/{database}"
};

// Cloud Spanner API
//
// The Cloud Spanner API can be used to manage sessions and execute
// transactions on data stored in Cloud Spanner databases.
service Spanner {
  option (google.api.default_host) = "spanner.googleapis.com";
  option (google.api.oauth_scopes) =
      "https://www.googleapis.com/auth/cloud-platform,"
      "https://www.googleapis.com/auth/spanner.data";

  // Creates a new session. A session can be used to perform
  // transactions that read and/or modify data in a Cloud Spanner database.
  // Sessions are meant to be reused for many consecutive
  // transactions.
  //
  // Sessions can only execute one transaction at a time. To execute
  // multiple concurrent read-write/write-only transactions, create
  // multiple sessions. Note that standalone reads and queries use a
  // transaction internally, and count toward the one transaction
  // limit.
  //
  // Active sessions use additional server resources, so it is a good idea to
  // delete idle and unneeded sessions.
  // Aside from explicit deletes, Cloud Spanner may delete sessions for which no
  // operations are sent for more than an hour. If a session is deleted,
  // requests to it return `NOT_FOUND`.
  //
  // Idle sessions can be kept alive by sending a trivial SQL query
  // periodically, e.g., `"SELECT 1"`.
  rpc CreateSession(CreateSessionRequest) returns (Session) {
    option (google.api.http) = {
      post: "/v1/{database=projects/*/instances/*/databases/*}/sessions"
      body: "*"
    };
    option (google.api.method_signature) = "database";
  }

  // Creates multiple new sessions.
  //
  // This API can be used to initialize a session cache on the clients.
  // See https://goo.gl/TgSFN2 for best practices on session cache management.
  rpc BatchCreateSessions(BatchCreateSessionsRequest)
      returns (BatchCreateSessionsResponse) {
    option (google.api.http) = {
      post: "/v1/{database=projects/*/instances/*/databases/*}/sessions:batchCreate"
      body: "*"
    };
    option (google.api.method_signature) = "database,session_count";
  }

  // Gets a session. Returns `NOT_FOUND` if the session does not exist.
  // This is mainly useful for determining whether a session is still
  // alive.
  rpc GetSession(GetSessionRequest) returns (Session) {
    option (google.api.http) = {
      get: "/v1/{name=projects/*/instances/*/databases/*/sessions/*}"
    };
    option (google.api.method_signature) = "name";
  }

  // Lists all sessions in a given database.
  rpc ListSessions(ListSessionsRequest) returns (ListSessionsResponse) {
    option (google.api.http) = {
      get: "/v1/{database=projects/*/instances/*/databases/*}/sessions"
    };
    option (google.api.method_signature) = "database";
  }

  // Ends a session, releasing server resources associated with it. This will
  // asynchronously trigger cancellation of any operations that are running with
  // this session.
  rpc DeleteSession(DeleteSessionRequest) returns (google.protobuf.Empty) {
    option (google.api.http) = {
      delete: "/v1/{name=projects/*/instances/*/databases/*/sessions/*}"
    };
    option (google.api.method_signature) = "name";
  }

  // Executes an SQL statement, returning all results in a single reply. This
  // method cannot be used to return a result set larger than 10 MiB;
  // if the query yields more data than that, the query fails with
  // a `FAILED_PRECONDITION` error.
  //
  // Operations inside read-write transactions might return `ABORTED`. If
  // this occurs, the application should restart the transaction from
  // the beginning. See [Transaction][google.spanner.v1.Transaction] for more
  // details.
  //
  // Larger result sets can be fetched in streaming fashion by calling
  // [ExecuteStreamingSql][google.spanner.v1.Spanner.ExecuteStreamingSql]
  // instead.
  rpc ExecuteSql(ExecuteSqlRequest) returns (ResultSet) {
    option (google.api.http) = {
      post: "/v1/{session=projects/*/instances/*/databases/*/sessions/*}:executeSql"
      body: "*"
    };
  }

  // Like [ExecuteSql][google.spanner.v1.Spanner.ExecuteSql], except returns the
  // result set as a stream. Unlike
  // [ExecuteSql][google.spanner.v1.Spanner.ExecuteSql], there is no limit on
  // the size of the returned result set. However, no individual row in the
  // result set can exceed 100 MiB, and no column value can exceed 10 MiB.
  rpc ExecuteStreamingSql(ExecuteSqlRequest) returns (stream PartialResultSet) {
    option (google.api.http) = {
      post: "/v1/{session=projects/*/instances/*/databases/*/sessions/*}:executeStreamingSql"
      body: "*"
    };
  }

  // Executes a batch of SQL DML statements. This method allows many statements
  // to be run with lower latency than submitting them sequentially with
  // [ExecuteSql][google.spanner.v1.Spanner.ExecuteSql].
  //
  // Statements are executed in sequential order. A request can succeed even if
  // a statement fails. The
  // [ExecuteBatchDmlResponse.status][google.spanner.v1.ExecuteBatchDmlResponse.status]
  // field in the response provides information about the statement that failed.
  // Clients must inspect this field to determine whether an error occurred.
  //
  // Execution stops after the first failed statement; the remaining statements
  // are not executed.
  rpc ExecuteBatchDml(ExecuteBatchDmlRequest)
      returns (ExecuteBatchDmlResponse) {
    option (google.api.http) = {
      post: "/v1/{session=projects/*/instances/*/databases/*/sessions/*}:executeBatchDml"
      body: "*"
    };
  }

  // Reads rows from the database using key lookups and scans, as a
  // simple key/value style alternative to
  // [ExecuteSql][google.spanner.v1.Spanner.ExecuteSql].  This method cannot be
  // used to return a result set larger than 10 MiB; if the read matches more
  // data than that, the read fails with a `FAILED_PRECONDITION`
  // error.
  //
  // Reads inside read-write transactions might return `ABORTED`. If
  // this occurs, the application should restart the transaction from
  // the beginning. See [Transaction][google.spanner.v1.Transaction] for more
  // details.
  //
  // Larger result sets can be yielded in streaming fashion by calling
  // [StreamingRead][google.spanner.v1.Spanner.StreamingRead] instead.
  rpc Read(ReadRequest) returns (ResultSet) {
    option (google.api.http) = {
      post: "/v1/{session=projects/*/instances/*/databases/*/sessions/*}:read"
      body: "*"
    };
  }

  // Like [Read][google.spanner.v1.Spanner.Read], except returns the result set
  // as a stream. Unlike [Read][google.spanner.v1.Spanner.Read], there is no
  // limit on the size of the returned result set. However, no individual row in
  // the result set can exceed 100 MiB, and no column value can exceed
  // 10 MiB.
  rpc StreamingRead(ReadRequest) returns (stream PartialResultSet) {
    option (google.api.http) = {
      post: "/v1/{session=projects/*/instances/*/databases/*/sessions/*}:streamingRead"
      body: "*"
    };
  }

  // Begins a new transaction. This step can often be skipped:
  // [Read][google.spanner.v1.Spanner.Read],
  // [ExecuteSql][google.spanner.v1.Spanner.ExecuteSql] and
  // [Commit][google.spanner.v1.Spanner.Commit] can begin a new transaction as a
  // side-effect.
  rpc BeginTransaction(BeginTransactionRequest) returns (Transaction) {
    option (google.api.http) = {
      post: "/v1/{session=projects/*/instances/*/databases/*/sessions/*}:beginTransaction"
      body: "*"
    };
    option (google.api.method_signature) = "session,options";
  }

  // Commits a transaction. The request includes the mutations to be
  // applied to rows in the database.
  //
  // `Commit` might return an `ABORTED` error. This can occur at any time;
  // commonly, the cause is conflicts with concurrent
  // transactions. However, it can also happen for a variety of other
  // reasons. If `Commit` returns `ABORTED`, the caller should re-attempt
  // the transaction from the beginning, re-using the same session.
  //
  // On very rare occasions, `Commit` might return `UNKNOWN`. This can happen,
  // for example, if the client job experiences a 1+ hour networking failure.
  // At that point, Cloud Spanner has lost track of the transaction outcome and
  // we recommend that you perform another read from the database to see the
  // state of things as they are now.
  rpc Commit(CommitRequest) returns (CommitResponse) {
    option (google.api.http) = {
      post: "/v1/{session=projects/*/instances/*/databases/*/sessions/*}:commit"
      body: "*"
    };
    option (google.api.method_signature) = "session,transaction_id,mutations";
    option (google.api.method_signature) =
        "session,single_use_transaction,mutations";
  }

  // Rolls back a transaction, releasing any locks it holds. It is a good
  // idea to call this for any transaction that includes one or more
  // [Read][google.spanner.v1.Spanner.Read] or
  // [ExecuteSql][google.spanner.v1.Spanner.ExecuteSql] requests and ultimately
  // decides not to commit.
  //
  // `Rollback` returns `OK` if it successfully aborts the transaction, the
  // transaction was already aborted, or the transaction is not
  // found. `Rollback` never returns `ABORTED`.
  rpc Rollback(RollbackRequest) returns (google.protobuf.Empty) {
    option (google.api.http) = {
      post: "/v1/{session=projects/*/instances/*/databases/*/sessions/*}:rollback"
      body: "*"
    };
    option (google.api.method_signature) = "session,transaction_id";
  }

  // Creates a set of partition tokens that can be used to execute a query
  // operation in parallel.  Each of the returned partition tokens can be used
  // by [ExecuteStreamingSql][google.spanner.v1.Spanner.ExecuteStreamingSql] to
  // specify a subset of the query result to read.  The same session and
  // read-only transaction must be used by the PartitionQueryRequest used to
  // create the partition tokens and the ExecuteSqlRequests that use the
  // partition tokens.
  //
  // Partition tokens become invalid when the session used to create them
  // is deleted, is idle for too long, begins a new transaction, or becomes too
  // old.  When any of these happen, it is not possible to resume the query, and
  // the whole operation must be restarted from the beginning.
  rpc PartitionQuery(PartitionQueryRequest) returns (PartitionResponse) {
    option (google.api.http) = {
      post: "/v1/{session=projects/*/instances/*/databases/*/sessions/*}:partitionQuery"
      body: "*"
    };
  }

  // Creates a set of partition tokens that can be used to execute a read
  // operation in parallel.  Each of the returned partition tokens can be used
  // by [StreamingRead][google.spanner.v1.Spanner.StreamingRead] to specify a
  // subset of the read result to read.  The same session and read-only
  // transaction must be used by the PartitionReadRequest used to create the
  // partition tokens and the ReadRequests that use the partition tokens.  There
  // are no ordering guarantees on rows returned among the returned partition
  // tokens, or even within each individual StreamingRead call issued with a
  // partition_token.
  //
  // Partition tokens become invalid when the session used to create them
  // is deleted, is idle for too long, begins a new transaction, or becomes too
  // old.  When any of these happen, it is not possible to resume the read, and
  // the whole operation must be restarted from the beginning.
  rpc PartitionRead(PartitionReadRequest) returns (PartitionResponse) {
    option (google.api.http) = {
      post: "/v1/{session=projects/*/instances/*/databases/*/sessions/*}:partitionRead"
      body: "*"
    };
  }

  // Batches the supplied mutation groups in a collection of efficient
  // transactions. All mutations in a group are committed atomically. However,
  // mutations across groups can be committed non-atomically in an unspecified
  // order and thus, they must be independent of each other. Partial failure is
  // possible, i.e., some groups may have been committed successfully, while
  // some may have failed. The results of individual batches are streamed into
  // the response as the batches are applied.
  //
  // BatchWrite requests are not replay protected, meaning that each mutation
  // group may be applied more than once. Replays of non-idempotent mutations
  // may have undesirable effects. For example, replays of an insert mutation
  // may produce an already exists error or if you use generated or commit
  // timestamp-based keys, it may result in additional rows being added to the
  // mutation's table. We recommend structuring your mutation groups to be
  // idempotent to avoid this issue.
  rpc BatchWrite(BatchWriteRequest) returns (stream BatchWriteResponse) {
    option (google.api.http) = {
      post: "/v1/{session=projects/*/instances/*/databases/*/sessions/*}:batchWrite"
      body: "*"
    };
    option (google.api.method_signature) = "session,mutation_groups";
  }
}

// The request for [CreateSession][google.spanner.v1.Spanner.CreateSession].
message CreateSessionRequest {
  // Required. The database in which the new session is created.
  string database = 1 [
    (google.api.field_behavior) = REQUIRED,
    (google.api.resource_reference) = {
      type: "spanner.googleapis.com/Database"
    }
  ];

  // Required. The session to create.
  Session session = 2 [(google.api.field_behavior) = REQUIRED];
}

// The request for
// [BatchCreateSessions][google.spanner.v1.Spanner.BatchCreateSessions].
message BatchCreateSessionsRequest {
  // Required. The database in which the new sessions are created.
  string database = 1 [
    (google.api.field_behavior) = REQUIRED,
    (google.api.resource_reference) = {
      type: "spanner.googleapis.com/Database"
    }
  ];

  // Parameters to be applied to each created session.
  Session session_template = 2;

  // Required. The number of sessions to be created in this batch call.
  // The API may return fewer than the requested number of sessions. If a
  // specific number of sessions are desired, the client can make additional
  // calls to BatchCreateSessions (adjusting
  // [session_count][google.spanner.v1.BatchCreateSessionsRequest.session_count]
  // as necessary).
  int32 session_count = 3 [(google.api.field_behavior) = REQUIRED];
}

// The response for
// [BatchCreateSessions][google.spanner.v1.Spanner.BatchCreateSessions].
message BatchCreateSessionsResponse {
  // The freshly created sessions.
  repeated Session session = 1;
}

// A session in the Cloud Spanner API.
message Session {
  option (google.api.resource) = {
    type: "spanner.googleapis.com/Session"
    pattern: "projects/{project}/instances/{instance}/databases/{database}/sessions/{session}"
  };

  // Output only. The name of the session. This is always system-assigned.
  string name = 1 [(google.api.field_behavior) = OUTPUT_ONLY];

  // The labels for the session.
  //
  //  * Label keys must be between 1 and 63 characters long and must conform to
  //    the following regular expression: `[a-z]([-a-z0-9]*[a-z0-9])?`.
  //  * Label values must be between 0 and 63 characters long and must conform
  //    to the regular expression `([a-z]([-a-z0-9]*[a-z0-9])?)?`.
  //  * No more than 64 labels can be associated with a given session.
  //
  // See https://goo.gl/xmQnxf for more information on and examples of labels.
  map<string, string> labels = 2;

  // Output only. The timestamp when the session is created.
  google.protobuf.Timestamp create_time = 3
      [(google.api.field_behavior) = OUTPUT_ONLY];

  // Output only. The approximate timestamp when the session is last used. It is
  // typically earlier than the actual last use time.
  google.protobuf.Timestamp approximate_last_use_time = 4
      [(google.api.field_behavior) = OUTPUT_ONLY];

  // The database role which created this session.
  string creator_role = 5;
}

// The request for [GetSession][google.spanner.v1.Spanner.GetSession].
message GetSessionRequest {
  // Required. The name of the session to retrieve.
  string name = 1 [
    (google.api.field_behavior) = REQUIRED,
    (google.api.resource_reference) = { type: "spanner.googleapis.com/Session" }
  ];
}

// The request for [ListSessions][google.spanner.v1.Spanner.ListSessions].
message ListSessionsRequest {
  // Required. The database in which to list sessions.
  string database = 1 [
    (google.api.field_behavior) = REQUIRED,
    (google.api.resource_reference) = {
      type: "spanner.googleapis.com/Database"
    }
  ];

  // Number of sessions to be returned in the response. If 0 or less, defaults
  // to the server's maximum allowed page size.
  int32 page_size = 2;

  // If non-empty, `page_token` should contain a
  // [next_page_token][google.spanner.v1.ListSessionsResponse.next_page_token]
  // from a previous
  // [ListSessionsResponse][google.spanner.v1.ListSessionsResponse].
  string page_token = 3;

  // An expression for filtering the results of the request. Filter rules are
  // case insensitive. The fields eligible for filtering are:
  //
  //   * `labels.key` where key is the name of a label
  //
  // Some examples of using filters are:
  //
  //   * `labels.env:*` --> The session has the label "env".
  //   * `labels.env:dev` --> The session has the label "env" and the value of
  //                        the label contains the string "dev".
  string filter = 4;
}

// The response for [ListSessions][google.spanner.v1.Spanner.ListSessions].
message ListSessionsResponse {
  // The list of requested sessions.
  repeated Session sessions = 1;

  // `next_page_token` can be sent in a subsequent
  // [ListSessions][google.spanner.v1.Spanner.ListSessions] call to fetch more
  // of the matching sessions.
  string next_page_token = 2;
}

// The request for [DeleteSession][google.spanner.v1.Spanner.DeleteSession].
message DeleteSessionRequest {
  // Required. The name of the session to delete.
  string name = 1 [
    (google.api.field_behavior) = REQUIRED,
    (google.api.resource_reference) = { type: "spanner.googleapis.com/Session" }
  ];
}

// Common request options for various APIs.
message RequestOptions {
  // The relative priority for requests. Note that priority is not applicable
  // for [BeginTransaction][google.spanner.v1.Spanner.BeginTransaction].
  //
  // The priority acts as a hint to the Cloud Spanner scheduler and does not
  // guarantee priority or order of execution. For example:
  //
  // * Some parts of a write operation always execute at `PRIORITY_HIGH`,
  //   regardless of the specified priority. This may cause you to see an
  //   increase in high priority workload even when executing a low priority
  //   request. This can also potentially cause a priority inversion where a
  //   lower priority request will be fulfilled ahead of a higher priority
  //   request.
  // * If a transaction contains multiple operations with different priorities,
  //   Cloud Spanner does not guarantee to process the higher priority
  //   operations first. There may be other constraints to satisfy, such as
  //   order of operations.
  enum Priority {
    // `PRIORITY_UNSPECIFIED` is equivalent to `PRIORITY_HIGH`.
    PRIORITY_UNSPECIFIED = 0;

    // This specifies that the request is low priority.
    PRIORITY_LOW = 1;

    // This specifies that the request is medium priority.
    PRIORITY_MEDIUM = 2;

    // This specifies that the request is high priority.
    PRIORITY_HIGH = 3;
  }

  // Priority for the request.
  Priority priority = 1;

  // A per-request tag which can be applied to queries or reads, used for
  // statistics collection.
  // Both request_tag and transaction_tag can be specified for a read or query
  // that belongs to a transaction.
  // This field is ignored for requests where it's not applicable (e.g.
  // CommitRequest).
  // Legal characters for `request_tag` values are all printable characters
  // (ASCII 32 - 126) and the length of a request_tag is limited to 50
  // characters. Values that exceed this limit are truncated.
  // Any leading underscore (_) characters will be removed from the string.
  string request_tag = 2;

  // A tag used for statistics collection about this transaction.
  // Both request_tag and transaction_tag can be specified for a read or query
  // that belongs to a transaction.
  // The value of transaction_tag should be the same for all requests belonging
  // to the same transaction.
  // If this request doesn't belong to any transaction, transaction_tag will be
  // ignored.
  // Legal characters for `transaction_tag` values are all printable characters
  // (ASCII 32 - 126) and the length of a transaction_tag is limited to 50
  // characters. Values that exceed this limit are truncated.
  // Any leading underscore (_) characters will be removed from the string.
  string transaction_tag = 3;
}

// The DirectedReadOptions can be used to indicate which replicas or regions
// should be used for non-transactional reads or queries.
//
// DirectedReadOptions may only be specified for a read-only transaction,
// otherwise the API will return an `INVALID_ARGUMENT` error.
message DirectedReadOptions {
  // The directed read replica selector.
  // Callers must provide one or more of the following fields for replica
  // selection:
  //
  //   * `location` - The location must be one of the regions within the
  //      multi-region configuration of your database.
  //   * `type` - The type of the replica.
  //
  // Some examples of using replica_selectors are:
  //
  //   * `location:us-east1` --> The "us-east1" replica(s) of any available type
  //                             will be used to process the request.
  //   * `type:READ_ONLY`    --> The "READ_ONLY" type replica(s) in nearest
  // .                            available location will be used to process the
  //                             request.
  //   * `location:us-east1 type:READ_ONLY` --> The "READ_ONLY" type replica(s)
  //                          in location "us-east1" will be used to process
  //                          the request.
  message ReplicaSelection {
    // Indicates the type of replica.
    enum Type {
      // Not specified.
      TYPE_UNSPECIFIED = 0;

      // Read-write replicas support both reads and writes.
      READ_WRITE = 1;

      // Read-only replicas only support reads (not writes).
      READ_ONLY = 2;
    }

    // The location or region of the serving requests, e.g. "us-east1".
    string location = 1;

    // The type of replica.
    Type type = 2;
  }

  // An IncludeReplicas contains a repeated set of ReplicaSelection which
  // indicates the order in which replicas should be considered.
  message IncludeReplicas {
    // The directed read replica selector.
    repeated ReplicaSelection replica_selections = 1;

    // If true, Spanner will not route requests to a replica outside the
    // include_replicas list when all of the specified replicas are unavailable
    // or unhealthy. Default value is `false`.
    bool auto_failover_disabled = 2;
  }

  // An ExcludeReplicas contains a repeated set of ReplicaSelection that should
  // be excluded from serving requests.
  message ExcludeReplicas {
    // The directed read replica selector.
    repeated ReplicaSelection replica_selections = 1;
  }

  // Required. Replicas indicates the order in which replicas should be
  // considered. At most one of either include_replicas or exclude_replicas
  // should be present in the message.
  oneof replicas {
    // Include_replicas indicates the order of replicas (as they appear in
    // this list) to process the request. If auto_failover_disabled is set to
    // true and all replicas are exhausted without finding a healthy replica,
    // Spanner will wait for a replica in the list to become available, requests
    // may fail due to `DEADLINE_EXCEEDED` errors.
    IncludeReplicas include_replicas = 1;

    // Exclude_replicas indicates that should be excluded from serving
    // requests. Spanner will not route requests to the replicas in this list.
    ExcludeReplicas exclude_replicas = 2;
  }
}

// The request for [ExecuteSql][google.spanner.v1.Spanner.ExecuteSql] and
// [ExecuteStreamingSql][google.spanner.v1.Spanner.ExecuteStreamingSql].
message ExecuteSqlRequest {
  // Mode in which the statement must be processed.
  enum QueryMode {
    // The default mode. Only the statement results are returned.
    NORMAL = 0;

    // This mode returns only the query plan, without any results or
    // execution statistics information.
    PLAN = 1;

    // This mode returns both the query plan and the execution statistics along
    // with the results.
    PROFILE = 2;
  }

  // Query optimizer configuration.
  message QueryOptions {
    // An option to control the selection of optimizer version.
    //
    // This parameter allows individual queries to pick different query
    // optimizer versions.
    //
    // Specifying `latest` as a value instructs Cloud Spanner to use the
    // latest supported query optimizer version. If not specified, Cloud Spanner
    // uses the optimizer version set at the database level options. Any other
    // positive integer (from the list of supported optimizer versions)
    // overrides the default optimizer version for query execution.
    //
    // The list of supported optimizer versions can be queried from
    // SPANNER_SYS.SUPPORTED_OPTIMIZER_VERSIONS.
    //
    // Executing a SQL statement with an invalid optimizer version fails with
    // an `INVALID_ARGUMENT` error.
    //
    // See
    // https://cloud.google.com/spanner/docs/query-optimizer/manage-query-optimizer
    // for more information on managing the query optimizer.
    //
    // The `optimizer_version` statement hint has precedence over this setting.
    string optimizer_version = 1;

    // An option to control the selection of optimizer statistics package.
    //
    // This parameter allows individual queries to use a different query
    // optimizer statistics package.
    //
    // Specifying `latest` as a value instructs Cloud Spanner to use the latest
    // generated statistics package. If not specified, Cloud Spanner uses
    // the statistics package set at the database level options, or the latest
    // package if the database option is not set.
    //
    // The statistics package requested by the query has to be exempt from
    // garbage collection. This can be achieved with the following DDL
    // statement:
    //
    // ```
    // ALTER STATISTICS <package_name> SET OPTIONS (allow_gc=false)
    // ```
    //
    // The list of available statistics packages can be queried from
    // `INFORMATION_SCHEMA.SPANNER_STATISTICS`.
    //
    // Executing a SQL statement with an invalid optimizer statistics package
    // or with a statistics package that allows garbage collection fails with
    // an `INVALID_ARGUMENT` error.
    string optimizer_statistics_package = 2;
  }

  // Required. The session in which the SQL query should be performed.
  string session = 1 [
    (google.api.field_behavior) = REQUIRED,
    (google.api.resource_reference) = { type: "spanner.googleapis.com/Session" }
  ];

  // The transaction to use.
  //
  // For queries, if none is provided, the default is a temporary read-only
  // transaction with strong concurrency.
  //
  // Standard DML statements require a read-write transaction. To protect
  // against replays, single-use transactions are not supported.  The caller
  // must either supply an existing transaction ID or begin a new transaction.
  //
  // Partitioned DML requires an existing Partitioned DML transaction ID.
  TransactionSelector transaction = 2;

  // Required. The SQL string.
  string sql = 3 [(google.api.field_behavior) = REQUIRED];

  // Parameter names and values that bind to placeholders in the SQL string.
  //
  // A parameter placeholder consists of the `@` character followed by the
  // parameter name (for example, `@firstName`). Parameter names must conform
  // to the naming requirements of identifiers as specified at
  // https://cloud.google.com/spanner/docs/lexical#identifiers.
  //
  // Parameters can appear anywhere that a literal value is expected.  The same
  // parameter name can be used more than once, for example:
  //
  // `"WHERE id > @msg_id AND id < @msg_id + 100"`
  //
  // It is an error to execute a SQL statement with unbound parameters.
  google.protobuf.Struct params = 4;

  // It is not always possible for Cloud Spanner to infer the right SQL type
  // from a JSON value.  For example, values of type `BYTES` and values
  // of type `STRING` both appear in
  // [params][google.spanner.v1.ExecuteSqlRequest.params] as JSON strings.
  //
  // In these cases, `param_types` can be used to specify the exact
  // SQL type for some or all of the SQL statement parameters. See the
  // definition of [Type][google.spanner.v1.Type] for more information
  // about SQL types.
  map<string, Type> param_types = 5;

  // If this request is resuming a previously interrupted SQL statement
  // execution, `resume_token` should be copied from the last
  // [PartialResultSet][google.spanner.v1.PartialResultSet] yielded before the
  // interruption. Doing this enables the new SQL statement execution to resume
  // where the last one left off. The rest of the request parameters must
  // exactly match the request that yielded this token.
  bytes resume_token = 6;

  // Used to control the amount of debugging information returned in
  // [ResultSetStats][google.spanner.v1.ResultSetStats]. If
  // [partition_token][google.spanner.v1.ExecuteSqlRequest.partition_token] is
  // set, [query_mode][google.spanner.v1.ExecuteSqlRequest.query_mode] can only
  // be set to
  // [QueryMode.NORMAL][google.spanner.v1.ExecuteSqlRequest.QueryMode.NORMAL].
  QueryMode query_mode = 7;

  // If present, results will be restricted to the specified partition
  // previously created using PartitionQuery().  There must be an exact
  // match for the values of fields common to this message and the
  // PartitionQueryRequest message used to create this partition_token.
  bytes partition_token = 8;

  // A per-transaction sequence number used to identify this request. This field
  // makes each request idempotent such that if the request is received multiple
  // times, at most one will succeed.
  //
  // The sequence number must be monotonically increasing within the
  // transaction. If a request arrives for the first time with an out-of-order
  // sequence number, the transaction may be aborted. Replays of previously
  // handled requests will yield the same response as the first execution.
  //
  // Required for DML statements. Ignored for queries.
  int64 seqno = 9;

  // Query optimizer configuration to use for the given query.
  QueryOptions query_options = 10;

  // Common options for this request.
  RequestOptions request_options = 11;

  // Directed read options for this request.
  DirectedReadOptions directed_read_options = 15;

  // If this is for a partitioned query and this field is set to `true`, the
  // request is executed with Spanner Data Boost independent compute resources.
  //
  // If the field is set to `true` but the request does not set
  // `partition_token`, the API returns an `INVALID_ARGUMENT` error.
  bool data_boost_enabled = 16;
}

// The request for [ExecuteBatchDml][google.spanner.v1.Spanner.ExecuteBatchDml].
message ExecuteBatchDmlRequest {
  // A single DML statement.
  message Statement {
    // Required. The DML string.
    string sql = 1 [(google.api.field_behavior) = REQUIRED];

    // Parameter names and values that bind to placeholders in the DML string.
    //
    // A parameter placeholder consists of the `@` character followed by the
    // parameter name (for example, `@firstName`). Parameter names can contain
    // letters, numbers, and underscores.
    //
    // Parameters can appear anywhere that a literal value is expected.  The
    // same parameter name can be used more than once, for example:
    //
    // `"WHERE id > @msg_id AND id < @msg_id + 100"`
    //
    // It is an error to execute a SQL statement with unbound parameters.
    google.protobuf.Struct params = 2;

    // It is not always possible for Cloud Spanner to infer the right SQL type
    // from a JSON value.  For example, values of type `BYTES` and values
    // of type `STRING` both appear in
    // [params][google.spanner.v1.ExecuteBatchDmlRequest.Statement.params] as
    // JSON strings.
    //
    // In these cases, `param_types` can be used to specify the exact
    // SQL type for some or all of the SQL statement parameters. See the
    // definition of [Type][google.spanner.v1.Type] for more information
    // about SQL types.
    map<string, Type> param_types = 3;
  }

  // Required. The session in which the DML statements should be performed.
  string session = 1 [
    (google.api.field_behavior) = REQUIRED,
    (google.api.resource_reference) = { type: "spanner.googleapis.com/Session" }
  ];

  // Required. The transaction to use. Must be a read-write transaction.
  //
  // To protect against replays, single-use transactions are not supported. The
  // caller must either supply an existing transaction ID or begin a new
  // transaction.
  TransactionSelector transaction = 2 [(google.api.field_behavior) = REQUIRED];

  // Required. The list of statements to execute in this batch. Statements are
  // executed serially, such that the effects of statement `i` are visible to
  // statement `i+1`. Each statement must be a DML statement. Execution stops at
  // the first failed statement; the remaining statements are not executed.
  //
  // Callers must provide at least one statement.
  repeated Statement statements = 3 [(google.api.field_behavior) = REQUIRED];

  // Required. A per-transaction sequence number used to identify this request.
  // This field makes each request idempotent such that if the request is
  // received multiple times, at most one will succeed.
  //
  // The sequence number must be monotonically increasing within the
  // transaction. If a request arrives for the first time with an out-of-order
  // sequence number, the transaction may be aborted. Replays of previously
  // handled requests will yield the same response as the first execution.
  int64 seqno = 4 [(google.api.field_behavior) = REQUIRED];

  // Common options for this request.
  RequestOptions request_options = 5;
}

// The response for
// [ExecuteBatchDml][google.spanner.v1.Spanner.ExecuteBatchDml]. Contains a list
// of [ResultSet][google.spanner.v1.ResultSet] messages, one for each DML
// statement that has successfully executed, in the same order as the statements
// in the request. If a statement fails, the status in the response body
// identifies the cause of the failure.
//
// To check for DML statements that failed, use the following approach:
//
// 1. Check the status in the response message. The
// [google.rpc.Code][google.rpc.Code] enum
//    value `OK` indicates that all statements were executed successfully.
// 2. If the status was not `OK`, check the number of result sets in the
//    response. If the response contains `N`
//    [ResultSet][google.spanner.v1.ResultSet] messages, then statement `N+1` in
//    the request failed.
//
// Example 1:
//
// * Request: 5 DML statements, all executed successfully.
// * Response: 5 [ResultSet][google.spanner.v1.ResultSet] messages, with the
// status `OK`.
//
// Example 2:
//
// * Request: 5 DML statements. The third statement has a syntax error.
// * Response: 2 [ResultSet][google.spanner.v1.ResultSet] messages, and a syntax
// error (`INVALID_ARGUMENT`)
//   status. The number of [ResultSet][google.spanner.v1.ResultSet] messages
//   indicates that the third statement failed, and the fourth and fifth
//   statements were not executed.
message ExecuteBatchDmlResponse {
  // One [ResultSet][google.spanner.v1.ResultSet] for each statement in the
  // request that ran successfully, in the same order as the statements in the
  // request. Each [ResultSet][google.spanner.v1.ResultSet] does not contain any
  // rows. The [ResultSetStats][google.spanner.v1.ResultSetStats] in each
  // [ResultSet][google.spanner.v1.ResultSet] contain the number of rows
  // modified by the statement.
  //
  // Only the first [ResultSet][google.spanner.v1.ResultSet] in the response
  // contains valid [ResultSetMetadata][google.spanner.v1.ResultSetMetadata].
  repeated ResultSet result_sets = 1;

  // If all DML statements are executed successfully, the status is `OK`.
  // Otherwise, the error status of the first failed statement.
  google.rpc.Status status = 2;
}

// Options for a PartitionQueryRequest and
// PartitionReadRequest.
message PartitionOptions {
  // **Note:** This hint is currently ignored by PartitionQuery and
  // PartitionRead requests.
  //
  // The desired data size for each partition generated.  The default for this
  // option is currently 1 GiB.  This is only a hint. The actual size of each
  // partition may be smaller or larger than this size request.
  int64 partition_size_bytes = 1;

  // **Note:** This hint is currently ignored by PartitionQuery and
  // PartitionRead requests.
  //
  // The desired maximum number of partitions to return.  For example, this may
  // be set to the number of workers available.  The default for this option
  // is currently 10,000. The maximum value is currently 200,000.  This is only
  // a hint.  The actual number of partitions returned may be smaller or larger
  // than this maximum count request.
  int64 max_partitions = 2;
}

// The request for [PartitionQuery][google.spanner.v1.Spanner.PartitionQuery]
message PartitionQueryRequest {
  // Required. The session used to create the partitions.
  string session = 1 [
    (google.api.field_behavior) = REQUIRED,
    (google.api.resource_reference) = { type: "spanner.googleapis.com/Session" }
  ];

  // Read only snapshot transactions are supported, read/write and single use
  // transactions are not.
  TransactionSelector transaction = 2;

  // Required. The query request to generate partitions for. The request will
  // fail if the query is not root partitionable. For a query to be root
  // partitionable, it needs to satisfy a few conditions. For example, the first
  // operator in the query execution plan must be a distributed union operator.
  // For more information about other conditions, see [Read data in
  // parallel](https://cloud.google.com/spanner/docs/reads#read_data_in_parallel).
  //
  // The query request must not contain DML commands, such as INSERT, UPDATE, or
  // DELETE. Use
  // [ExecuteStreamingSql][google.spanner.v1.Spanner.ExecuteStreamingSql] with a
  // PartitionedDml transaction for large, partition-friendly DML operations.
  string sql = 3 [(google.api.field_behavior) = REQUIRED];

  // Parameter names and values that bind to placeholders in the SQL string.
  //
  // A parameter placeholder consists of the `@` character followed by the
  // parameter name (for example, `@firstName`). Parameter names can contain
  // letters, numbers, and underscores.
  //
  // Parameters can appear anywhere that a literal value is expected.  The same
  // parameter name can be used more than once, for example:
  //
  // `"WHERE id > @msg_id AND id < @msg_id + 100"`
  //
  // It is an error to execute a SQL statement with unbound parameters.
  google.protobuf.Struct params = 4;

  // It is not always possible for Cloud Spanner to infer the right SQL type
  // from a JSON value.  For example, values of type `BYTES` and values
  // of type `STRING` both appear in
  // [params][google.spanner.v1.PartitionQueryRequest.params] as JSON strings.
  //
  // In these cases, `param_types` can be used to specify the exact
  // SQL type for some or all of the SQL query parameters. See the
  // definition of [Type][google.spanner.v1.Type] for more information
  // about SQL types.
  map<string, Type> param_types = 5;

  // Additional options that affect how many partitions are created.
  PartitionOptions partition_options = 6;
}

// The request for [PartitionRead][google.spanner.v1.Spanner.PartitionRead]
message PartitionReadRequest {
  // Required. The session used to create the partitions.
  string session = 1 [
    (google.api.field_behavior) = REQUIRED,
    (google.api.resource_reference) = { type: "spanner.googleapis.com/Session" }
  ];

  // Read only snapshot transactions are supported, read/write and single use
  // transactions are not.
  TransactionSelector transaction = 2;

  // Required. The name of the table in the database to be read.
  string table = 3 [(google.api.field_behavior) = REQUIRED];

  // If non-empty, the name of an index on
  // [table][google.spanner.v1.PartitionReadRequest.table]. This index is used
  // instead of the table primary key when interpreting
  // [key_set][google.spanner.v1.PartitionReadRequest.key_set] and sorting
  // result rows. See [key_set][google.spanner.v1.PartitionReadRequest.key_set]
  // for further information.
  string index = 4;

  // The columns of [table][google.spanner.v1.PartitionReadRequest.table] to be
  // returned for each row matching this request.
  repeated string columns = 5;

  // Required. `key_set` identifies the rows to be yielded. `key_set` names the
  // primary keys of the rows in
  // [table][google.spanner.v1.PartitionReadRequest.table] to be yielded, unless
  // [index][google.spanner.v1.PartitionReadRequest.index] is present. If
  // [index][google.spanner.v1.PartitionReadRequest.index] is present, then
  // [key_set][google.spanner.v1.PartitionReadRequest.key_set] instead names
  // index keys in [index][google.spanner.v1.PartitionReadRequest.index].
  //
  // It is not an error for the `key_set` to name rows that do not
  // exist in the database. Read yields nothing for nonexistent rows.
  KeySet key_set = 6 [(google.api.field_behavior) = REQUIRED];

  // Additional options that affect how many partitions are created.
  PartitionOptions partition_options = 9;
}

// Information returned for each partition returned in a
// PartitionResponse.
message Partition {
  // This token can be passed to Read, StreamingRead, ExecuteSql, or
  // ExecuteStreamingSql requests to restrict the results to those identified by
  // this partition token.
  bytes partition_token = 1;
}

// The response for [PartitionQuery][google.spanner.v1.Spanner.PartitionQuery]
// or [PartitionRead][google.spanner.v1.Spanner.PartitionRead]
message PartitionResponse {
  // Partitions created by this request.
  repeated Partition partitions = 1;

  // Transaction created by this request.
  Transaction transaction = 2;
}

// The request for [Read][google.spanner.v1.Spanner.Read] and
// [StreamingRead][google.spanner.v1.Spanner.StreamingRead].
message ReadRequest {
  // Required. The session in which the read should be performed.
  string session = 1 [
    (google.api.field_behavior) = REQUIRED,
    (google.api.resource_reference) = { type: "spanner.googleapis.com/Session" }
  ];

  // The transaction to use. If none is provided, the default is a
  // temporary read-only transaction with strong concurrency.
  TransactionSelector transaction = 2;

  // Required. The name of the table in the database to be read.
  string table = 3 [(google.api.field_behavior) = REQUIRED];

  // If non-empty, the name of an index on
  // [table][google.spanner.v1.ReadRequest.table]. This index is used instead of
  // the table primary key when interpreting
  // [key_set][google.spanner.v1.ReadRequest.key_set] and sorting result rows.
  // See [key_set][google.spanner.v1.ReadRequest.key_set] for further
  // information.
  string index = 4;

  // Required. The columns of [table][google.spanner.v1.ReadRequest.table] to be
  // returned for each row matching this request.
  repeated string columns = 5 [(google.api.field_behavior) = REQUIRED];

  // Required. `key_set` identifies the rows to be yielded. `key_set` names the
  // primary keys of the rows in [table][google.spanner.v1.ReadRequest.table] to
  // be yielded, unless [index][google.spanner.v1.ReadRequest.index] is present.
  // If [index][google.spanner.v1.ReadRequest.index] is present, then
  // [key_set][google.spanner.v1.ReadRequest.key_set] instead names index keys
  // in [index][google.spanner.v1.ReadRequest.index].
  //
  // If the [partition_token][google.spanner.v1.ReadRequest.partition_token]
  // field is empty, rows are yielded in table primary key order (if
  // [index][google.spanner.v1.ReadRequest.index] is empty) or index key order
  // (if [index][google.spanner.v1.ReadRequest.index] is non-empty).  If the
  // [partition_token][google.spanner.v1.ReadRequest.partition_token] field is
  // not empty, rows will be yielded in an unspecified order.
  //
  // It is not an error for the `key_set` to name rows that do not
  // exist in the database. Read yields nothing for nonexistent rows.
  KeySet key_set = 6 [(google.api.field_behavior) = REQUIRED];

  // If greater than zero, only the first `limit` rows are yielded. If `limit`
  // is zero, the default is no limit. A limit cannot be specified if
  // `partition_token` is set.
  int64 limit = 8;

  // If this request is resuming a previously interrupted read,
  // `resume_token` should be copied from the last
  // [PartialResultSet][google.spanner.v1.PartialResultSet] yielded before the
  // interruption. Doing this enables the new read to resume where the last read
  // left off. The rest of the request parameters must exactly match the request
  // that yielded this token.
  bytes resume_token = 9;

  // If present, results will be restricted to the specified partition
  // previously created using PartitionRead().    There must be an exact
  // match for the values of fields common to this message and the
  // PartitionReadRequest message used to create this partition_token.
  bytes partition_token = 10;

  // Common options for this request.
  RequestOptions request_options = 11;

  // Directed read options for this request.
  DirectedReadOptions directed_read_options = 14;

  // If this is for a partitioned read and this field is set to `true`, the
  // request is executed with Spanner Data Boost independent compute resources.
  //
  // If the field is set to `true` but the request does not set
  // `partition_token`, the API returns an `INVALID_ARGUMENT` error.
  bool data_boost_enabled = 15;
}

// The request for
// [BeginTransaction][google.spanner.v1.Spanner.BeginTransaction].
message BeginTransactionRequest {
  // Required. The session in which the transaction runs.
  string session = 1 [
    (google.api.field_behavior) = REQUIRED,
    (google.api.resource_reference) = { type: "spanner.googleapis.com/Session" }
  ];

  // Required. Options for the new transaction.
  TransactionOptions options = 2 [(google.api.field_behavior) = REQUIRED];

  // Common options for this request.
  // Priority is ignored for this request. Setting the priority in this
  // request_options struct will not do anything. To set the priority for a
  // transaction, set it on the reads and writes that are part of this
  // transaction instead.
  RequestOptions request_options = 3;
}

// The request for [Commit][google.spanner.v1.Spanner.Commit].
message CommitRequest {
  // Required. The session in which the transaction to be committed is running.
  string session = 1 [
    (google.api.field_behavior) = REQUIRED,
    (google.api.resource_reference) = { type: "spanner.googleapis.com/Session" }
  ];

  // Required. The transaction in which to commit.
  oneof transaction {
    // Commit a previously-started transaction.
    bytes transaction_id = 2;

    // Execute mutations in a temporary transaction. Note that unlike
    // commit of a previously-started transaction, commit with a
    // temporary transaction is non-idempotent. That is, if the
    // `CommitRequest` is sent to Cloud Spanner more than once (for
    // instance, due to retries in the application, or in the
    // transport library), it is possible that the mutations are
    // executed more than once. If this is undesirable, use
    // [BeginTransaction][google.spanner.v1.Spanner.BeginTransaction] and
    // [Commit][google.spanner.v1.Spanner.Commit] instead.
    TransactionOptions single_use_transaction = 3;
  }

  // The mutations to be executed when this transaction commits. All
  // mutations are applied atomically, in the order they appear in
  // this list.
  repeated Mutation mutations = 4;

  // If `true`, then statistics related to the transaction will be included in
  // the [CommitResponse][google.spanner.v1.CommitResponse.commit_stats].
  // Default value is `false`.
  bool return_commit_stats = 5;

<<<<<<< HEAD
  google.protobuf.Duration max_commit_delay = 8;
=======
  // Optional. The amount of latency this request is willing to incur in order
  // to improve throughput. If this field is not set, Spanner assumes requests
  // are relatively latency sensitive and automatically determines an
  // appropriate delay time. You can specify a batching delay value between 0
  // and 500 ms.
  google.protobuf.Duration max_commit_delay = 8
      [(google.api.field_behavior) = OPTIONAL];
>>>>>>> 4d9c8566

  // Common options for this request.
  RequestOptions request_options = 6;
}

// The request for [Rollback][google.spanner.v1.Spanner.Rollback].
message RollbackRequest {
  // Required. The session in which the transaction to roll back is running.
  string session = 1 [
    (google.api.field_behavior) = REQUIRED,
    (google.api.resource_reference) = { type: "spanner.googleapis.com/Session" }
  ];

  // Required. The transaction to roll back.
  bytes transaction_id = 2 [(google.api.field_behavior) = REQUIRED];
}

// The request for [BatchWrite][google.spanner.v1.Spanner.BatchWrite].
message BatchWriteRequest {
  // A group of mutations to be committed together. Related mutations should be
  // placed in a group. For example, two mutations inserting rows with the same
  // primary key prefix in both parent and child tables are related.
  message MutationGroup {
    // Required. The mutations in this group.
    repeated Mutation mutations = 1 [(google.api.field_behavior) = REQUIRED];
  }

  // Required. The session in which the batch request is to be run.
  string session = 1 [
    (google.api.field_behavior) = REQUIRED,
    (google.api.resource_reference) = { type: "spanner.googleapis.com/Session" }
  ];

  // Common options for this request.
  RequestOptions request_options = 3;

  // Required. The groups of mutations to be applied.
  repeated MutationGroup mutation_groups = 4
      [(google.api.field_behavior) = REQUIRED];
}

// The result of applying a batch of mutations.
message BatchWriteResponse {
  // The mutation groups applied in this batch. The values index into the
  // `mutation_groups` field in the corresponding `BatchWriteRequest`.
  repeated int32 indexes = 1;

  // An `OK` status indicates success. Any other status indicates a failure.
  google.rpc.Status status = 2;

  // The commit timestamp of the transaction that applied this batch.
  // Present if `status` is `OK`, absent otherwise.
  google.protobuf.Timestamp commit_timestamp = 3;
}<|MERGE_RESOLUTION|>--- conflicted
+++ resolved
@@ -1164,9 +1164,6 @@
   // Default value is `false`.
   bool return_commit_stats = 5;
 
-<<<<<<< HEAD
-  google.protobuf.Duration max_commit_delay = 8;
-=======
   // Optional. The amount of latency this request is willing to incur in order
   // to improve throughput. If this field is not set, Spanner assumes requests
   // are relatively latency sensitive and automatically determines an
@@ -1174,7 +1171,6 @@
   // and 500 ms.
   google.protobuf.Duration max_commit_delay = 8
       [(google.api.field_behavior) = OPTIONAL];
->>>>>>> 4d9c8566
 
   // Common options for this request.
   RequestOptions request_options = 6;
