--- conflicted
+++ resolved
@@ -35,18 +35,6 @@
     final InstanceConfig config = instanceAdminClient
         .getInstanceConfig(instanceConfigId.getInstanceConfig());
     assertTrue(
-<<<<<<< HEAD
-        "Expected instance config " + instanceConfigName + " to have at least one leader option",
-        config.getLeaderOptions().size() > 0);
-    final String defaultLeader = config.getLeaderOptions().get(0);
-
-    // Runs sample
-    final String out =
-        SampleRunner.runSample(
-            () ->
-                CreateDatabaseWithDefaultLeaderSample.createDatabaseWithDefaultLeader(
-                    projectId, instanceId, databaseId, defaultLeader));
-=======
         "Expected instance config " + instanceConfigId + " to have at least one leader option",
         config.getLeaderOptions().size() > 0
     );
@@ -61,14 +49,11 @@
             defaultLeader
         )
     );
->>>>>>> 2da2ee98
 
     assertTrue(
-        "Expected created database to have default leader "
-            + defaultLeader
-            + "."
-            + " Output received was "
-            + out,
-        out.contains("Default leader: " + defaultLeader));
+        "Expected created database to have default leader " + defaultLeader + "."
+            + " Output received was " + out,
+        out.contains("Default leader: " + defaultLeader)
+    );
   }
 }