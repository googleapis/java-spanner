--- conflicted
+++ resolved
@@ -35,39 +35,13 @@
     final InstanceConfig config = instanceAdminClient
         .getInstanceConfig(instanceConfigId.getInstanceConfig());
     assertTrue(
-<<<<<<< HEAD
-        "Expected instance config " + instanceConfigName + " to have at least one leader option",
-        config.getLeaderOptions().size() > 0);
-=======
         "Expected instance config " + instanceConfigId + " to have at least one leader option",
         config.getLeaderOptions().size() > 0
     );
->>>>>>> 2da2ee98
     final String defaultLeader = config.getLeaderOptions().get(0);
 
     // Creates database
     final String databaseId = idGenerator.generateDatabaseId();
-<<<<<<< HEAD
-    databaseAdminClient
-        .createDatabase(
-            instanceId,
-            databaseId,
-            Arrays.asList(
-                "CREATE TABLE Singers (Id INT64 NOT NULL) PRIMARY KEY (Id)",
-                "ALTER DATABASE `"
-                    + databaseId
-                    + "` SET OPTIONS ( default_leader = '"
-                    + defaultLeader
-                    + "')"))
-        .get(5, TimeUnit.MINUTES);
-
-    // Runs sample
-    final String out =
-        SampleRunner.runSample(
-            () ->
-                QueryInformationSchemaDatabaseOptionsSample.queryInformationSchemaDatabaseOptions(
-                    projectId, instanceId, databaseId));
-=======
     databaseAdminClient.createDatabase(
         multiRegionalInstanceId,
         databaseId,
@@ -85,31 +59,15 @@
     final String out = SampleRunner.runSample(() -> QueryInformationSchemaDatabaseOptionsSample
         .queryInformationSchemaDatabaseOptions(projectId, multiRegionalInstanceId, databaseId)
     );
->>>>>>> 2da2ee98
 
     assertTrue(
-        "Expected to have retrieved default_leader for "
-            + databaseId
-            + " as "
-            + defaultLeader
-            + "."
-            + " Output received was "
-            + out,
+        "Expected to have retrieved default_leader for " + databaseId + " as " + defaultLeader + "."
+            + " Output received was " + out,
         out.contains(
             "The default_leader for projects/"
-<<<<<<< HEAD
-                + projectId
-                + "/instances/"
-                + instanceId
-                + "/databases/"
-                + databaseId
-                + " is "
-                + defaultLeader));
-=======
                 + projectId + "/instances/" + multiRegionalInstanceId + "/databases/" + databaseId
                 + " is " + defaultLeader
         )
     );
->>>>>>> 2da2ee98
   }
 }