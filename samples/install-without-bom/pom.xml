<?xml version='1.0' encoding='UTF-8'?>
<project xmlns="http://maven.apache.org/POM/4.0.0" xmlns:xsi="http://www.w3.org/2001/XMLSchema-instance" xsi:schemaLocation="http://maven.apache.org/POM/4.0.0 http://maven.apache.org/xsd/maven-4.0.0.xsd">
  <modelVersion>4.0.0</modelVersion>
  <groupId>com.google.cloud</groupId>
  <artifactId>spanner-install-without-bom</artifactId>
  <packaging>jar</packaging>
  <name>Google Cloud Spanner Install Without Bom</name>
  <url>https://github.com/googleapis/java-spanner</url>

  <!--
    The parent pom defines common style checks and testing strategies for our samples.
    Removing or replacing it should not affect the execution of the samples in anyway.
  -->
  <parent>
    <groupId>com.google.cloud.samples</groupId>
    <artifactId>shared-configuration</artifactId>
    <version>1.2.0</version>
  </parent>

  <properties>
    <maven.compiler.target>1.8</maven.compiler.target>
    <maven.compiler.source>1.8</maven.compiler.source>
    <project.build.sourceEncoding>UTF-8</project.build.sourceEncoding>
    <opencensus.version>0.31.1</opencensus.version>
<<<<<<< HEAD
    <trace.version>2.18.0</trace.version>
    <cloudmonitoring.version>3.20.0</cloudmonitoring.version>
=======
    <trace.version>2.19.0</trace.version>
    <cloudmonitoring.version>3.19.0</cloudmonitoring.version>
>>>>>>> 1dc7cea7
  </properties>


  <dependencies>
    <!-- [START spanner_install_without_bom] -->
    <dependency>
      <groupId>com.google.cloud</groupId>
      <artifactId>google-cloud-spanner</artifactId>
      <version>6.42.3</version>
    </dependency>
    <!-- [END spanner_install_without_bom] -->
    
    <dependency>
        <groupId>io.opencensus</groupId>
        <artifactId>opencensus-api</artifactId>
        <version>${opencensus.version}</version>
    </dependency>
    <dependency>
        <groupId>io.opencensus</groupId>
        <artifactId>opencensus-impl</artifactId>
        <version>${opencensus.version}</version>
        <scope>runtime</scope>
    </dependency>
    <dependency>
        <groupId>io.opencensus</groupId>
        <artifactId>opencensus-contrib-zpages</artifactId>
        <version>${opencensus.version}</version>
    </dependency>
    <dependency>
        <groupId>io.opencensus</groupId>
        <artifactId>opencensus-exporter-trace-stackdriver</artifactId>
        <version>${opencensus.version}</version>
        <exclusions>
          <exclusion>
            <groupId>com.google.cloud</groupId>
            <artifactId>google-cloud-trace</artifactId>
          </exclusion>
        </exclusions>
    </dependency>
    <dependency>
        <groupId>io.opencensus</groupId>
        <artifactId>opencensus-exporter-stats-stackdriver</artifactId>
        <version>${opencensus.version}</version>
        <exclusions>
          <exclusion>
            <groupId>com.google.cloud</groupId>
            <artifactId>google-cloud-monitoring</artifactId>
          </exclusion>
        </exclusions>
    </dependency>
    <dependency>
        <groupId>io.opencensus</groupId>
        <artifactId>opencensus-contrib-grpc-metrics</artifactId>
        <version>${opencensus.version}</version>
    </dependency>
    <dependency>
      <groupId>com.google.cloud</groupId>
      <artifactId>google-cloud-trace</artifactId>
      <version>${trace.version}</version>
    </dependency>
    <dependency>
      <groupId>com.google.cloud</groupId>
      <artifactId>google-cloud-monitoring</artifactId>
      <version>${cloudmonitoring.version}</version>
    </dependency>

    <dependency>
      <groupId>junit</groupId>
      <artifactId>junit</artifactId>
      <version>4.13.2</version>
      <scope>test</scope>
    </dependency>
    <dependency>
      <groupId>com.google.truth</groupId>
      <artifactId>truth</artifactId>
      <version>1.1.4</version>
      <scope>test</scope>
    </dependency>
  </dependencies>

  <!-- compile and run all snippet tests -->
  <build>
    <plugins>
      <plugin>
        <groupId>org.codehaus.mojo</groupId>
        <artifactId>build-helper-maven-plugin</artifactId>
        <version>3.4.0</version>
        <executions>
          <execution>
            <id>add-snippets-source</id>
            <goals>
              <goal>add-source</goal>
            </goals>
            <configuration>
              <sources>
                <source>../snippets/src/main/java</source>
              </sources>
            </configuration>
          </execution>
          <execution>
            <id>add-snippets-tests</id>
            <goals>
              <goal>add-test-source</goal>
            </goals>
            <configuration>
              <sources>
                <source>../snippets/src/test/java</source>
              </sources>
            </configuration>
          </execution>
        </executions>
      </plugin>
      <plugin>
        <groupId>org.apache.maven.plugins</groupId>
        <artifactId>maven-failsafe-plugin</artifactId>
        <version>3.1.2</version>
        <configuration>
          <systemPropertyVariables>
            <spanner.test.instance>spanner-testing-east1</spanner.test.instance>
            <spanner.test.instance.mr>spanner-mr-testing</spanner.test.instance.mr>
            <spanner.test.instance.config>nam6</spanner.test.instance.config>
            <spanner.test.key.location>us-east1</spanner.test.key.location>
            <spanner.test.key.ring>cmek-test-key-ring</spanner.test.key.ring>
            <spanner.test.key.name>cmek-test-key</spanner.test.key.name>
            <spanner.sample.database>mysample</spanner.sample.database>
            <spanner.quickstart.database>quick-db</spanner.quickstart.database>
          </systemPropertyVariables>
        </configuration>
      </plugin>
    </plugins>
  </build>
</project><|MERGE_RESOLUTION|>--- conflicted
+++ resolved
@@ -22,13 +22,8 @@
     <maven.compiler.source>1.8</maven.compiler.source>
     <project.build.sourceEncoding>UTF-8</project.build.sourceEncoding>
     <opencensus.version>0.31.1</opencensus.version>
-<<<<<<< HEAD
-    <trace.version>2.18.0</trace.version>
+    <trace.version>2.19.0</trace.version>
     <cloudmonitoring.version>3.20.0</cloudmonitoring.version>
-=======
-    <trace.version>2.19.0</trace.version>
-    <cloudmonitoring.version>3.19.0</cloudmonitoring.version>
->>>>>>> 1dc7cea7
   </properties>
 
 
