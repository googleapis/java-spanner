--- conflicted
+++ resolved
@@ -22,13 +22,8 @@
     <maven.compiler.source>1.8</maven.compiler.source>
     <project.build.sourceEncoding>UTF-8</project.build.sourceEncoding>
     <opencensus.version>0.31.1</opencensus.version>
-<<<<<<< HEAD
-    <trace.version>2.8.0</trace.version>
+    <trace.version>2.9.0</trace.version>
     <cloudmonitoring.version>3.10.0</cloudmonitoring.version>
-=======
-    <trace.version>2.9.0</trace.version>
-    <cloudmonitoring.version>3.9.0</cloudmonitoring.version>
->>>>>>> 3cd5ab05
   </properties>
 
 
