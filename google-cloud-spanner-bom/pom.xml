--- conflicted
+++ resolved
@@ -8,11 +8,7 @@
   <parent>
     <groupId>com.google.cloud</groupId>
     <artifactId>sdk-platform-java-config</artifactId>
-<<<<<<< HEAD
     <version>3.55.0-rc1</version>
-=======
-    <version>3.54.2</version>
->>>>>>> 10c6c11b
   </parent>
 
   <name>Google Cloud Spanner BOM</name>
