--- conflicted
+++ resolved
@@ -3,11 +3,7 @@
   <modelVersion>4.0.0</modelVersion>
   <groupId>com.google.cloud</groupId>
   <artifactId>google-cloud-spanner-bom</artifactId>
-<<<<<<< HEAD
-  <version>6.104.1-rc1-SNAPSHOT</version><!-- {x-version-update:google-cloud-spanner:current} -->
-=======
   <version>6.105.1-SNAPSHOT</version><!-- {x-version-update:google-cloud-spanner:current} -->
->>>>>>> 3d585cfc
   <packaging>pom</packaging>
   <parent>
     <groupId>com.google.cloud</groupId>
@@ -57,75 +53,43 @@
       <dependency>
         <groupId>com.google.cloud</groupId>
         <artifactId>google-cloud-spanner</artifactId>
-<<<<<<< HEAD
-        <version>6.104.1-rc1-SNAPSHOT</version><!-- {x-version-update:google-cloud-spanner:current} -->
-=======
         <version>6.105.1-SNAPSHOT</version><!-- {x-version-update:google-cloud-spanner:current} -->
->>>>>>> 3d585cfc
       </dependency>
       <dependency>
         <groupId>com.google.cloud</groupId>
         <artifactId>google-cloud-spanner</artifactId>
         <type>test-jar</type>
-<<<<<<< HEAD
-        <version>6.104.1-rc1-SNAPSHOT</version><!-- {x-version-update:google-cloud-spanner:current} -->
-=======
         <version>6.105.1-SNAPSHOT</version><!-- {x-version-update:google-cloud-spanner:current} -->
->>>>>>> 3d585cfc
       </dependency>
       <dependency>
         <groupId>com.google.api.grpc</groupId>
         <artifactId>grpc-google-cloud-spanner-v1</artifactId>
-<<<<<<< HEAD
-        <version>6.104.1-rc1-SNAPSHOT</version><!-- {x-version-update:grpc-google-cloud-spanner-v1:current} -->
-=======
         <version>6.105.1-SNAPSHOT</version><!-- {x-version-update:grpc-google-cloud-spanner-v1:current} -->
->>>>>>> 3d585cfc
       </dependency>
       <dependency>
         <groupId>com.google.api.grpc</groupId>
         <artifactId>grpc-google-cloud-spanner-admin-instance-v1</artifactId>
-<<<<<<< HEAD
-        <version>6.104.1-rc1-SNAPSHOT</version><!-- {x-version-update:grpc-google-cloud-spanner-admin-instance-v1:current} -->
-=======
         <version>6.105.1-SNAPSHOT</version><!-- {x-version-update:grpc-google-cloud-spanner-admin-instance-v1:current} -->
->>>>>>> 3d585cfc
       </dependency>
       <dependency>
         <groupId>com.google.api.grpc</groupId>
         <artifactId>grpc-google-cloud-spanner-admin-database-v1</artifactId>
-<<<<<<< HEAD
-        <version>6.104.1-rc1-SNAPSHOT</version><!-- {x-version-update:grpc-google-cloud-spanner-admin-database-v1:current} -->
-=======
         <version>6.105.1-SNAPSHOT</version><!-- {x-version-update:grpc-google-cloud-spanner-admin-database-v1:current} -->
->>>>>>> 3d585cfc
       </dependency>
       <dependency>
         <groupId>com.google.api.grpc</groupId>
         <artifactId>proto-google-cloud-spanner-admin-instance-v1</artifactId>
-<<<<<<< HEAD
-        <version>6.104.1-rc1-SNAPSHOT</version><!-- {x-version-update:proto-google-cloud-spanner-admin-instance-v1:current} -->
-=======
         <version>6.105.1-SNAPSHOT</version><!-- {x-version-update:proto-google-cloud-spanner-admin-instance-v1:current} -->
->>>>>>> 3d585cfc
       </dependency>
       <dependency>
         <groupId>com.google.api.grpc</groupId>
         <artifactId>proto-google-cloud-spanner-v1</artifactId>
-<<<<<<< HEAD
-        <version>6.104.1-rc1-SNAPSHOT</version><!-- {x-version-update:proto-google-cloud-spanner-v1:current} -->
-=======
         <version>6.105.1-SNAPSHOT</version><!-- {x-version-update:proto-google-cloud-spanner-v1:current} -->
->>>>>>> 3d585cfc
       </dependency>
       <dependency>
         <groupId>com.google.api.grpc</groupId>
         <artifactId>proto-google-cloud-spanner-admin-database-v1</artifactId>
-<<<<<<< HEAD
-        <version>6.104.1-rc1-SNAPSHOT</version><!-- {x-version-update:proto-google-cloud-spanner-admin-database-v1:current} -->
-=======
         <version>6.105.1-SNAPSHOT</version><!-- {x-version-update:proto-google-cloud-spanner-admin-database-v1:current} -->
->>>>>>> 3d585cfc
       </dependency>
     </dependencies>
   </dependencyManagement>
